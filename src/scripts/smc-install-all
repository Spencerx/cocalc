#!/usr/bin/env bash

set -e
set -v

cd `dirname $0`/..
. smc-env

# npm ci install function, will run in parallel if gnu parallel is installed
run_install() {
    cd "$1"
    npm ci
}

<<<<<<< HEAD
run_install $SMC_ROOT
run_install $SMC_ROOT/smc-util
run_install $SMC_ROOT/smc-util-node
run_install $SMC_ROOT/smc-project
run_install $SMC_ROOT/smc-project/jupyter
run_install $SMC_ROOT/smc-webapp
run_install $SMC_ROOT/smc-webapp/jupyter
run_install $SMC_ROOT/smc-webapp/lti
run_install $SMC_ROOT/smc-hub

# get rid of package-lock files
# DISABLED: causes build issues; we need to understand npm better
#git ls-files '../*/package-lock.json' | xargs rm -f

# assistant example code snippets
cd $SMC_ROOT
git submodule update --init
cd $SMC_ROOT/examples
env OUTDIR=../webapp-lib/examples make

# generating color scheme
cd $SMC_ROOT
scripts/update_color_scheme.coffee

# static react pages update must come *before* webpack
cd $SMC_ROOT
update_react_static
=======
# all module directories
. cocalc-dirs.sh

if `hash parallel &> /dev/null`; then

    export -f run_install
    parallel --will-cite --halt now,fail=1 --linebuffer --jobs 3 run_install ::: "${CODE_DIRS[@]}"

else

    for dir in "${CODE_DIRS[@]}"; do
        run_install "$dir"
    done

fi


# after everything is installed, we run some extra jobs


assistant() {
    # assistant example code snippets
    cd $SMC_ROOT
    git submodule update --init
    cd $SMC_ROOT/examples
    env OUTDIR=../webapp-lib/examples make
}

colors() {
    # generating color scheme
    cd $SMC_ROOT
    scripts/update_color_scheme.coffee
}

react_static() {
    # static react pages update must come *before* webpack
    cd $SMC_ROOT
    update_react_static
}

# run extras in the background
assistant &
colors &
react_static &

wait # for all background processes to finish
echo "ALL DONE"
>>>>>>> b44badbb
<|MERGE_RESOLUTION|>--- conflicted
+++ resolved
@@ -12,35 +12,6 @@
     npm ci
 }
 
-<<<<<<< HEAD
-run_install $SMC_ROOT
-run_install $SMC_ROOT/smc-util
-run_install $SMC_ROOT/smc-util-node
-run_install $SMC_ROOT/smc-project
-run_install $SMC_ROOT/smc-project/jupyter
-run_install $SMC_ROOT/smc-webapp
-run_install $SMC_ROOT/smc-webapp/jupyter
-run_install $SMC_ROOT/smc-webapp/lti
-run_install $SMC_ROOT/smc-hub
-
-# get rid of package-lock files
-# DISABLED: causes build issues; we need to understand npm better
-#git ls-files '../*/package-lock.json' | xargs rm -f
-
-# assistant example code snippets
-cd $SMC_ROOT
-git submodule update --init
-cd $SMC_ROOT/examples
-env OUTDIR=../webapp-lib/examples make
-
-# generating color scheme
-cd $SMC_ROOT
-scripts/update_color_scheme.coffee
-
-# static react pages update must come *before* webpack
-cd $SMC_ROOT
-update_react_static
-=======
 # all module directories
 . cocalc-dirs.sh
 
@@ -87,5 +58,4 @@
 react_static &
 
 wait # for all background processes to finish
-echo "ALL DONE"
->>>>>>> b44badbb
+echo "ALL DONE"