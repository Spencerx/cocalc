#!/usr/bin/env bash

set -e
set -v

cd `dirname $0`/..
. smc-env

<<<<<<< HEAD
run_install() {
    cd "$1"
    npm install
    npm install --only=dev
    npm audit fix
}

run_install $SMC_ROOT
run_install $SMC_ROOT/smc-util
run_install $SMC_ROOT/smc-util-node
run_install $SMC_ROOT/smc-project
run_install $SMC_ROOT/smc-project/jupyter
run_install $SMC_ROOT/smc-webapp
run_install $SMC_ROOT/smc-webapp/jupyter
run_install $SMC_ROOT/smc-hub

# assistant example code snippets
=======
# step 1: get rid of package-lock files
# DISABLED: causes build issues
#git ls-files '../*/package-lock.json' | xargs rm -f

>>>>>>> a83a37f4
cd $SMC_ROOT
git submodule update --init
cd $SMC_ROOT/examples
env OUTDIR=../webapp-lib/examples make

# generating color scheme
cd $SMC_ROOT
scripts/update_color_scheme.coffee

# static react pages update must come *before* webpack
cd $SMC_ROOT
update_react_static<|MERGE_RESOLUTION|>--- conflicted
+++ resolved
@@ -6,7 +6,6 @@
 cd `dirname $0`/..
 . smc-env
 
-<<<<<<< HEAD
 run_install() {
     cd "$1"
     npm install
@@ -23,13 +22,11 @@
 run_install $SMC_ROOT/smc-webapp/jupyter
 run_install $SMC_ROOT/smc-hub
 
-# assistant example code snippets
-=======
-# step 1: get rid of package-lock files
-# DISABLED: causes build issues
+# get rid of package-lock files
+# DISABLED: causes build issues; we need to understand npm better
 #git ls-files '../*/package-lock.json' | xargs rm -f
 
->>>>>>> a83a37f4
+# assistant example code snippets
 cd $SMC_ROOT
 git submodule update --init
 cd $SMC_ROOT/examples
