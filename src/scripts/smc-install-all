#!/usr/bin/env bash

set -e
set -v

cd `dirname $0`/..
. smc-env

<<<<<<< HEAD
# step 0: fix paths for a theme
cocalc_setup_theme.py

# step 1: get rid of package-lock files
# DISABLED: causes build issues
=======
# npm audit fix is disabled, because sometimes it errors saying that
# the "endpoint is not available"
run_install() {
    cd "$1"
    npm install
    npm install --only=dev
    #npm audit fix
}

run_install $SMC_ROOT
run_install $SMC_ROOT/smc-util
run_install $SMC_ROOT/smc-util-node
run_install $SMC_ROOT/smc-project
run_install $SMC_ROOT/smc-project/jupyter
run_install $SMC_ROOT/smc-webapp
run_install $SMC_ROOT/smc-webapp/jupyter
run_install $SMC_ROOT/smc-hub

# get rid of package-lock files
# DISABLED: causes build issues; we need to understand npm better
>>>>>>> 00ed2fa8
#git ls-files '../*/package-lock.json' | xargs rm -f

# assistant example code snippets
cd $SMC_ROOT
git submodule update --init
cd $SMC_ROOT/examples
env OUTDIR=../webapp-lib/examples make

# generating color scheme
cd $SMC_ROOT
scripts/update_color_scheme.coffee

# static react pages update must come *before* webpack
cd $SMC_ROOT
update_react_static<|MERGE_RESOLUTION|>--- conflicted
+++ resolved
@@ -6,15 +6,14 @@
 cd `dirname $0`/..
 . smc-env
 
-<<<<<<< HEAD
 # step 0: fix paths for a theme
 cocalc_setup_theme.py
 
 # step 1: get rid of package-lock files
 # DISABLED: causes build issues
-=======
 # npm audit fix is disabled, because sometimes it errors saying that
 # the "endpoint is not available"
+
 run_install() {
     cd "$1"
     npm install
@@ -33,7 +32,6 @@
 
 # get rid of package-lock files
 # DISABLED: causes build issues; we need to understand npm better
->>>>>>> 00ed2fa8
 #git ls-files '../*/package-lock.json' | xargs rm -f
 
 # assistant example code snippets
