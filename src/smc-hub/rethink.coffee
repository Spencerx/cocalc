--- conflicted
+++ resolved
@@ -2871,29 +2871,22 @@
             opts.cb("user set queries not allowed for table '#{opts.table}'")
             return
 
-        #dbg("verify all requested fields may be set by users, and also fill in generated values")
-<<<<<<< HEAD
-        for field in misc.keys(client_query.set.fields)
-            if client_query.set.fields[field] == undefined
-=======
-
         # mod_fields counts the fields in query that might actually get modified
         # in the database when we do the query; e.g., account_id won't since it gets
         # filled in with the user's account_id, and project_write won't since it must
         # refer to an existing project.  We use mod_field **only** to skip doing
-        # no-op queries below.
+        # no-op queries below. It's just an optimization.
         mod_fields = 0
         for field in misc.keys(opts.query)
-            if user_query.set.fields[field] not in ['account_id', 'project_write']
+            if client_query.set.fields[field] not in ['account_id', 'project_write']
                 mod_fields += 1
         if mod_fields == 0
             # nothing to do
             opts.cb()
             return
 
-        for field in misc.keys(user_query.set.fields)
-            if user_query.set.fields[field] == undefined
->>>>>>> 52a5e044
+        for field in misc.keys(client_query.set.fields)
+            if client_query.set.fields[field] == undefined
                 opts.cb("user set query not allowed for #{opts.table}.#{field}")
                 return
             switch client_query.set.fields[field]
