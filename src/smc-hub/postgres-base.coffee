--- conflicted
+++ resolved
@@ -981,14 +981,11 @@
         f = (info, cb) =>
             query = info.query
             # Shorthand index is just the part in parens.
-<<<<<<< HEAD
-=======
             # 2020-10-12: it makes total sense to add CONCURRENTLY to this index command to avoid locking up the table,
             # but the first time we tried this in production (postgres 10), it just made "invalid" indices.
             # the problem might be that several create index commands were issued rapidly, which trew this off
             # So, for now, it's probably best to either create them manually first (concurrently) or be
             # aware that this does lock up briefly.
->>>>>>> 80b130f8
             query = "CREATE INDEX #{info.name} ON #{table} #{query}"
             @_query
                 query : query
