--- conflicted
+++ resolved
@@ -69,7 +69,6 @@
         else
             res.send('alive')
 
-<<<<<<< HEAD
     router.get '/metrics', (req, res) ->
         res.header("Content-Type", "application/json")
         res.header('Cache-Control', 'private, no-cache, no-store, must-revalidate')
@@ -77,7 +76,7 @@
             res.send(JSON.stringify(opts.metricsRecorder.get(), null, 2))
         else
             res.send(JSON.stringify(error:'no metrics recorder'))
-=======
+
     # /concurrent -- used by kubernetes to decide whether or not to kill the container; if
     # below the warn thresh, returns number of concurrent connection; if hits warn, then
     # returns 404 error, meaning hub may be unhealthy.  Kubernetes will try a few times before
@@ -93,7 +92,6 @@
     # Return number of concurrent connections (could be useful)
     router.get '/concurrent', (req, res) ->
         res.send("#{opts.database.concurrent()}")
->>>>>>> 860c13a0
 
     # stripe invoices:  /invoice/[invoice_id].pdf
     if opts.stripe?
