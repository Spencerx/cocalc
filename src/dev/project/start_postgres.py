<<<<<<< HEAD
#!/usr/bin/env python3

=======
#!/usr/bin/env python
>>>>>>> b53fd9dc
"""
This is a script for starting postgres for development purposes
in an SMC project.
"""

import os, sys, time, util

path = os.path.split(os.path.realpath(__file__))[0]
os.chdir(path)
sys.path.insert(0, path)

PG_DATA = os.path.abspath(os.path.join(path, "../../data/postgres"))
PGHOST = os.environ.get("PGHOST", "")

if not os.path.exists(PG_DATA):
    util.cmd("pg_ctl init -D '%s'" % PG_DATA)

    # Lock down authentication so it is ONLY via unix socket
    open(os.path.join(PG_DATA, 'pg_hba.conf'), 'w').write("""
# This is safe since we only enable a socket protected by filesystem permissions:
local all all trust

# You can uncomment this and comment out the above if you want to test password auth.
#local all all md5
""")

    conf = os.path.join(PG_DATA, 'postgresql.conf')
    s = open(conf).read()
    s += '\n'

    # The very first time running this script, if PGHOST is NOT set, we do the
    # following (we want to allow users to override this via setting PGHOST
    # the first time, since this approach sucks in some situations):
    #     Make it so the socket is in this subdirectory, so that it is
    #     protected by UNIX permissions.  This approach avoids any need
    #     for accounts/passwords for development and the Docker image.
    #     Move the default directory where the socket is from /tmp to right here.
    if PGHOST:
        socket_dir = PGHOST
    else:
        socket_dir = os.path.join(PG_DATA, 'socket')
    s += "unix_socket_directories = '%s'\nlisten_addresses=''\n" % socket_dir
    os.makedirs(socket_dir)
    util.cmd("chmod og-rwx '%s'" % PG_DATA)  # just in case -- be paranoid...
    open(conf, 'w').write(s)

    # Create script so that clients will know where socket dir is.
    open("postgres-env", 'w').write("""#!/bin/sh
export PGUSER='smc'
export PGHOST='%s'
""" % socket_dir)

    util.cmd('chmod +x postgres-env')

    # Start database running in background as daemon
    util.cmd("postgres -D '%s' >%s/postgres.log 2>&1 &" % (PG_DATA, PG_DATA))
    time.sleep(5)

    # Create the smc user with no password (not needed since we are using local file permissions)
    util.cmd("unset PGUSER; unset PGHOST; createuser -h '%s' -sE smc" %
             socket_dir)

    # Stop database daemon
    util.cmd("kill %s" %
             (open(os.path.join(PG_DATA, 'postmaster.pid')).read().split()[0]))
    # Let it die and remove lock file.
    time.sleep(3)

util.cmd("postgres -D '%s'" % PG_DATA)<|MERGE_RESOLUTION|>--- conflicted
+++ resolved
@@ -1,9 +1,4 @@
-<<<<<<< HEAD
 #!/usr/bin/env python3
-
-=======
-#!/usr/bin/env python
->>>>>>> b53fd9dc
 """
 This is a script for starting postgres for development purposes
 in an SMC project.
