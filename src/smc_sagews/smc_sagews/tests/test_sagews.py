# test_sagews.py
# basic tests of sage worksheet using TCP protocol with sage_server
import socket
import conftest
import os
import re

from textwrap import dedent

<<<<<<< HEAD
def test_connection_type(sagews):
    print("type %s"%type(sagews))
    assert isinstance(sagews, conftest.ConnectionJSON)
    return

def test_set_file_env(exec2):
    code = "os.chdir(salvus.data[\'path\']);__file__=salvus.data[\'file\']"
    exec2(code)

def test_assignment(exec2):
    code = "x = 42\nx\n"
    output = "42\n"
    exec2(code, output)

def test_issue70(exec2):
    code = dedent(r"""
    for i in range(1):
        pass
    'x'
    """)
    output = dedent(r"""'x'
    """)
    exec2(code, output)

def test_issue819(exec2):
    code = dedent(r"""
    def never_called(a):
        print 'should not execute 1', a
        # comment
    # comment at indent 0
        print 'should not execute 2', a
    22
    """)
    output = "22\n"
    exec2(code, output)
=======
class TestBasic:
    def test_connection_type(self, sagews):
        print("type %s"%type(sagews))
        assert isinstance(sagews, conftest.ConnectionJSON)
        return

    def test_set_file_env(self, exec2):
        code = "os.chdir(salvus.data[\'path\']);__file__=salvus.data[\'file\']"
        exec2(code)

    def test_assignment(self, exec2):
        code = "x = 42\nx\n"
        output = "42\n"
        exec2(code, output)

    def test_issue70(self, exec2):
        code = dedent(r"""
        for i in range(1):
            pass
        'x'
        """)
        output = dedent(r"""
        'x'
        """).lstrip()
        exec2(code, output)

    def test_issue819(self, exec2):
        code = dedent(r"""
        def never_called(a):
            print 'should not execute 1', a
            # comment
        # comment at indent 0
            print 'should not execute 2', a
        22
        """)
        output = "22\n"
        exec2(code, output)

    def test_search_doc(self, exec2):
        code = "search_doc('laurent')"
        html = "https://www.google.com/search\?q=site%3Adoc.sagemath.org\+laurent\&oq=site%3Adoc.sagemath.org"
        exec2(code, html_pattern = html)
>>>>>>> 5d49beea

class TestSearchSrc:
    def test_search_src_simple(self, execinteract):
        execinteract('search_src("convolution")')

    def test_search_src_max_chars(self, execinteract):
        execinteract('search_src("full cremonadatabase", max_chars = 1000)')<|MERGE_RESOLUTION|>--- conflicted
+++ resolved
@@ -7,43 +7,6 @@
 
 from textwrap import dedent
 
-<<<<<<< HEAD
-def test_connection_type(sagews):
-    print("type %s"%type(sagews))
-    assert isinstance(sagews, conftest.ConnectionJSON)
-    return
-
-def test_set_file_env(exec2):
-    code = "os.chdir(salvus.data[\'path\']);__file__=salvus.data[\'file\']"
-    exec2(code)
-
-def test_assignment(exec2):
-    code = "x = 42\nx\n"
-    output = "42\n"
-    exec2(code, output)
-
-def test_issue70(exec2):
-    code = dedent(r"""
-    for i in range(1):
-        pass
-    'x'
-    """)
-    output = dedent(r"""'x'
-    """)
-    exec2(code, output)
-
-def test_issue819(exec2):
-    code = dedent(r"""
-    def never_called(a):
-        print 'should not execute 1', a
-        # comment
-    # comment at indent 0
-        print 'should not execute 2', a
-    22
-    """)
-    output = "22\n"
-    exec2(code, output)
-=======
 class TestBasic:
     def test_connection_type(self, sagews):
         print("type %s"%type(sagews))
@@ -86,7 +49,6 @@
         code = "search_doc('laurent')"
         html = "https://www.google.com/search\?q=site%3Adoc.sagemath.org\+laurent\&oq=site%3Adoc.sagemath.org"
         exec2(code, html_pattern = html)
->>>>>>> 5d49beea
 
 class TestSearchSrc:
     def test_search_src_simple(self, execinteract):
