--- conflicted
+++ resolved
@@ -301,16 +301,6 @@
 @pytest.fixture()
 def test_id(request):
     r"""
-<<<<<<< HEAD
-    Fixture for worksheet cell test. Depends on two other fixtures,
-    sagews and test_id.
-
-    OUTPUT:
-
-    Fixture function exec2, which takes three arguments. The second and
-    third arguments may be omitted. If both are omitted, the cell is not
-    expected to produce a stdout result.
-=======
     Return increasing sequence of integers starting at 1. This number is used as
     test id as well as message 'id' value so sage_server log can be matched
     with pytest output.
@@ -339,19 +329,14 @@
     r"""
     Fixture for worksheet cell test. Depends on two other fixtures,
     sagews and test_id.
->>>>>>> 488f242f
-
     - `` code `` -- string of code block to run
 
-<<<<<<< HEAD
-=======
     Fixture function exec2, which takes three arguments. The second and
     third arguments may be omitted. If both are omitted, the cell is not
     expected to produce a stdout result.
 
     - `` code `` -- string of code block to run
 
->>>>>>> 488f242f
     - `` output `` -- string of expected output, to be matched exactly
 
     - `` pattern `` -- regex to match with expected output
@@ -370,24 +355,14 @@
         def test_set_file_env(exec2):
             code = "os.chdir(salvus.data[\'path\']);__file__=salvus.data[\'file\']"
             exec2(code)
-<<<<<<< HEAD
 
     ::
 
-=======
-
-    ::
-
->>>>>>> 488f242f
         def test_sh(exec2):
             exec2("sh('date +%Y-%m-%d')", pattern = '^\d{4}-\d{2}-\d{2}$')
 
     """
-<<<<<<< HEAD
-    def execfn(code, output = None, pattern = None):
-=======
     def execfn(code, output = None, pattern = None, html_pattern = None):
->>>>>>> 488f242f
         m = message.execute_code(code = code, id = test_id)
         m['preparse'] = True
         # send block of code to be executed
@@ -402,15 +377,12 @@
                 assert mesg['stdout'] == output
             elif pattern is not None:
                 assert re.search(pattern, mesg['stdout']) is not None
-<<<<<<< HEAD
-=======
         elif html_pattern:
             typ, mesg = sagews.recv()
             assert typ == 'json'
             assert mesg['id'] == test_id
             assert 'html' in mesg
             assert re.search(html_pattern, mesg['html']) is not None
->>>>>>> 488f242f
 
     def fin():
         recv_til_done(sagews, test_id)
