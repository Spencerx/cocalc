--- conflicted
+++ resolved
@@ -876,23 +876,6 @@
                 <Col sm={1}></Col>
             </Row>
 
-<<<<<<< HEAD
-=======
-    render_preview_button_on: ->
-        tip = <span>
-            Enable chat preview
-        </span>
-
-        # The 20px margin is basically a hack because the scrollbar is right on top of the icon otherwise.
-        <div className = "pull-right lighten"
-             style     = {marginTop: '-105px', marginRight: '20px', cursor:'pointer', fontSize:'13pt'}
-             onClick   = {@button_on_click} >
-            <Tip title='Message Preview' tip={tip} placement='left'>
-                <Icon name='eye'/>
-            </Tip>
-        </div>
-
->>>>>>> 10806d61
     render_timetravel_button: ->
         tip = <span>
             Browse all versions of this chatroom.
