--- conflicted
+++ resolved
@@ -139,26 +139,12 @@
             color = '#f5f5f5'
         else
             color = '#fff'
-<<<<<<< HEAD
 
         # smileys, just for fun.
         value = misc.smiley
             s: value
             wrap: ['<span class="smc-editor-chat-smiley">', '</span>']
-=======
-        # just for fun.  should refactor so can be used anywhere
-        value = value.replace(/:-\)/g, "☺")
-                     .replace(/:-\(/g, "☹")
-                     .replace(/<3/g, "♡")
-                     .replace(/:shrug:/g, "¯\\\\_(ツ)_/¯")
-                     .replace(/o_o/g, "סּ_\סּ")
-                     .replace(/:-p/g, "😛")
-                     .replace(/\^\^/g, "😄")
-                     .replace(/;-\)/g, "😉")
-                     .replace(/-_-/g, "😔")
-                     .replace(/:-\\/g, "😏")
         value = misc_page.sanitize_html(value)
->>>>>>> fe16e098
 
         <Col key={1} xs={8}>
             <Panel style={wordWrap:"break-word"}>
