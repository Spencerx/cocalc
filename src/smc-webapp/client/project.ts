/*
 *  This file is part of CoCalc: Copyright © 2020 Sagemath, Inc.
 *  License: AGPLv3 s.t. "Commons Clause" – see LICENSE.md for details
 */

/*
Functionality that mainly involves working with a specific project.
*/

import { required, defaults } from "smc-util/misc";
import {
  copy_without,
  encode_path,
  is_valid_uuid_string,
} from "smc-util/misc2";
import * as message from "smc-util/message";
import { DirectoryListingEntry } from "smc-util/types";
import { connection_to_project } from "../project/websocket/connect";
import { API } from "../project/websocket/api";
import { redux } from "../app-framework";
import { WebappClient } from "./client";
import {
  allow_project_to_run,
  too_many_free_projects,
} from "../project/client-side-throttle";
import { ProjectInfo, project_info } from "../project/websocket/project-info";
<<<<<<< HEAD
import {
  ProjectStatus,
  project_status,
} from "../project/websocket/project-status";

=======
import { ensure_project_running } from "../project/project-start-warning";
>>>>>>> 0550631d
import { Configuration, ConfigurationAspect } from "../project_configuration";

export interface ExecOpts {
  project_id: string;
  path?: string;
  command: string;
  args?: string[];
  timeout?: number;
  max_output?: number;
  bash?: boolean;
  aggregate?: string | number | { value: string | number };
  err_on_exit?: boolean;
  env?: { [key: string]: string }; // custom environment variables.
  cb?: Function; // if given use a callback interface *instead* of async.
}

export interface ExecOutput {
  stdout: string;
  stderr: string;
  exit_code: number;
  time: number; // time in ms, from user point of view.
}

export class ProjectClient {
  private client: WebappClient;
  private touch_throttle: { [project_id: string]: number } = {};

  constructor(client: WebappClient) {
    this.client = client;
  }

  private async call(message: object): Promise<any> {
    return await this.client.async_call({ message });
  }

  public async write_text_file(opts: {
    project_id: string;
    path: string;
    content: string;
  }): Promise<void> {
    return await this.call(message.write_text_file_to_project(opts));
  }

  public async read_text_file(opts: {
    project_id: string; // string or array of strings
    path: string; // string or array of strings
  }): Promise<string> {
    return (await this.call(message.read_text_file_from_project(opts))).content;
  }

  // Like "read_text_file" above, except the callback
  // message gives a url from which the file can be
  // downloaded using standard AJAX.
  public read_file(opts: {
    project_id: string; // string or array of strings
    path: string; // string or array of strings
  }): string {
    const base = (window as any).app_base_url ?? "";
    if (opts.path[0] === "/") {
      // absolute path to the root
      opts.path = ".smc/root" + opts.path; // use root symlink, which is created by start_smc
    }
    return encode_path(`${base}/${opts.project_id}/raw/${opts.path}`);
  }

  public async copy_path_between_projects(opts: {
    public?: boolean; // TODO: should get deprecated because of share server.
    src_project_id: string; // id of source project
    src_path: string; // relative path of director or file in the source project
    target_project_id: string; // if of target project
    target_path?: string; // defaults to src_path
    overwrite_newer?: boolean; // overwrite newer versions of file at destination (destructive)
    delete_missing?: boolean; // delete files in dest that are missing from source (destructive)
    backup?: boolean; // make ~ backup files instead of overwriting changed files
    timeout?: number; // how long to wait for the copy to complete before reporting "error" (though it could still succeed)
  }): Promise<void> {
    const is_public = opts.public;
    delete opts.public;

    if (opts.target_path == null) {
      opts.target_path = opts.src_path;
    }

    const mesg = is_public
      ? message.copy_public_path_between_projects(opts)
      : message.copy_path_between_projects(opts);

    await this.client.async_call({
      timeout: opts.timeout,
      message: mesg,
      allow_post: false, // since it may take too long
    });
  }

  // Set a quota parameter for a given project.
  // As of now, only user in the admin group can make these changes.
  public async set_quotas(opts: {
    project_id: string;
    memory?: number; // see message.js for the units, etc., for all these settings
    memory_request?: number;
    cpu_shares?: number;
    cores?: number;
    disk_quota?: number;
    mintime?: number;
    network?: number;
    member_host?: number;
    always_running?: number;
  }): Promise<void> {
    await this.call(message.project_set_quotas(opts));
  }

  public async websocket(project_id: string): Promise<any> {
    const store = redux.getStore("projects");
    // Wait until project is running (or admin and not on project)
    await store.async_wait({
      until: () => {
        const state = store.get_state(project_id);
        if (state == null && redux.getStore("account")?.get("is_admin")) {
          // is admin so doesn't know project state -- just immediately
          // try, which  will cause project to run
          return true;
        }
        return state == "running";
      },
    });

    // get_my_group returns undefined when the various info to
    // determine this isn't yet loaded.  For some connections
    // this websocket function gets called before that info is
    // loaded, which can cause trouble.
    let group: string | undefined;
    await store.async_wait({
      until: () => (group = store.get_my_group(project_id)) != null,
    });
    if (group == "public") {
      throw Error("no access to project websocket");
    }
    return await connection_to_project(project_id);
  }

  public async api(project_id: string): Promise<API> {
    return (await this.websocket(project_id)).api;
  }

  /*
    Execute code in a given project.

    Aggregate option -- use like this:

        webapp.exec
            aggregate: timestamp (or something else sequential)

    means: if there are multiple attempts to run the given command with the same
    time, they are all aggregated and run only one time by the project.   If requests
    comes in with a newer time, they all run in another group after the first
    one finishes.    The timestamp will usually come from something like the "last save
    time" (which is stored in the db), which they client will know.  This is used, e.g.,
    for operations like "run rst2html on this file whenever it is saved."
    */
  public async exec(opts: ExecOpts): Promise<ExecOutput> {
    opts = defaults(opts, {
      project_id: required,
      path: "",
      command: required,
      args: [],
      timeout: 30,
      max_output: undefined,
      bash: false,
      aggregate: undefined,
      err_on_exit: true,
      env: undefined,
      cb: undefined, // if given use a callback interface instead of async
    });

    if (
      !(await ensure_project_running(
        opts.project_id,
        `execute the command ${opts.command}`
      ))
    ) {
      return {
        stdout: "",
        stderr: "You must start the project first",
        exit_code: 1,
        time: 0,
      };
    }

    try {
      const ws = await this.websocket(opts.project_id);
      const exec_opts = copy_without(opts, ["project_id"]);

      const msg = await ws.api.exec(exec_opts);
      if (msg.status && msg.status == "error") {
        throw new Error(msg.error);
      }
      delete msg.status;
      delete msg.error;
      if (opts.cb == null) {
        return msg;
      } else {
        opts.cb(undefined, msg);
        return msg;
      }
    } catch (err) {
      if (opts.cb == null) {
        throw err;
      } else {
        if (!err.message) {
          // Important since err.message can be falsey, e.g., for Error(''), but toString will never be falsey.
          opts.cb(err.toString());
        } else {
          opts.cb(err.message);
        }
        return { stdout: "", stderr: err.message, exit_code: 1, time: 0 }; // should be ignored; this is just to make typescript happy.
      }
    }
  }

  // Directly compute the directory listing.  No caching or other information
  // is used -- this just sends a message over the websocket requesting
  // the backend node.js project process to compute the listing.
  public async directory_listing(opts: {
    project_id: string;
    path: string;
    timeout?: number;
    hidden?: boolean;
  }): Promise<{ files: DirectoryListingEntry[] }> {
    if (opts.timeout == null) opts.timeout = 15;
    const api = await this.api(opts.project_id);
    const listing = await api.listing(
      opts.path,
      opts.hidden,
      opts.timeout * 1000
    );
    return { files: listing };
  }

  public async public_directory_listing(opts: {
    project_id: string;
    path: string;
    time?: boolean;
    start?: number;
    limit?: number;
    timeout?: number;
    hidden: false;
  }): Promise<any> {
    if (opts.start == null) opts.start = 0;
    if (opts.limit == null) opts.limit = -1;
    const timeout = opts.timeout;
    delete opts.timeout;
    return (
      await this.client.async_call({
        message: message.public_get_directory_listing(opts),
        timeout: timeout ?? 30,
      })
    ).result;
  }

  public async public_get_text_file(opts: {
    project_id: string;
    path: string;
  }): Promise<string> {
    return (await this.call(message.public_get_text_file(opts))).data;
  }

  public async find_directories(opts: {
    project_id: string;
    query?: string; // see the -iname option to the UNIX find command.
    path?: string; // Root path to find directories from
    exclusions?: string[]; // paths relative to `opts.path`. Skips whole sub-trees
    include_hidden?: boolean;
  }): Promise<{
    query: string;
    path: string;
    project_id: string;
    directories: string[];
  }> {
    opts = defaults(opts, {
      project_id: required,
      query: "*", // see the -iname option to the UNIX find command.
      path: ".", // Root path to find directories from
      exclusions: undefined, // Array<String> Paths relative to `opts.path`. Skips whole sub-trees
      include_hidden: false,
    });
    if (opts.path == null || opts.query == null)
      throw Error("bug -- cannot happen");

    const args: string[] = [
      opts.path,
      "-xdev",
      "!",
      "-readable",
      "-prune",
      "-o",
      "-type",
      "d",
      "-iname",
      `'${opts.query}'`,
      "-readable",
    ];
    if (opts.exclusions != null) {
      for (const excluded_path of opts.exclusions) {
        args.push(
          `-a -not \\( -path '${opts.path}/${excluded_path}' -prune \\)`
        );
      }
    }

    args.push("-print");
    const command = `find ${args.join(" ")}`;

    const result = await this.exec({
      // err_on_exit = false: because want this to still work even if there's a nonzero exit code,
      // which might happen if find hits a directory it can't read, e.g., a broken ~/.snapshots.
      err_on_exit: false,
      project_id: opts.project_id,
      command,
      timeout: 60,
      aggregate: Math.round(new Date().valueOf() / 5000), // aggregate calls into 5s windows, in case multiple clients ask for same find at once...
    });
    const n = opts.path.length + 1;
    let v = result.stdout.split("\n");
    if (!opts.include_hidden) {
      v = v.filter((x) => x.indexOf("/.") === -1);
    }
    v = v.filter((x) => x.length > n).map((x) => x.slice(n));
    return {
      query: opts.query,
      path: opts.path,
      project_id: opts.project_id,
      directories: v,
    };
  }

  // This is async, so do "await smc_webapp.configuration(...project_id...)".
  public async configuration(
    project_id: string,
    aspect: ConfigurationAspect,
    no_cache: boolean
  ): Promise<Configuration> {
    if (!is_valid_uuid_string(project_id)) {
      throw Error("project_id must be a valid uuid");
    }
    return (await this.api(project_id)).configuration(aspect, no_cache);
  }

  // Remove all upgrades from all projects that this user collaborates on.
  public async remove_all_upgrades(projects?: string[]): Promise<void> {
    await this.call(message.remove_all_upgrades({ projects }));
  }

  public async touch(project_id: string): Promise<void> {
    const state = redux.getStore("projects")?.get_state(project_id);
    if (!(state == null && redux.getStore("account")?.get("is_admin"))) {
      // not trying to view project as admin so do some checks
      if (!allow_project_to_run(project_id)) return;
      if (!this.client.is_signed_in()) {
        // silently ignore if not signed in
        return;
      }
      if (state != "running") {
        // not running so don't touch (user must explicitly start first)
        return;
      }
    }

    // Throttle -- so if this function is called with the same project_id
    // twice in 3s, it's ignored (to avoid unnecessary network traffic).
    // Do not make the timeout long, since that can mess up
    // getting the hub-websocket to connect to the project.
    const last = this.touch_throttle[project_id];
    if (last != null && new Date().valueOf() - last <= 3000) {
      return;
    }
    this.touch_throttle[project_id] = new Date().valueOf();
    try {
      await this.call(message.touch_project({ project_id }));
    } catch (err) {
      // silently ignore; this happens, e.g., if you touch too frequently,
      // and shouldn't be fatal and break other things.
      // NOTE: this is a bit ugly for now -- basically the
      // hub returns an error regarding actually touching
      // the project (updating the db), but it still *does*
      // ensure there is a TCP connection to the project.
    }
  }

  // Print file to pdf
  // The printed version of the file will be created in the same directory
  // as path, but with extension replaced by ".pdf".
  // Only used for sagews, and would be better done with websocket api anyways...
  public async print_to_pdf(opts: {
    project_id: string;
    path: string;
    options?: any; // optional options that get passed to the specific backend for this file type
    timeout?: number; // client timeout -- some things can take a long time to print!
  }): Promise<string> {
    // returns path to pdf file
    if (opts.options == null) opts.options = {};
    opts.options.timeout = opts.timeout; // timeout on backend

    return (
      await this.client.async_call({
        message: message.local_hub({
          project_id: opts.project_id,
          message: message.print_to_pdf({
            path: opts.path,
            options: opts.options,
          }),
        }),
        timeout: opts.timeout,
        allow_post: false,
      })
    ).path;
  }

  public async create(opts: {
    title: string;
    description: string;
    image?: string;
    start?: boolean;
    license?: string; // "license_id1,license_id2,..." -- if given, create project with these licenses applied
  }): Promise<string> {
    if (opts.start && too_many_free_projects()) {
      // don't auto-start it if too many projects already running.
      opts.start = false;
    }
    const { project_id } = await this.client.async_call({
      allow_post: false, // since gets called for anonymous and cookie not yet set.
      message: message.create_project(opts),
    });

    this.client.tracking_client.user_tracking("create_project", {
      project_id,
      title: opts.title,
    });

    return project_id;
  }

  // Disconnect whatever hub we are connected to from the project
  // Adding this right now only for debugging/dev purposes!
  public async disconnect_hub_from_project(project_id: string): Promise<void> {
    await this.call(message.disconnect_from_project({ project_id }));
  }

  public async realpath(opts: {
    project_id: string;
    path: string;
  }): Promise<string> {
    return (await this.api(opts.project_id)).realpath(opts.path);
  }

  // Add and remove a license from a project.  Note that these
  // might not be used to implement anything in the client frontend, but
  // are used via the API, and this is a convenient way to test them.
  public async add_license_to_project(
    project_id: string,
    license_id: string
  ): Promise<void> {
    await this.call(message.add_license_to_project({ project_id, license_id }));
  }

  public async remove_license_from_project(
    project_id: string,
    license_id: string
  ): Promise<void> {
    await this.call(
      message.remove_license_from_project({ project_id, license_id })
    );
  }

  public project_info(project_id: string): ProjectInfo {
    return project_info(this.client, project_id);
  }

  public project_status(project_id: string): ProjectStatus {
    return project_status(this.client, project_id);
  }
}<|MERGE_RESOLUTION|>--- conflicted
+++ resolved
@@ -24,15 +24,11 @@
   too_many_free_projects,
 } from "../project/client-side-throttle";
 import { ProjectInfo, project_info } from "../project/websocket/project-info";
-<<<<<<< HEAD
 import {
   ProjectStatus,
   project_status,
 } from "../project/websocket/project-status";
-
-=======
 import { ensure_project_running } from "../project/project-start-warning";
->>>>>>> 0550631d
 import { Configuration, ConfigurationAspect } from "../project_configuration";
 
 export interface ExecOpts {
