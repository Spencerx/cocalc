--- conflicted
+++ resolved
@@ -41,11 +41,8 @@
   has_remember_me: boolean;
   help_email: string;
   terms_of_service: string;
-<<<<<<< HEAD
   email_signup: boolean;
-=======
   terms_of_service_url: string;
->>>>>>> 0a643e6b
 }
 
 interface State {
