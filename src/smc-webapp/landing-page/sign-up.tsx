--- conflicted
+++ resolved
@@ -31,21 +31,8 @@
 };
 
 interface Props {
-<<<<<<< HEAD
-  strategies: List<PassportStrategy>;
-  get_api_key: string;
-  sign_up_error: any;
-  token: boolean;
-  has_account: boolean;
-  signing_up: boolean;
-  style: React.CSSProperties;
-  has_remember_me: boolean;
-  help_email: string;
-  terms_of_service: string;
-  email_signup: boolean;
-  terms_of_service_url: string;
-=======
-  strategies?: List<string>;
+  strategies?: List<PassportStrategy>;
+  email_signup?: boolean;
   get_api_key?: string;
   sign_up_error?: any;
   token?: boolean;
@@ -56,7 +43,6 @@
   help_email?: string;
   terms_of_service?: string;
   terms_of_service_url?: string;
->>>>>>> eb7fa6ff
 }
 
 interface State {
