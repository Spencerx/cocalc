##############################################################################
#
#    CoCalc: Collaborative Calculation in the Cloud
#
#    Copyright (C) 2016, Sagemath Inc.
#
#    This program is free software: you can redistribute it and/or modify
#    it under the terms of the GNU General Public License as published by
#    the Free Software Foundation, either version 3 of the License, or
#    (at your option) any later version.
#
#    This program is distributed in the hope that it will be useful,
#    but WITHOUT ANY WARRANTY; without even the implied warranty of
#    MERCHANTABILITY or FITNESS FOR A PARTICULAR PURPOSE.  See the
#    GNU General Public License for more details.
#
#    You should have received a copy of the GNU General Public License
#    along with this program.  If not, see <http://www.gnu.org/licenses/>.
#
###############################################################################

# CoCalc libraries
misc = require('smc-util/misc')
{defaults, required} = misc
{webapp_client} = require('../webapp_client')
{COLORS} = require('smc-util/theme')

# React libraries
{React, rclass, rtypes} = require('../smc-react')
{Alert, Button, ButtonToolbar, ButtonGroup, FormControl, FormGroup, Checkbox, Row, Col, Panel} = require('react-bootstrap')

# CoCalc and course components
util = require('./util')
styles = require('./styles')
{DateTimePicker, ErrorDisplay, Icon, LabeledRow, Loading, MarkdownInput, Space, Tip, NumberInput} = require('../r_misc')
{STEPS, step_direction, step_verb, step_ready} = util
{BigTime, FoldersToolbar, StudentAssignmentInfo, StudentAssignmentInfoHeader} = require('./common')
{GradingStudentAssignment, GradingStudentAssignmentHeader} = require('./grading')

{Progress} = require('./progress')
{SkipCopy} = require('./skip')

exports.AssignmentsPanel = rclass ({name}) ->
    displayName : "CourseEditorAssignments"

    reduxProps :
        "#{name}":
            expanded_assignments   : rtypes.immutable.Set
            active_assignment_sort : rtypes.object
            active_student_sort    : rtypes.immutable.Map
            expanded_peer_configs  : rtypes.immutable.Set
            grading                : rtypes.immutable.Map

    propTypes :
        name            : rtypes.string.isRequired
        project_id      : rtypes.string.isRequired
        redux           : rtypes.object.isRequired
        actions         : rtypes.object.isRequired
        all_assignments : rtypes.object.isRequired
        students        : rtypes.object.isRequired
        user_map        : rtypes.object.isRequired

    getInitialState: ->
        err           : undefined  # error message to display at top.
        search        : ''         # search query to restrict which assignments are shown.
        show_deleted  : false      # whether or not to show deleted assignments on the bottom

    compute_assignment_list: ->
        list = util.immutable_to_list(@props.all_assignments, 'assignment_id')

        {list, num_omitted} = util.compute_match_list
            list        : list
            search_key  : 'path'
            search      : @state.search.trim()

        if @props.active_assignment_sort.column_name == "due_date"
            f = (a) -> [a.due_date ? 0, a.path?.toLowerCase()]
        else if @props.active_assignment_sort.column_name == "dir_name"
            f = (a) -> [a.path?.toLowerCase(), a.due_date ? 0]

        {list, deleted, num_deleted} = util.order_list
            list             : list
            compare_function : (a,b) => misc.cmp_array(f(a), f(b))
            reverse          : @props.active_assignment_sort.is_descending
            include_deleted  : @state.show_deleted

        return {shown_assignments:list, deleted_assignments:deleted, num_omitted:num_omitted, num_deleted:num_deleted}

    render_sort_link: (column_name, display_name) ->
        <a href=''
            onClick={(e)=>e.preventDefault();@actions(@props.name).set_active_assignment_sort(column_name)}>
            {display_name}
            <Space/>
            {<Icon style={marginRight:'10px'}
                name={if @props.active_assignment_sort.is_descending then 'caret-up' else 'caret-down'}
            /> if @props.active_assignment_sort.column_name == column_name}
        </a>

    render_assignment_table_header: ->
        # HACK: -10px margin gets around ReactBootstrap's incomplete access to styling
        <Row style={marginTop:'-10px', marginBottom:'3px'}>
            <Col md={6}>
                {@render_sort_link("dir_name", "Assignment Name")}
            </Col>
            <Col md={6}>
                {@render_sort_link("due_date", "Due Date")}
            </Col>
        </Row>

    render_assignments: (assignments) ->
        for x,i in assignments
            <Assignment
                    key                 = {x.assignment_id}
                    assignment          = {@props.all_assignments.get(x.assignment_id)}
                    background          = {if i%2==0 then "#eee"}
                    project_id          = {@props.project_id}
                    redux               = {@props.redux}
                    students            = {@props.students}
                    user_map            = {@props.user_map}
                    name                = {@props.name}
                    is_expanded         = {@props.expanded_assignments.has(x.assignment_id)}
                    active_student_sort = {@props.active_student_sort}
                    expand_peer_config  = {@props.expanded_peer_configs.has(x.assignment_id)}
                    grading             = {@props.grading}
                    />

    render_show_deleted: (num_deleted, num_shown) ->
        if @state.show_deleted
            <Button style={styles.show_hide_deleted(needs_margin : num_shown > 0)} onClick={=>@setState(show_deleted:false)}>
                <Tip placement='left' title="Hide deleted" tip="Assignments are never really deleted.  Click this button so that deleted assignments aren't included at the bottom of the list.  Deleted assignments are always hidden from the list of grades for a student.">
                    Hide {num_deleted} deleted assignments
                </Tip>
            </Button>
        else
            <Button style={styles.show_hide_deleted(needs_margin : num_shown > 0)} onClick={=>@setState(show_deleted:true,search:'')}>
                <Tip placement='left' title="Show deleted" tip="Assignments are not deleted forever even after you delete them.  Click this button to show any deleted assignments at the bottom of the list of assignments.  You can then click on the assignment and click undelete to bring the assignment back.">
                    Show {num_deleted} deleted assignments
                </Tip>
            </Button>

    yield_adder: (deleted_assignments) ->
        deleted_paths = {}
        deleted_assignments.map (obj) =>
            if obj.path
                deleted_paths[obj.path] = obj.assignment_id

        (path) =>
            if deleted_paths[path]?
                @props.actions.undelete_assignment(deleted_paths[path])
            else
                @props.actions.add_assignment(path)

    render: ->
        {shown_assignments, deleted_assignments, num_omitted, num_deleted} = @compute_assignment_list()
        add_assignment = @yield_adder(deleted_assignments)

        header =
            <FoldersToolbar
                search        = {@state.search}
                search_change = {(value) => @setState(search:value)}
                num_omitted   = {num_omitted}
                project_id    = {@props.project_id}
                items         = {@props.all_assignments}
                add_folders   = {(paths)=>paths.map(add_assignment)}
                item_name     = {"assignment"}
                plural_item_name = {"assignments"}
            />

        <Panel header={header}>
            {@render_assignment_table_header() if shown_assignments.length > 0}
            {@render_assignments(shown_assignments)}
            {@render_show_deleted(num_deleted, shown_assignments.length) if num_deleted}
        </Panel>

exports.AssignmentsPanel.Header = rclass
    propTypes :
        n : rtypes.number

    render: ->
        <Tip delayShow={1300}
             title="Assignments" tip="This tab lists all of the assignments associated to your course, along with student grades and status about each assignment.  You can also quickly find assignments by name on the left.   An assignment is a directory in your project, which may contain any files.  Add an assignment to your course by searching for the directory name in the search box on the right.">
            <span>
                <Icon name="share-square-o"/> Assignments {if @props.n? then " (#{@props.n})" else ""}
            </span>
        </Tip>

Assignment = rclass
    displayName : "CourseEditor-Assignment"

    propTypes :
        name                      : rtypes.string.isRequired
        assignment                : rtypes.immutable.Map.isRequired
        project_id                : rtypes.string.isRequired
        redux                     : rtypes.object.isRequired
        students                  : rtypes.object.isRequired
        user_map                  : rtypes.object.isRequired
        background                : rtypes.string
        is_expanded               : rtypes.bool
        active_student_sort       : rtypes.immutable.Map
        expand_peer_config        : rtypes.bool
        grading                   : rtypes.immutable.Map

    shouldComponentUpdate: (nextProps, nextState) ->
        {any_changes} = require('../r_misc')
        return @state != nextState or \
            any_changes(@props, nextProps,
                ['assignment', 'students', 'user_map', 'background', 'is_expanded', \
                'active_student_sort', 'expand_peer_config', 'grading']
            )

    getInitialState: ->
        confirm_delete : false

    _due_date: ->
        due_date = @props.assignment.get('due_date')  # a string
        if not due_date?
            return webapp_client.server_time()
        else
            return new Date(due_date)

    render_due: ->
        <Row>
            <Col xs={1} style={marginTop:'8px', color:'#666'}>
                <Tip placement='top' title="Set the due date"
                    tip="Set the due date for the assignment.  This changes how the list of assignments is sorted.  Note that you must explicitly click a button to collect student assignments when they are due -- they are not automatically collected on the due date.  You should also tell students when assignments are due (e.g., at the top of the assignment).">
                    Due
                </Tip>
            </Col>
            <Col xs={11}>
                <DateTimePicker
                    value       = {@_due_date()}
                    on_change   = {@date_change}
                    autoFocus   = {false}
                    defaultOpen = {false}
                />
            </Col>
        </Row>

    date_change: (date) ->
        date ?= @_due_date()
        @props.redux.getActions(@props.name).set_due_date(@props.assignment, date?.toISOString())

    render_note: ->
        <Row key='note' style={styles.note}>
            <Col xs={2}>
                <Tip title="Notes about this assignment" tip="Record notes about this assignment here. These notes are only visible to you, not to your students.  Put any instructions to students about assignments in a file in the directory that contains the assignment.">
                    Private Assignment Notes<br /><span style={color:"#666"}></span>
                </Tip>
            </Col>
            <Col xs={10}>
                <MarkdownInput
                    persist_id    = {@props.assignment.get('path') + @props.assignment.get('assignment_id') + "note"}
                    attach_to     = {@props.name}
                    rows          = {6}
                    placeholder   = 'Private notes about this assignment (not visible to students)'
                    default_value = {@props.assignment.get('note')}
                    on_save       = {(value)=>@props.redux.getActions(@props.name).set_assignment_note(@props.assignment, value)}
                />
            </Col>
        </Row>

    render_more_header: ->
        status = @props.redux.getStore(@props.name).get_assignment_status(@props.assignment)
        if not status?
            return <Loading key='loading_more'/>
        v = []

        bottom =
            borderBottom  : '1px solid grey'
            paddingBottom : '15px'
            marginBottom  : '15px'
        v.push <Row key='header3' style={bottom}>
            <Col md={2}>
                {@render_open_button()}
            </Col>
            <Col md={10}>
                <Row>
                    <Col md={6} style={fontSize:'14px'} key='due'>
                        {@render_due()}
                    </Col>
                    <Col md={6} key='delete'>
                        <Row>
                            <Col md={7}>
                                {@render_peer_button(status)}
                            </Col>
                            <Col md={5}>
                                <span className='pull-right'>
                                    {@render_delete_button()}
                                </span>
                            </Col>
                        </Row>
                    </Col>
                </Row>
            </Col>
        </Row>

        if @props.expand_peer_config
            v.push <Row key='header2-peer' style={bottom}>
                <Col md={10} mdOffset={2}>
                    {@render_configure_peer()}
                </Col>
            </Row>
        if @state.confirm_delete
            v.push <Row key='header2-delete' style={bottom}>
                <Col md={10} mdOffset={2}>
                    {@render_confirm_delete()}
                </Col>
            </Row>

        peer = @props.assignment.get('peer_grade')?.get('enabled')
        if peer
            width = 2
        else
            width = 3
        buttons = []
        insert_skip_button = =>
            b1 = @render_grading_button(status)
            b2 = @render_skip_grading_button(status)
            buttons.push(<Col md={width} key='grading_buttons'>{b2} {b1}</Col>)

        for name in STEPS(peer)
            b = @["render_#{name}_button"](status)
            # squeeze in the skip grading button (don't add it to STEPS!)
            if !peer and name == 'return_graded'
                insert_skip_button()
            if b?
                buttons.push(<Col md={width} key={name}>{b}</Col>)
                if peer and name == 'peer_collect'
                    insert_skip_button()

        v.push <Row key='header-control'>
            <Col md={10} mdOffset={2} key='buttons'>
                <Row>
                    {buttons}
                </Row>
            </Col>
        </Row>

        v.push <Row key='header2-copy'>
            <Col md={10} mdOffset={2}>
                {@render_copy_confirms(status)}
            </Col>
        </Row>

        return v


    render_more: ->
        if @props.grading?.get('assignment_id') == @props.assignment.get('assignment_id')
            header      =
                <GradingStudentAssignmentHeader
                    redux        = {@props.redux}
                    name         = {@props.name}
                    assignment   = {@props.assignment}
                    students     = {@props.students}
                    user_map     = {@props.user_map}
                    grading      = {@props.grading}
                />
            panel_body  =
                <GradingStudentAssignment
                    redux        = {@props.redux}
                    name         = {@props.name}
                    assignment   = {@props.assignment}
                    students     = {@props.students}
                    user_map     = {@props.user_map}
                    grading      = {@props.grading}
                />
        else
            header      = @render_more_header()
            panel_body  =
                <StudentListForAssignment
                    redux               = {@props.redux}
                    name                = {@props.name}
                    assignment          = {@props.assignment}
                    students            = {@props.students}
                    user_map            = {@props.user_map}
                    active_student_sort = {@props.active_student_sort}
                />

        <Row key='more'>
<<<<<<< HEAD
            <Col sm=12>
                <Panel header={header}>
                    {panel_body}
=======
            <Col sm={12}>
                <Panel header={@render_more_header()}>
                    <StudentListForAssignment
                        redux               = {@props.redux}
                        name                = {@props.name}
                        assignment          = {@props.assignment}
                        students            = {@props.students}
                        user_map            = {@props.user_map}
                        active_student_sort = {@props.active_student_sort}
                        />
>>>>>>> 81c45e2c
                    {@render_note()}
                </Panel>
            </Col>
        </Row>

    open_assignment_path: ->
        @props.redux.getProjectActions(@props.project_id).open_directory(@props.assignment.get('path'))

    render_open_button: ->
        <Tip key='open' title={<span><Icon name='folder-open-o'/> Open assignment</span>}
             tip="Open the folder in the current project that contains the original files for this assignment.  Edit files in this folder to create the content that your students will see when they receive an assignment.">
            <Button onClick={@open_assignment_path}>
                <Icon name="folder-open-o" /> Open
            </Button>
        </Tip>

    render_assignment_button: (status) ->
        if (@props.assignment.get('last_assignment')?.size ? 0) == 0
            bsStyle = "primary"
        else
            bsStyle = "warning"
        if status.assignment > 0 and status.not_assignment == 0
            bsStyle = "success"

        [
            <Button key='assign'
                    bsStyle  = {bsStyle}
                    onClick  = {=>@setState(copy_confirm_assignment:true, copy_confirm:true)}
                    disabled = {@state.copy_confirm}>
                <Tip title={<span>Assign: <Icon name='user-secret'/> You <Icon name='long-arrow-right' />  <Icon name='users' /> Students </span>}
                     tip="Copy the files for this assignment from this project to all other student projects.">
                    <Icon name="share-square-o" /> Assign...
                </Tip>
            </Button>,
            <Progress
                key      = 'progress'
                done     = {status.assignment}
                not_done = {status.not_assignment}
                step     = 'assigned'
                />
        ]

    render_copy_confirms: (status) ->
        steps = STEPS(@props.assignment.get('peer_grade')?.get('enabled'))
        for step in steps
            if @state["copy_confirm_#{step}"]
                @render_copy_confirm(step, status)

    render_copy_confirm: (step, status) ->
        <span key={"copy_confirm_#{step}"}>
            {@render_copy_confirm_to_all(step, status) if status[step]==0}
            {@render_copy_confirm_to_all_or_new(step, status) if status[step]!=0}
        </span>

    render_copy_cancel: (step) ->
        cancel = =>
            @setState("copy_confirm_#{step}":false, "copy_confirm_all_#{step}":false, copy_confirm:false)
        <Button key='cancel' onClick={cancel}>Close</Button>

    copy_assignment: (step, new_only) ->
        # assign assignment to all (non-deleted) students
        actions = @props.redux.getActions(@props.name)
        switch step
            when 'assignment'
                actions.copy_assignment_to_all_students(@props.assignment, new_only)
            when 'collect'
                actions.copy_assignment_from_all_students(@props.assignment, new_only)
            when 'peer_assignment'
                actions.peer_copy_to_all_students(@props.assignment, new_only)
            when 'peer_collect'
                actions.peer_collect_from_all_students(@props.assignment, new_only)
            when 'return_graded'
                actions.return_assignment_to_all_students(@props.assignment, new_only)
            else
                console.log("BUG -- unknown step: #{step}")
        @setState("copy_confirm_#{step}":false, "copy_confirm_all_#{step}":false, copy_confirm:false)

    render_skip: (step) ->
        if step == 'return_graded'
            return
        <div style={float:'right'}>
            <SkipCopy
                assignment = {@props.assignment}
                step       = {step}
                actions    = {@actions(@props.name)}
            />
        </div>

    render_copy_confirm_to_all: (step, status) ->
        n = status["not_#{step}"]
        <Alert bsStyle='warning' key={"#{step}_confirm_to_all"} style={marginTop:'15px'}>
            <div style={marginBottom:'15px'}>
                {misc.capitalize(step_verb(step))} this homework {step_direction(step)} the {n} student{if n>1 then "s" else ""}{step_ready(step, n)}?
            </div>
            {@render_skip(step)}
            <ButtonToolbar>
                <Button key='yes' bsStyle='primary' onClick={=>@copy_assignment(step, false)} >Yes</Button>
                {@render_copy_cancel(step)}
            </ButtonToolbar>
        </Alert>

    copy_confirm_all_caution: (step) ->
        switch step
            when 'assignment'
                return <span>This will recopy all of the files to them.  CAUTION: if you update a file that a student has also worked on, their work will get copied to a backup file ending in a tilde, or possibly only be available in snapshots <a target='_blank' href='https://github.com/sagemathinc/cocalc/wiki/CourseCopy'>(more details)</a>.</span>
            when 'collect'
                return "This will recollect all of the homework from them.  CAUTION: if you have graded/edited a file that a student has updated, your work will get copied to a backup file ending in a tilde, or possibly only be available in snapshots."
            when 'return_graded'
                return "This will rereturn all of the graded files to them."
            when 'peer_assignment'
                return 'This will recopy all of the files to them.  CAUTION: if there is a file a student has also worked on grading, their work will get copied to a backup file ending in a tilde, or possibly be only available in snapshots.'
            when 'peer_collect'
                return 'This will recollect all of the peer-graded homework from the students.  CAUTION: if you have graded/edited a previously collected file that a student has updated, your work will get copied to a backup file ending in a tilde, or possibly only be available in snapshots.'

    render_copy_confirm_overwrite_all: (step, status) ->
        <div key="copy_confirm_overwrite_all" style={marginTop:'15px'}>
            <div style={marginBottom:'15px'}>
                {@copy_confirm_all_caution(step)}
            </div>
            <ButtonToolbar>
                <Button key='all' bsStyle='danger' onClick={=>@copy_assignment(step, false)}>Yes, do it</Button>
                {@render_copy_cancel(step)}
            </ButtonToolbar>
        </div>

    render_copy_confirm_to_all_or_new: (step, status) ->
        n = status["not_#{step}"]
        m = n + status[step]
        <Alert bsStyle='warning' key="#{step}_confirm_to_all_or_new" style={marginTop:'15px'}>
            <div style={marginBottom:'15px'}>
                {misc.capitalize(step_verb(step))} this homework {step_direction(step)}...
            </div>
            {@render_skip(step)}
            <ButtonToolbar>
                <Button key='all' bsStyle='danger' onClick={=>@setState("copy_confirm_all_#{step}":true, copy_confirm:true)}
                        disabled={@state["copy_confirm_all_#{step}"]} >
                    {if step=='assignment' then 'All' else 'The'} {m} students{step_ready(step, m)}...
                </Button>
                {<Button key='new' bsStyle='primary' onClick={=>@copy_assignment(step, true)}>The {n} student{if n>1 then 's' else ''} not already {step_verb(step)}ed {step_direction(step)}</Button> if n}
                {@render_copy_cancel(step)}
            </ButtonToolbar>
            {@render_copy_confirm_overwrite_all(step, status) if @state["copy_confirm_all_#{step}"]}
        </Alert>

    render_collect_tip: (warning) ->
        <span key='normal'>
            Collect an assignment from all of your students.
            (There is currently no way to schedule collection at a specific time; instead, collection happens when you click the button.)
        </span>

    render_collect_button: (status) ->
        if status.assignment == 0
            # no button if nothing ever assigned
            return
        if status.collect > 0
            # Have already collected something
            if status.not_collect == 0
                bsStyle = "success"
            else
                bsStyle = 'warning'
        else
            bsStyle = 'primary'
        [
            <Button key='collect'
                    onClick  = {=>@setState(copy_confirm_collect:true, copy_confirm:true)}
                    disabled = {@state.copy_confirm}
                    bsStyle={bsStyle} >
                <Tip
                    title={<span>Collect: <Icon name='users' /> Students <Icon name='long-arrow-right' /> <Icon name='user-secret'/> You</span>}
                    tip = {@render_collect_tip(bsStyle=='warning')}>
                    <Icon name="share-square-o" rotate={"180"} /> Collect...
                </Tip>
            </Button>,
            <Progress
                key      = 'progress'
                done     = {status.collect}
                not_done = {status.not_collect}
                step     = 'collected'
                />
        ]

    render_peer_assign_tip: (warning) ->
        <span key='normal'>
            Send copies of collected homework out to all students for peer grading.
        </span>

    render_peer_assignment_button: (status) ->
        # Render the "Peer Assign..." button in the top row, for peer assigning to all
        # students in the course.
        if not status.peer_assignment?
            # not peer graded
            return
        if status.not_collect + status.not_assignment > 0
            # collect everything before peer grading
            return
        if status.collect == 0
            # nothing to peer assign
            return
        if status.peer_assignment > 0
            # haven't peer-assigned anything yet
            if status.not_peer_assignment == 0
                bsStyle = 'success'
            else
                bsStyle = 'warning'
        else
            # warning, since we have assigned already and this may overwrite
            bsStyle = 'primary'
        [
            <Button key='peer-assign'
                    onClick  = {=>@setState(copy_confirm_peer_assignment:true, copy_confirm:true)}
                    disabled = {@state.copy_confirm}
                    bsStyle  = {bsStyle} >
                <Tip
                    title={<span>Peer Assign: <Icon name='users' /> You <Icon name='long-arrow-right' /> <Icon name='user-secret'/> Students</span>}
                    tip = {@render_peer_assign_tip(bsStyle=='warning')}>
                        <Icon name="share-square-o" /> Peer Assign...
                </Tip>
            </Button>,
            <Progress
                key      = 'progress'
                done     = {status.peer_assignment}
                not_done = {status.not_peer_assignment}
                step     = 'peer assigned'
                />
        ]

    render_peer_collect_tip: (warning) ->
        <span key='normal'>
            Collect the peer grading that your students did.
        </span>

    render_peer_collect_button: (status) ->
        # Render the "Peer Collect..." button in the top row, for collecting peer grading from all
        # students in the course.
        if not status.peer_collect?
            return
        if status.peer_assignment == 0
            # haven't even peer assigned anything -- so nothing to collect
            return
        if status.not_peer_assignment > 0
            # everybody must have received peer assignment, or collecting isn't allowed
            return
        if status.peer_collect > 0
            # haven't peer-collected anything yet
            if status.not_peer_collect == 0
                bsStyle = 'success'
            else
                bsStyle = 'warning'
        else
            # warning, since we have already collected and this may overwrite
            bsStyle = 'primary'
        [
            <Button key='peer-collect'
                    onClick  = {=>@setState(copy_confirm_peer_collect:true, copy_confirm:true)}
                    disabled = {@state.copy_confirm}
                    bsStyle  = {bsStyle} >
                <Tip
                    title={<span>Peer Collect: <Icon name='users' /> Students <Icon name='long-arrow-right' /> <Icon name='user-secret'/> You</span>}
                    tip = {@render_peer_collect_tip(bsStyle=='warning')}>
                        <Icon name="share-square-o" rotate="180"/> Peer Collect...
                </Tip>
            </Button>,
            <Progress
                key      = 'progress'
                done     = {status.peer_collect}
                not_done = {status.not_peer_collect}
                step     = 'peer collected'
                />
        ]

    return_assignment: ->
        # Assign assignment to all (non-deleted) students.
        @props.redux.getActions(@props.name).return_assignment_to_all_students(@props.assignment)

    toggle_skip_grading: ->
        @actions(@props.name).set_skip(@props.assignment, 'grading', not @props.assignment.get('skip_grading'))

    render_skip_grading_button: (status) ->
        if status.collect == 0
            # No button if nothing collected.
            return
        is_skip_grading = @props.assignment.get('skip_grading') ? false
        if is_skip_grading
            icon = 'check-square-o'
        else
            icon = 'square-o'
        <Button
            onClick={@toggle_skip_grading} >
            <Icon name={icon} /> Skip
        </Button>

    render_grading_button: (status) ->
        return null if @props.assignment.get('skip_grading') ? false
        # Have already collected something
        disabled = false
        icon     = 'play'
        handler  = =>
            # student_id is set to null on purpose (starts fresh)
            @actions(@props.name).grading(@props.assignment, null)

        if status.graded > 0
            if status.not_graded == 0
                disabled = true
                bsStyle  = 'success'
                activity = 'Done'
                icon     = 'check-circle'
                handler  = ->
            else
                bsStyle  = 'primary'
                activity = 'Continue'
        else
            bsStyle  = 'primary'
            activity = 'Start'

        <Button
            onClick  = {handler}
            bsStyle  = {bsStyle}
            disabled = {disabled}
        >
            <Icon name={icon} /> {activity} Grading
        </Button>

    render_return_graded_button: (status) ->
        if status.collect == 0
            # No button if nothing collected.
            return
        if status.peer_collect? and status.peer_collect == 0
            # Peer grading enabled, but we didn't collect anything yet
            return
        skip_grading = @props.assignment.get('skip_grading') ? false
        if (!skip_grading) and (status.not_return_graded == 0 and status.return_graded == 0)
            # Nothing unreturned and ungraded yet and also nothing returned yet
            return
        if status.return_graded > 0
            # Have already returned some
            if status.not_return_graded == 0
                bsStyle = 'success'
            else
                bsStyle = "warning"
        else
            bsStyle = "primary"
        [
            <Button key='return'
                onClick  = {=>@setState(copy_confirm_return_graded:true, copy_confirm:true)}
                disabled = {@state.copy_confirm}
                bsStyle  = {bsStyle} >
                <Tip title={<span>Return: <Icon name='user-secret'/> You <Icon name='long-arrow-right' />  <Icon name='users' /> Students </span>}
                     tip="Copy the graded versions of files for this assignment from this project to all other student projects.">
                    <Icon name="share-square-o" /> Return...
                </Tip>
            </Button>,
            <Progress
                key      = 'progress'
                done     = {status.return_graded}
                not_done = {status.not_return_graded}
                step     = 'returned'
                />
        ]


    delete_assignment: ->
        @props.redux.getActions(@props.name).delete_assignment(@props.assignment)
        @setState(confirm_delete:false)

    undelete_assignment: ->
        @props.redux.getActions(@props.name).undelete_assignment(@props.assignment)

    render_confirm_delete: ->
        <Alert bsStyle='warning' key='confirm_delete'>
            Are you sure you want to delete this assignment (you can undelete it later)?
            <br/> <br/>
            <ButtonToolbar>
                <Button key='yes' onClick={@delete_assignment} bsStyle='danger'>
                    <Icon name="trash" /> Delete
                </Button>
                <Button key='no' onClick={=>@setState(confirm_delete:false)}>
                    Cancel
                </Button>
            </ButtonToolbar>
        </Alert>

    render_delete_button: ->
        if @props.assignment.get('deleted')
            <Tip key='delete' placement='left' title="Undelete assignment" tip="Make the assignment visible again in the assignment list and in student grade lists.">
                <Button onClick={@undelete_assignment}>
                    <Icon name="trash-o" /> Undelete
                </Button>
            </Tip>
        else
            <Tip key='delete' placement='left' title="Delete assignment" tip="Deleting this assignment removes it from the assignment list and student grade lists, but does not delete any files off of disk.  You can always undelete an assignment later by showing it using the 'show deleted assignments' button.">
                <Button onClick={=>@setState(confirm_delete:true)} disabled={@state.confirm_delete}>
                    <Icon name="trash" /> Delete
                </Button>
            </Tip>

    set_peer_grade: (config) ->
        @props.redux.getActions(@props.name).set_peer_grade(@props.assignment, config)

    render_configure_peer_checkbox: (config) ->
        <div>
            <Checkbox checked  = {config.enabled ? false}
                   key      = 'peer_grade_checkbox'
                   ref      = 'peer_grade_checkbox'
                   onChange = {(e)=>@set_peer_grade(enabled:e.target.checked)}
                   style    = {display:'inline-block', verticalAlign:'middle'}
            />
            Enable Peer Grading
        </div>

    _peer_due: (date) ->
        date ?= @props.assignment.getIn(['peer_grade', 'due_date'])
        if date?
            return new Date(date)
        else
            return misc.server_days_ago(-7)

    peer_due_change: (date) ->
        @set_peer_grade(due_date : @_peer_due(date)?.toISOString())

    render_configure_peer_due: (config) ->
        label = <Tip placement='top' title="Set the due date"
                    tip="Set the due date for grading this assignment.  Note that you must explicitly click a button to collect graded assignments when -- they are not automatically collected on the due date.  A file is included in the student peer grading assignment telling them when they should finish their grading.">
                    Due
        </Tip>
        <LabeledRow label_cols={6} label={label}>
            <DateTimePicker
                value       = {@_peer_due(config.due_date)}
                on_change   = {@peer_due_change}
                autoFocus   = {false}
                defaultOpen = {false}
            />
        </LabeledRow>

    render_configure_peer_number: (config) ->
        store = @props.redux.getStore(@props.name)
        <LabeledRow label_cols={6} label='Number of students who will grade each assignment'>
            <NumberInput
                on_change = {(n) => @set_peer_grade(number : n)}
                min       = {1}
                max       = {(store?.num_students() ? 2) - 1}
                number    = {config.number ? 1}
            />
        </LabeledRow>

    render_configure_grading_guidelines: (config) ->
        store = @props.redux.getStore(@props.name)
        <div style={marginTop:'10px'}>
            <LabeledRow label_cols={6} label='Grading guidelines, which will be made available to students in their grading folder in a file GRADING_GUIDE.md.  Tell your students how to grade each problem.  Since this is a markdown file, you might also provide a link to a publicly shared file or directory with guidelines.'>
                <div style={background:'white', padding:'10px', border:'1px solid #ccc', borderRadius:'3px'}>
                    <MarkdownInput
                        persist_id    = {@props.assignment.get('path') + @props.assignment.get('assignment_id') + "grading-guidelines"}
                        attach_to     = {@props.name}
                        rows          = {16}
                        placeholder   = 'Enter your grading guidelines for this assignment...'
                        default_value = {config.guidelines}
                        on_save       = {(x) => @set_peer_grade(guidelines : x)}
                    />
                </div>
            </LabeledRow>
        </div>

    render_configure_peer: ->
        config = @props.assignment.get('peer_grade')?.toJS() ? {}
        <Alert bsStyle='warning'>
            <h3><Icon name="users"/> Peer grading</h3>

            <div style={color:'#666'}>
                Use peer grading to randomly (and anonymously) redistribute
                collected homework to your students, so that they can grade
                it for you.
            </div>

            {@render_configure_peer_checkbox(config)}
            {@render_configure_peer_number(config) if config.enabled}
            {@render_configure_peer_due(config) if config.enabled}
            {@render_configure_grading_guidelines(config) if config.enabled}

            <Button onClick={=>@actions(@props.name).toggle_item_expansion('peer_config', @props.assignment.get('assignment_id'))}>
                Close
            </Button>

        </Alert>

    render_peer_button: (status) ->
        if @props.assignment.get('peer_grade')?.get('enabled')
            icon = 'check-square-o'
        else
            icon = 'square-o'
        <Button disabled={@props.expand_peer_config } onClick={=>@actions(@props.name).toggle_item_expansion('peer_config', @props.assignment.get('assignment_id'))}>
            <Icon name={icon} /> Peer Grading...
        </Button>

    render_summary_due_date: ->
        due_date = @props.assignment.get('due_date')
        if due_date
            <div style={marginTop:'12px'}>Due <BigTime date={due_date} /></div>

    render_assignment_name: ->
        <span>
            {misc.trunc_middle(@props.assignment.get('path'), 80)}
            {<b> (deleted)</b> if @props.assignment.get('deleted')}
        </span>

    render_assignment_title_link: ->
        <a href='' onClick={(e)=>e.preventDefault();@actions(@props.name).toggle_item_expansion('assignment', @props.assignment.get('assignment_id'))}>
            <Icon style={marginRight:'10px'}
                  name={if @props.is_expanded then 'caret-down' else 'caret-right'} />
            {@render_assignment_name()}
        </a>

    render_summary_line: () ->
        <Row key='summary' style={backgroundColor:@props.background}>
            <Col md={6}>
                <h5>
                    {@render_assignment_title_link()}
                </h5>
            </Col>
            <Col md={6}>
                {@render_summary_due_date()}
            </Col>
        </Row>

    render: ->
        <Row style={if @props.is_expanded then styles.selected_entry else styles.entry}>
            <Col xs={12}>
                {@render_summary_line()}
                {@render_more() if @props.is_expanded}
            </Col>
        </Row>

StudentListForAssignment = rclass
    displayName : "CourseEditor-StudentListForAssignment"

    propTypes :
        name                : rtypes.string.isRequired
        redux               : rtypes.object.isRequired
        assignment          : rtypes.object.isRequired
        students            : rtypes.object.isRequired
        user_map            : rtypes.object.isRequired
        background          : rtypes.string
        active_student_sort : rtypes.immutable.Map

    render_student_info: (student_id) ->
        store = @props.redux.getStore(@props.name)
        <StudentAssignmentInfo
              key        = {student_id}
              title      = {misc.trunc_middle(store.get_student_name(student_id), 40)}
              name       = {@props.name}
              student    = {student_id}
              assignment = {@props.assignment}
              grade      = {store.get_grade(@props.assignment, student_id)}
              comments   = {store.get_comments(@props.assignment, student_id)}
              info       = {store.student_assignment_info(student_id, @props.assignment)} />

    render_students: ->
        v = util.parse_students(@props.students, @props.user_map, @props.redux)
        # fill in names, for use in sorting and searching (TODO: caching)
        v = (x for x in v when not x.deleted)
        v.sort(util.pick_student_sorter(@props.active_student_sort.toJS()))
        if @props.active_student_sort.get('is_descending')
            v.reverse()

        for x in v
            @render_student_info(x.student_id)

    render: ->
        <div>
            <StudentAssignmentInfoHeader
                key        = 'header'
                title      = "Student"
                peer_grade = {!!@props.assignment.get('peer_grade')?.get('enabled')}
            />
            {@render_students()}
        </div>

<|MERGE_RESOLUTION|>--- conflicted
+++ resolved
@@ -378,22 +378,9 @@
                 />
 
         <Row key='more'>
-<<<<<<< HEAD
-            <Col sm=12>
+            <Col sm={12}>
                 <Panel header={header}>
                     {panel_body}
-=======
-            <Col sm={12}>
-                <Panel header={@render_more_header()}>
-                    <StudentListForAssignment
-                        redux               = {@props.redux}
-                        name                = {@props.name}
-                        assignment          = {@props.assignment}
-                        students            = {@props.students}
-                        user_map            = {@props.user_map}
-                        active_student_sort = {@props.active_student_sort}
-                        />
->>>>>>> 81c45e2c
                     {@render_note()}
                 </Panel>
             </Col>
