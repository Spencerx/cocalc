##############################################################################
#
#    CoCalc: Collaborative Calculation in the Cloud
#
#    Copyright (C) 2016, Sagemath Inc.
#
#    This program is free software: you can redistribute it and/or modify
#    it under the terms of the GNU General Public License as published by
#    the Free Software Foundation, either version 3 of the License, or
#    (at your option) any later version.
#
#    This program is distributed in the hope that it will be useful,
#    but WITHOUT ANY WARRANTY; without even the implied warranty of
#    MERCHANTABILITY or FITNESS FOR A PARTICULAR PURPOSE.  See the
#    GNU General Public License for more details.
#
#    You should have received a copy of the GNU General Public License
#    along with this program.  If not, see <http://www.gnu.org/licenses/>.
#
###############################################################################

# CoCalc libraries
misc = require('smc-util/misc')
{defaults, required} = misc
{webapp_client} = require('../webapp_client')
{COLORS} = require('smc-util/theme')

# React libraries
{React, rclass, rtypes} = require('../smc-react')
{Alert, Button, ButtonToolbar, ButtonGroup, FormControl, FormGroup, Checkbox, Row, Col, Panel} = require('react-bootstrap')

# CoCalc and course components
util = require('./util')
styles = require('./styles')
{DateTimePicker, ErrorDisplay, Icon, LabeledRow, Loading, MarkdownInput, Space, Tip, NumberInput} = require('../r_misc')
{STEPS, step_direction, step_verb, step_ready} = util
{BigTime, FoldersToolbar, StudentAssignmentInfo, StudentAssignmentInfoHeader} = require('./common')

{Progress} = require('./progress')
{SkipCopy} = require('./skip')

exports.AssignmentsPanel = rclass ({name}) ->
    displayName : "CourseEditorAssignments"

    reduxProps :
        "#{name}":
            expanded_assignments   : rtypes.immutable.Set
            active_assignment_sort : rtypes.object
            active_student_sort    : rtypes.immutable.Map
            expanded_peer_configs  : rtypes.immutable.Set

    propTypes :
        name            : rtypes.string.isRequired
        project_id      : rtypes.string.isRequired
        redux           : rtypes.object.isRequired
        actions         : rtypes.object.isRequired
        all_assignments : rtypes.object.isRequired
        students        : rtypes.object.isRequired
        user_map        : rtypes.object.isRequired

    getInitialState: ->
        err           : undefined  # error message to display at top.
        search        : ''         # search query to restrict which assignments are shown.
        show_deleted  : false      # whether or not to show deleted assignments on the bottom

    compute_assignment_list: ->
        list = util.immutable_to_list(@props.all_assignments, 'assignment_id')

        {list, num_omitted} = util.compute_match_list
            list        : list
            search_key  : 'path'
            search      : @state.search.trim()

        if @props.active_assignment_sort.column_name == "due_date"
            f = (a) -> [a.due_date ? 0, a.path?.toLowerCase()]
        else if @props.active_assignment_sort.column_name == "dir_name"
            f = (a) -> [a.path?.toLowerCase(), a.due_date ? 0]

        {list, deleted, num_deleted} = util.order_list
            list             : list
            compare_function : (a,b) => misc.cmp_array(f(a), f(b))
            reverse          : @props.active_assignment_sort.is_descending
            include_deleted  : @state.show_deleted

        return {shown_assignments:list, deleted_assignments:deleted, num_omitted:num_omitted, num_deleted:num_deleted}

    render_sort_link: (column_name, display_name) ->
        <a href=''
            onClick={(e)=>e.preventDefault();@actions(@props.name).set_active_assignment_sort(column_name)}>
            {display_name}
            <Space/>
            {<Icon style={marginRight:'10px'}
                name={if @props.active_assignment_sort.is_descending then 'caret-up' else 'caret-down'}
            /> if @props.active_assignment_sort.column_name == column_name}
        </a>

    render_assignment_table_header: ->
        # HACK: -10px margin gets around ReactBootstrap's incomplete access to styling
        <Row style={marginTop:'-10px', marginBottom:'3px'}>
            <Col md={6}>
                {@render_sort_link("dir_name", "Assignment Name")}
            </Col>
            <Col md={6}>
                {@render_sort_link("due_date", "Due Date")}
            </Col>
        </Row>

    render_assignments: (assignments) ->
        for x,i in assignments
            <Assignment
                    key                 = {x.assignment_id}
                    assignment          = {@props.all_assignments.get(x.assignment_id)}
                    background          = {if i%2==0 then "#eee"}
                    project_id          = {@props.project_id}
                    redux               = {@props.redux}
                    students            = {@props.students}
                    user_map            = {@props.user_map}
                    name                = {@props.name}
                    is_expanded         = {@props.expanded_assignments.has(x.assignment_id)}
                    active_student_sort = {@props.active_student_sort}
                    expand_peer_config  = {@props.expanded_peer_configs.has(x.assignment_id)}
                    />

    render_show_deleted: (num_deleted, num_shown) ->
        if @state.show_deleted
            <Button style={styles.show_hide_deleted(needs_margin : num_shown > 0)} onClick={=>@setState(show_deleted:false)}>
                <Tip placement='left' title="Hide deleted" tip="Assignments are never really deleted.  Click this button so that deleted assignments aren't included at the bottom of the list.  Deleted assignments are always hidden from the list of grades for a student.">
                    Hide {num_deleted} deleted assignments
                </Tip>
            </Button>
        else
            <Button style={styles.show_hide_deleted(needs_margin : num_shown > 0)} onClick={=>@setState(show_deleted:true,search:'')}>
                <Tip placement='left' title="Show deleted" tip="Assignments are not deleted forever even after you delete them.  Click this button to show any deleted assignments at the bottom of the list of assignments.  You can then click on the assignment and click undelete to bring the assignment back.">
                    Show {num_deleted} deleted assignments
                </Tip>
            </Button>

    yield_adder: (deleted_assignments) ->
        deleted_paths = {}
        deleted_assignments.map (obj) =>
            if obj.path
                deleted_paths[obj.path] = obj.assignment_id

        (path) =>
            if deleted_paths[path]?
                @props.actions.undelete_assignment(deleted_paths[path])
            else
                @props.actions.add_assignment(path)

    render: ->
        {shown_assignments, deleted_assignments, num_omitted, num_deleted} = @compute_assignment_list()
        add_assignment = @yield_adder(deleted_assignments)

        header =
            <FoldersToolbar
                search        = {@state.search}
                search_change = {(value) => @setState(search:value)}
                num_omitted   = {num_omitted}
                project_id    = {@props.project_id}
                items         = {@props.all_assignments}
                add_folders   = {(paths)=>paths.map(add_assignment)}
                item_name     = {"assignment"}
                plural_item_name = {"assignments"}
            />

        <Panel header={header}>
            {@render_assignment_table_header() if shown_assignments.length > 0}
            {@render_assignments(shown_assignments)}
            {@render_show_deleted(num_deleted, shown_assignments.length) if num_deleted}
        </Panel>

exports.AssignmentsPanel.Header = rclass
    propTypes :
        n : rtypes.number

    render: ->
        <Tip delayShow={1300}
             title="Assignments" tip="This tab lists all of the assignments associated to your course, along with student grades and status about each assignment.  You can also quickly find assignments by name on the left.   An assignment is a directory in your project, which may contain any files.  Add an assignment to your course by searching for the directory name in the search box on the right.">
            <span>
                <Icon name="share-square-o"/> Assignments {if @props.n? then " (#{@props.n})" else ""}
            </span>
        </Tip>

Assignment = rclass
    displayName : "CourseEditor-Assignment"

    propTypes :
        name                : rtypes.string.isRequired
        assignment          : rtypes.immutable.Map.isRequired
        project_id          : rtypes.string.isRequired
        redux               : rtypes.object.isRequired
        students            : rtypes.object.isRequired
        user_map            : rtypes.object.isRequired
        background          : rtypes.string
        is_expanded         : rtypes.bool
        active_student_sort : rtypes.immutable.Map
        expand_peer_config  : rtypes.bool

    shouldComponentUpdate: (nextProps, nextState) ->
        return @state != nextState or @props.assignment != nextProps.assignment or @props.students != nextProps.students or @props.user_map != nextProps.user_map or @props.background != nextProps.background or @props.is_expanded != nextProps.is_expanded or @props.active_student_sort != nextProps.active_student_sort or @props.expand_peer_config  != nextProps.expand_peer_config

    getInitialState: ->
        confirm_delete : false

    _due_date: ->
        due_date = @props.assignment.get('due_date')  # a string
        if not due_date?
            return webapp_client.server_time()
        else
            return new Date(due_date)

    render_due: ->
        <Row>
            <Col xs={1} style={marginTop:'8px', color:'#666'}>
                <Tip placement='top' title="Set the due date"
                    tip="Set the due date for the assignment.  This changes how the list of assignments is sorted.  Note that you must explicitly click a button to collect student assignments when they are due -- they are not automatically collected on the due date.  You should also tell students when assignments are due (e.g., at the top of the assignment).">
                    Due
                </Tip>
            </Col>
            <Col xs={11}>
                <DateTimePicker
                    value       = {@_due_date()}
                    on_change   = {@date_change}
                    autoFocus   = {false}
                    defaultOpen = {false}
                />
            </Col>
        </Row>

    date_change: (date) ->
        date ?= @_due_date()
        @props.redux.getActions(@props.name).set_due_date(@props.assignment, date?.toISOString())

    render_note: ->
        <Row key='note' style={styles.note}>
            <Col xs={2}>
                <Tip title="Notes about this assignment" tip="Record notes about this assignment here. These notes are only visible to you, not to your students.  Put any instructions to students about assignments in a file in the directory that contains the assignment.">
                    Private Assignment Notes<br /><span style={color:"#666"}></span>
                </Tip>
            </Col>
            <Col xs={10}>
                <MarkdownInput
                    persist_id    = {@props.assignment.get('path') + @props.assignment.get('assignment_id') + "note"}
                    attach_to     = {@props.name}
                    rows          = {6}
                    placeholder   = 'Private notes about this assignment (not visible to students)'
                    default_value = {@props.assignment.get('note')}
                    on_save       = {(value)=>@props.redux.getActions(@props.name).set_assignment_note(@props.assignment, value)}
                />
            </Col>
        </Row>

    render_more_header: ->
        status = @props.redux.getStore(@props.name).get_assignment_status(@props.assignment)
        if not status?
            return <Loading key='loading_more'/>
        v = []

        bottom =
            borderBottom  : '1px solid grey'
            paddingBottom : '15px'
            marginBottom  : '15px'
        v.push <Row key='header3' style={bottom}>
            <Col md={2}>
                {@render_open_button()}
            </Col>
            <Col md={10}>
                <Row>
                    <Col md={6} style={fontSize:'14px'} key='due'>
                        {@render_due()}
                    </Col>
                    <Col md={6} key='delete'>
                        <Row>
<<<<<<< HEAD
                            <Col md={7}>
                                {@render_peer_button()}
=======
                            <Col md=7>
                                {@render_peer_button(status)}
>>>>>>> 06cfdfd1
                            </Col>
                            <Col md={5}>
                                <span className='pull-right'>
                                    {@render_delete_button()}
                                </span>
                            </Col>
                        </Row>
                    </Col>
                </Row>
            </Col>
        </Row>

        if @props.expand_peer_config
            v.push <Row key='header2-peer' style={bottom}>
                <Col md={10} mdOffset={2}>
                    {@render_configure_peer()}
                </Col>
            </Row>
        if @state.confirm_delete
            v.push <Row key='header2-delete' style={bottom}>
                <Col md={10} mdOffset={2}>
                    {@render_confirm_delete()}
                </Col>
            </Row>

        peer = @props.assignment.get('peer_grade')?.get('enabled')
        if peer
            width = 2
        else
            width = 3
        buttons = []
        insert_skip_button = =>
            b2 = @render_skip_grading_button(status)
            buttons.push(<Col md={width} key='skip_grading'>{b2}</Col>)

        for name in STEPS(peer)
            b = @["render_#{name}_button"](status)
            # squeeze in the skip grading button (don't add it to STEPS!)
            if !peer and name == 'return_graded'
                insert_skip_button()
            if b?
                buttons.push(<Col md={width} key={name}>{b}</Col>)
                if peer and name == 'peer_collect'
                    insert_skip_button()

        v.push <Row key='header-control'>
            <Col md={10} mdOffset={2} key='buttons'>
                <Row>
                    {buttons}
                </Row>
            </Col>
        </Row>

        v.push <Row key='header2-copy'>
            <Col md={10} mdOffset={2}>
                {@render_copy_confirms(status)}
            </Col>
        </Row>

        return v

    render_more: ->
        <Row key='more'>
            <Col sm={12}>
                <Panel header={@render_more_header()}>
                    <StudentListForAssignment
                        redux               = {@props.redux}
                        name                = {@props.name}
                        assignment          = {@props.assignment}
                        students            = {@props.students}
                        user_map            = {@props.user_map}
                        active_student_sort = {@props.active_student_sort}
                        />
                    {@render_note()}
                </Panel>
            </Col>
        </Row>

    open_assignment_path: ->
        @props.redux.getProjectActions(@props.project_id).open_directory(@props.assignment.get('path'))

    render_open_button: ->
        <Tip key='open' title={<span><Icon name='folder-open-o'/> Open assignment</span>}
             tip="Open the folder in the current project that contains the original files for this assignment.  Edit files in this folder to create the content that your students will see when they receive an assignment.">
            <Button onClick={@open_assignment_path}>
                <Icon name="folder-open-o" /> Open
            </Button>
        </Tip>

    render_assignment_button: (status) ->
        if (@props.assignment.get('last_assignment')?.size ? 0) == 0
            bsStyle = "primary"
        else
            bsStyle = "warning"
        if status.assignment > 0 and status.not_assignment == 0
            bsStyle = "success"

        [
            <Button key='assign'
                    bsStyle  = {bsStyle}
                    onClick  = {=>@setState(copy_confirm_assignment:true, copy_confirm:true)}
                    disabled = {@state.copy_confirm}>
                <Tip title={<span>Assign: <Icon name='user-secret'/> You <Icon name='long-arrow-right' />  <Icon name='users' /> Students </span>}
                     tip="Copy the files for this assignment from this project to all other student projects.">
                    <Icon name="share-square-o" /> Assign...
                </Tip>
            </Button>,
            <Progress
                key      = 'progress'
                done     = {status.assignment}
                not_done = {status.not_assignment}
                step     = 'assigned'
                />
        ]

    render_copy_confirms: (status) ->
        steps = STEPS(@props.assignment.get('peer_grade')?.get('enabled'))
        for step in steps
            if @state["copy_confirm_#{step}"]
                @render_copy_confirm(step, status)

    render_copy_confirm: (step, status) ->
        <span key={"copy_confirm_#{step}"}>
            {@render_copy_confirm_to_all(step, status) if status[step]==0}
            {@render_copy_confirm_to_all_or_new(step, status) if status[step]!=0}
        </span>

    render_copy_cancel: (step) ->
        cancel = =>
            @setState("copy_confirm_#{step}":false, "copy_confirm_all_#{step}":false, copy_confirm:false)
        <Button key='cancel' onClick={cancel}>Close</Button>

    copy_assignment: (step, new_only) ->
        # assign assignment to all (non-deleted) students
        actions = @props.redux.getActions(@props.name)
        switch step
            when 'assignment'
                actions.copy_assignment_to_all_students(@props.assignment, new_only)
            when 'collect'
                actions.copy_assignment_from_all_students(@props.assignment, new_only)
            when 'peer_assignment'
                actions.peer_copy_to_all_students(@props.assignment, new_only)
            when 'peer_collect'
                actions.peer_collect_from_all_students(@props.assignment, new_only)
            when 'return_graded'
                actions.return_assignment_to_all_students(@props.assignment, new_only)
            else
                console.log("BUG -- unknown step: #{step}")
        @setState("copy_confirm_#{step}":false, "copy_confirm_all_#{step}":false, copy_confirm:false)

    render_skip: (step) ->
        if step == 'return_graded'
            return
        <div style={float:'right'}>
            <SkipCopy
                assignment = {@props.assignment}
                step       = step
                actions    = {@actions(@props.name)}
            />
        </div>

    render_copy_confirm_to_all: (step, status) ->
        n = status["not_#{step}"]
        <Alert bsStyle='warning' key={"#{step}_confirm_to_all"} style={marginTop:'15px'}>
            <div style={marginBottom:'15px'}>
                {misc.capitalize(step_verb(step))} this homework {step_direction(step)} the {n} student{if n>1 then "s" else ""}{step_ready(step, n)}?
            </div>
            {@render_skip(step)}
            <ButtonToolbar>
                <Button key='yes' bsStyle='primary' onClick={=>@copy_assignment(step, false)} >Yes</Button>
                {@render_copy_cancel(step)}
            </ButtonToolbar>
        </Alert>

    copy_confirm_all_caution: (step) ->
        switch step
            when 'assignment'
                return <span>This will recopy all of the files to them.  CAUTION: if you update a file that a student has also worked on, their work will get copied to a backup file ending in a tilde, or possibly only be available in snapshots <a target='_blank' href='https://github.com/sagemathinc/cocalc/wiki/CourseCopy'>(more details)</a>.</span>
            when 'collect'
                return "This will recollect all of the homework from them.  CAUTION: if you have graded/edited a file that a student has updated, your work will get copied to a backup file ending in a tilde, or possibly only be available in snapshots."
            when 'return_graded'
                return "This will rereturn all of the graded files to them."
            when 'peer_assignment'
                return 'This will recopy all of the files to them.  CAUTION: if there is a file a student has also worked on grading, their work will get copied to a backup file ending in a tilde, or possibly be only available in snapshots.'
            when 'peer_collect'
                return 'This will recollect all of the peer-graded homework from the students.  CAUTION: if you have graded/edited a previously collected file that a student has updated, your work will get copied to a backup file ending in a tilde, or possibly only be available in snapshots.'

    render_copy_confirm_overwrite_all: (step, status) ->
        <div key="copy_confirm_overwrite_all" style={marginTop:'15px'}>
            <div style={marginBottom:'15px'}>
                {@copy_confirm_all_caution(step)}
            </div>
            <ButtonToolbar>
                <Button key='all' bsStyle='danger' onClick={=>@copy_assignment(step, false)}>Yes, do it</Button>
                {@render_copy_cancel(step)}
            </ButtonToolbar>
        </div>

    render_copy_confirm_to_all_or_new: (step, status) ->
        n = status["not_#{step}"]
        m = n + status[step]
        <Alert bsStyle='warning' key="#{step}_confirm_to_all_or_new" style={marginTop:'15px'}>
            <div style={marginBottom:'15px'}>
                {misc.capitalize(step_verb(step))} this homework {step_direction(step)}...
            </div>
            {@render_skip(step)}
            <ButtonToolbar>
                <Button key='all' bsStyle='danger' onClick={=>@setState("copy_confirm_all_#{step}":true, copy_confirm:true)}
                        disabled={@state["copy_confirm_all_#{step}"]} >
                    {if step=='assignment' then 'All' else 'The'} {m} students{step_ready(step, m)}...
                </Button>
                {<Button key='new' bsStyle='primary' onClick={=>@copy_assignment(step, true)}>The {n} student{if n>1 then 's' else ''} not already {step_verb(step)}ed {step_direction(step)}</Button> if n}
                {@render_copy_cancel(step)}
            </ButtonToolbar>
            {@render_copy_confirm_overwrite_all(step, status) if @state["copy_confirm_all_#{step}"]}
        </Alert>

    render_collect_tip: (warning) ->
        <span key='normal'>
            Collect an assignment from all of your students.
            (There is currently no way to schedule collection at a specific time; instead, collection happens when you click the button.)
        </span>

    render_collect_button: (status) ->
        if status.assignment == 0
            # no button if nothing ever assigned
            return
        if status.collect > 0
            # Have already collected something
            if status.not_collect == 0
                bsStyle = "success"
            else
                bsStyle = 'warning'
        else
            bsStyle = 'primary'
        [
            <Button key='collect'
                    onClick  = {=>@setState(copy_confirm_collect:true, copy_confirm:true)}
                    disabled = {@state.copy_confirm}
                    bsStyle={bsStyle} >
                <Tip
                    title={<span>Collect: <Icon name='users' /> Students <Icon name='long-arrow-right' /> <Icon name='user-secret'/> You</span>}
                    tip = {@render_collect_tip(bsStyle=='warning')}>
                    <Icon name="share-square-o" rotate={"180"} /> Collect...
                </Tip>
            </Button>,
            <Progress
                key      = 'progress'
                done     = {status.collect}
                not_done = {status.not_collect}
                step     = 'collected'
                />
        ]

    render_peer_assign_tip: (warning) ->
        <span key='normal'>
            Send copies of collected homework out to all students for peer grading.
        </span>

    render_peer_assignment_button: (status) ->
        # Render the "Peer Assign..." button in the top row, for peer assigning to all
        # students in the course.
        if not status.peer_assignment?
            # not peer graded
            return
        if status.not_collect + status.not_assignment > 0
            # collect everything before peer grading
            return
        if status.collect == 0
            # nothing to peer assign
            return
        if status.peer_assignment > 0
            # haven't peer-assigned anything yet
            if status.not_peer_assignment == 0
                bsStyle = 'success'
            else
                bsStyle = 'warning'
        else
            # warning, since we have assigned already and this may overwrite
            bsStyle = 'primary'
        [
            <Button key='peer-assign'
                    onClick  = {=>@setState(copy_confirm_peer_assignment:true, copy_confirm:true)}
                    disabled = {@state.copy_confirm}
                    bsStyle  = {bsStyle} >
                <Tip
                    title={<span>Peer Assign: <Icon name='users' /> You <Icon name='long-arrow-right' /> <Icon name='user-secret'/> Students</span>}
                    tip = {@render_peer_assign_tip(bsStyle=='warning')}>
                        <Icon name="share-square-o" /> Peer Assign...
                </Tip>
            </Button>,
            <Progress
                key      = 'progress'
                done     = {status.peer_assignment}
                not_done = {status.not_peer_assignment}
                step     = 'peer assigned'
                />
        ]

    render_peer_collect_tip: (warning) ->
        <span key='normal'>
            Collect the peer grading that your students did.
        </span>

    render_peer_collect_button: (status) ->
        # Render the "Peer Collect..." button in the top row, for collecting peer grading from all
        # students in the course.
        if not status.peer_collect?
            return
        if status.peer_assignment == 0
            # haven't even peer assigned anything -- so nothing to collect
            return
        if status.not_peer_assignment > 0
            # everybody must have received peer assignment, or collecting isn't allowed
            return
        if status.peer_collect > 0
            # haven't peer-collected anything yet
            if status.not_peer_collect == 0
                bsStyle = 'success'
            else
                bsStyle = 'warning'
        else
            # warning, since we have already collected and this may overwrite
            bsStyle = 'primary'
        [
            <Button key='peer-collect'
                    onClick  = {=>@setState(copy_confirm_peer_collect:true, copy_confirm:true)}
                    disabled = {@state.copy_confirm}
                    bsStyle  = {bsStyle} >
                <Tip
                    title={<span>Peer Collect: <Icon name='users' /> Students <Icon name='long-arrow-right' /> <Icon name='user-secret'/> You</span>}
                    tip = {@render_peer_collect_tip(bsStyle=='warning')}>
                        <Icon name="share-square-o" rotate="180"/> Peer Collect...
                </Tip>
            </Button>,
            <Progress
                key      = 'progress'
                done     = {status.peer_collect}
                not_done = {status.not_peer_collect}
                step     = 'peer collected'
                />
        ]

    return_assignment: ->
        # Assign assignment to all (non-deleted) students.
        @props.redux.getActions(@props.name).return_assignment_to_all_students(@props.assignment)

    toggle_skip_grading: ->
        @actions(@props.name).set_skip(@props.assignment, 'grading', not @props.assignment.get('skip_grading'))

    render_skip_grading_button: (status) ->
        if status.collect == 0
            # No button if nothing collected.
            return
        is_skip_grading = @props.assignment.get('skip_grading') ? false
        if is_skip_grading
            icon = 'check-square-o'
        else
            icon = 'square-o'
        <Button
            onClick={@toggle_skip_grading} >
            <Icon name={icon} /> Skip Grading
        </Button>


    render_return_graded_button: (status) ->
        if status.collect == 0
            # No button if nothing collected.
            return
        if status.peer_collect? and status.peer_collect == 0
            # Peer grading enabled, but we didn't collect anything yet
            return
        skip_grading = @props.assignment.get('skip_grading') ? false
        if (!skip_grading) and (status.not_return_graded == 0 and status.return_graded == 0)
            # Nothing unreturned and ungraded yet and also nothing returned yet
            return
        if status.return_graded > 0
            # Have already returned some
            if status.not_return_graded == 0
                bsStyle = 'success'
            else
                bsStyle = "warning"
        else
            bsStyle = "primary"
        [
            <Button key='return'
                onClick  = {=>@setState(copy_confirm_return_graded:true, copy_confirm:true)}
                disabled = {@state.copy_confirm}
                bsStyle  = {bsStyle} >
                <Tip title={<span>Return: <Icon name='user-secret'/> You <Icon name='long-arrow-right' />  <Icon name='users' /> Students </span>}
                     tip="Copy the graded versions of files for this assignment from this project to all other student projects.">
                    <Icon name="share-square-o" /> Return...
                </Tip>
            </Button>,
            <Progress
                key      = 'progress'
                done     = {status.return_graded}
                not_done = {status.not_return_graded}
                step     = 'returned'
                />
        ]


    delete_assignment: ->
        @props.redux.getActions(@props.name).delete_assignment(@props.assignment)
        @setState(confirm_delete:false)

    undelete_assignment: ->
        @props.redux.getActions(@props.name).undelete_assignment(@props.assignment)

    render_confirm_delete: ->
        <Alert bsStyle='warning' key='confirm_delete'>
            Are you sure you want to delete this assignment (you can undelete it later)?
            <br/> <br/>
            <ButtonToolbar>
                <Button key='yes' onClick={@delete_assignment} bsStyle='danger'>
                    <Icon name="trash" /> Delete
                </Button>
                <Button key='no' onClick={=>@setState(confirm_delete:false)}>
                    Cancel
                </Button>
            </ButtonToolbar>
        </Alert>

    render_delete_button: ->
        if @props.assignment.get('deleted')
            <Tip key='delete' placement='left' title="Undelete assignment" tip="Make the assignment visible again in the assignment list and in student grade lists.">
                <Button onClick={@undelete_assignment}>
                    <Icon name="trash-o" /> Undelete
                </Button>
            </Tip>
        else
            <Tip key='delete' placement='left' title="Delete assignment" tip="Deleting this assignment removes it from the assignment list and student grade lists, but does not delete any files off of disk.  You can always undelete an assignment later by showing it using the 'show deleted assignments' button.">
                <Button onClick={=>@setState(confirm_delete:true)} disabled={@state.confirm_delete}>
                    <Icon name="trash" /> Delete
                </Button>
            </Tip>

    set_peer_grade: (config) ->
        @props.redux.getActions(@props.name).set_peer_grade(@props.assignment, config)

    render_configure_peer_checkbox: (config) ->
        <div>
            <Checkbox checked  = {config.enabled ? false}
                   key      = 'peer_grade_checkbox'
                   ref      = 'peer_grade_checkbox'
                   onChange = {(e)=>@set_peer_grade(enabled:e.target.checked)}
                   style    = {display:'inline-block', verticalAlign:'middle'}
            />
            Enable Peer Grading
        </div>

    _peer_due: (date) ->
        date ?= @props.assignment.getIn(['peer_grade', 'due_date'])
        if date?
            return new Date(date)
        else
            return misc.server_days_ago(-7)

    peer_due_change: (date) ->
        @set_peer_grade(due_date : @_peer_due(date)?.toISOString())

    render_configure_peer_due: (config) ->
        label = <Tip placement='top' title="Set the due date"
                    tip="Set the due date for grading this assignment.  Note that you must explicitly click a button to collect graded assignments when -- they are not automatically collected on the due date.  A file is included in the student peer grading assignment telling them when they should finish their grading.">
                    Due
        </Tip>
        <LabeledRow label_cols={6} label={label}>
            <DateTimePicker
                value       = {@_peer_due(config.due_date)}
                on_change   = {@peer_due_change}
                autoFocus   = {false}
                defaultOpen = {false}
            />
        </LabeledRow>

    render_configure_peer_number: (config) ->
        store = @props.redux.getStore(@props.name)
        <LabeledRow label_cols={6} label='Number of students who will grade each assignment'>
            <NumberInput
                on_change = {(n) => @set_peer_grade(number : n)}
                min       = {1}
                max       = {(store?.num_students() ? 2) - 1}
                number    = {config.number ? 1}
            />
        </LabeledRow>

    render_configure_grading_guidelines: (config) ->
        store = @props.redux.getStore(@props.name)
        <div style={marginTop:'10px'}>
            <LabeledRow label_cols={6} label='Grading guidelines, which will be made available to students in their grading folder in a file GRADING_GUIDE.md.  Tell your students how to grade each problem.  Since this is a markdown file, you might also provide a link to a publicly shared file or directory with guidelines.'>
                <div style={background:'white', padding:'10px', border:'1px solid #ccc', borderRadius:'3px'}>
                    <MarkdownInput
                        persist_id    = {@props.assignment.get('path') + @props.assignment.get('assignment_id') + "grading-guidelines"}
                        attach_to     = {@props.name}
                        rows          = {16}
                        placeholder   = 'Enter your grading guidelines for this assignment...'
                        default_value = {config.guidelines}
                        on_save       = {(x) => @set_peer_grade(guidelines : x)}
                    />
                </div>
            </LabeledRow>
        </div>

    render_configure_peer: ->
        config = @props.assignment.get('peer_grade')?.toJS() ? {}
        <Alert bsStyle='warning'>
            <h3><Icon name="users"/> Peer grading</h3>

            <div style={color:'#666'}>
                Use peer grading to randomly (and anonymously) redistribute
                collected homework to your students, so that they can grade
                it for you.
            </div>

            {@render_configure_peer_checkbox(config)}
            {@render_configure_peer_number(config) if config.enabled}
            {@render_configure_peer_due(config) if config.enabled}
            {@render_configure_grading_guidelines(config) if config.enabled}

            <Button onClick={=>@actions(@props.name).toggle_item_expansion('peer_config', @props.assignment.get('assignment_id'))}>
                Close
            </Button>

        </Alert>

    render_peer_button: (status) ->
        if @props.assignment.get('peer_grade')?.get('enabled')
            icon = 'check-square-o'
        else
            icon = 'square-o'
        <Button disabled={@props.expand_peer_config } onClick={=>@actions(@props.name).toggle_item_expansion('peer_config', @props.assignment.get('assignment_id'))}>
            <Icon name={icon} /> Peer Grading...
        </Button>

    render_summary_due_date: ->
        due_date = @props.assignment.get('due_date')
        if due_date
            <div style={marginTop:'12px'}>Due <BigTime date={due_date} /></div>

    render_assignment_name: ->
        <span>
            {misc.trunc_middle(@props.assignment.get('path'), 80)}
            {<b> (deleted)</b> if @props.assignment.get('deleted')}
        </span>

    render_assignment_title_link: ->
        <a href='' onClick={(e)=>e.preventDefault();@actions(@props.name).toggle_item_expansion('assignment', @props.assignment.get('assignment_id'))}>
            <Icon style={marginRight:'10px'}
                  name={if @props.is_expanded then 'caret-down' else 'caret-right'} />
            {@render_assignment_name()}
        </a>

    render_summary_line: () ->
        <Row key='summary' style={backgroundColor:@props.background}>
            <Col md={6}>
                <h5>
                    {@render_assignment_title_link()}
                </h5>
            </Col>
            <Col md={6}>
                {@render_summary_due_date()}
            </Col>
        </Row>

    render: ->
        <Row style={if @props.is_expanded then styles.selected_entry else styles.entry}>
            <Col xs={12}>
                {@render_summary_line()}
                {@render_more() if @props.is_expanded}
            </Col>
        </Row>

StudentListForAssignment = rclass
    displayName : "CourseEditor-StudentListForAssignment"

    propTypes :
        name                : rtypes.string.isRequired
        redux               : rtypes.object.isRequired
        assignment          : rtypes.object.isRequired
        students            : rtypes.object.isRequired
        user_map            : rtypes.object.isRequired
        background          : rtypes.string
        active_student_sort : rtypes.immutable.Map

    render_student_info: (student_id) ->
        store = @props.redux.getStore(@props.name)
        <StudentAssignmentInfo
              key        = {student_id}
              title      = {misc.trunc_middle(store.get_student_name(student_id), 40)}
              name       = {@props.name}
              student    = {student_id}
              assignment = {@props.assignment}
              grade      = {store.get_grade(@props.assignment, student_id)}
              comments   = {store.get_comments(@props.assignment, student_id)}
              info       = {store.student_assignment_info(student_id, @props.assignment)} />

    render_students: ->
        v = util.parse_students(@props.students, @props.user_map, @props.redux)
        # fill in names, for use in sorting and searching (TODO: caching)
        v = (x for x in v when not x.deleted)
        v.sort(util.pick_student_sorter(@props.active_student_sort.toJS()))
        if @props.active_student_sort.get('is_descending')
            v.reverse()

        for x in v
            @render_student_info(x.student_id)

    render: ->
        <div>
            <StudentAssignmentInfoHeader
                key        = 'header'
                title      = "Student"
                peer_grade = {!!@props.assignment.get('peer_grade')?.get('enabled')}
            />
            {@render_students()}
        </div><|MERGE_RESOLUTION|>--- conflicted
+++ resolved
@@ -271,13 +271,8 @@
                     </Col>
                     <Col md={6} key='delete'>
                         <Row>
-<<<<<<< HEAD
                             <Col md={7}>
-                                {@render_peer_button()}
-=======
-                            <Col md=7>
                                 {@render_peer_button(status)}
->>>>>>> 06cfdfd1
                             </Col>
                             <Col md={5}>
                                 <span className='pull-right'>
