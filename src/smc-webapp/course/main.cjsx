--- conflicted
+++ resolved
@@ -23,20 +23,11 @@
 Course Management
 ###
 
-<<<<<<< HEAD
 # standard non-CoCalc libraries
-=======
->>>>>>> 7e032eed
 immutable = require('immutable')
 
 # CoCalc libraries
 misc = require('smc-util/misc')
-<<<<<<< HEAD
-{defaults, required} = misc
-{webapp_client} = require('../webapp_client')
-schema = require('smc-util/schema')
-=======
->>>>>>> 7e032eed
 
 # React libraries
 {React, ReactDOM, rclass, rtypes, Redux, Actions, Store}  = require('../smc-react')
@@ -68,1983 +59,6 @@
     if get_actions()?
         # already initalized
         return
-<<<<<<< HEAD
-    syncdb = undefined
-    user_store = redux.getStore('users')
-    class CourseActions extends Actions
-        _loaded: =>
-            if not syncdb?
-                @set_error("attempt to set syncdb before loading")
-                return false
-            return true
-
-        _store_is_initialized: =>
-            store = get_store()
-            return if not store?
-            if not (store.get('students')? and store.get('assignments')? and store.get('settings')? and store.get('handouts'))
-                @set_error("store must be initialized")
-                return false
-            return true
-
-        # Set one object in the syncdb
-        _set: (obj) =>
-            if not @_loaded() or syncdb?.is_closed()
-                return
-            syncdb.set(obj)
-
-        # Get one object from syncdb as a Javascript object (or undefined)
-        _get_one: (obj) =>
-            if syncdb?.is_closed()
-                return
-            return syncdb.get_one(obj)?.toJS()
-
-        set_tab: (tab) =>
-            @setState(tab:tab)
-
-        save: () =>
-            store = get_store()
-            return if not store?  # e.g., if the course store object already gone due to closing course.
-            if store.get('saving')
-                return # already saving
-            id = @set_activity(desc:"Saving...")
-            @setState(saving:true)
-            syncdb.save (err) =>
-                @clear_activity(id)
-                @setState(saving:false)
-                @setState(unsaved:syncdb?.has_unsaved_changes())
-                if err
-                    @set_error("Error saving -- #{err}")
-                    @setState(show_save_button:true)
-                else
-                    @setState(show_save_button:false)
-
-        _syncdb_change: (changes) =>
-            # console.log('_syncdb_change', JSON.stringify(changes.toJS()))
-            store = get_store()
-            return if not store?
-            cur = t = store.getState()
-            changes.map (obj) =>
-                table = obj.get('table')
-                if not table?
-                    # no idea what to do with something that doesn't have table defined
-                    return
-                x = syncdb.get_one(obj)
-                key = primary_key[table]
-                if not x?
-                    # delete
-                    if key?
-                        t = t.set(table, t.get(table).delete(obj.get(key)))
-                else
-                    # edit or insert
-                    if key?
-                        t = t.set(table, t.get(table).set(x.get(key), x))
-                    else if table == 'settings'
-                        t = t.set(table, x)
-                    else
-                        # no idea what to do with this
-                        console.warn("unknown table '#{table}'")
-                return  # ensure map doesn't terminate
-
-            if not cur.equals(t)  # something definitely changed
-                @setState(t)
-                @setState(unsaved:syncdb?.has_unsaved_changes())
-
-        handle_projects_store_update: (state) =>
-            users = state.getIn(['project_map', course_project_id, 'users'])?.keySeq()
-            if not users?
-                return
-            if not @_last_collaborator_state?
-                @_last_collaborator_state = users
-                return
-            if not @_last_collaborator_state.equals(users)
-                @configure_all_projects()
-            @_last_collaborator_state = users
-
-        # PUBLIC API
-
-        set_error: (error) =>
-            if error == ''
-                @setState(error:error)
-            else
-                @setState(error:((get_store()?.get('error') ? '') + '\n' + error).trim())
-
-        set_activity: (opts) =>
-            opts = defaults opts,
-                id   : undefined
-                desc : undefined
-            if not opts.id? and not opts.desc?
-                return
-            if not opts.id?
-                @_activity_id = (@_activity_id ? 0) + 1
-                opts.id = @_activity_id
-            store = get_store()
-            if not store?  # course was closed
-                return
-            x = store.get_activity()?.toJS()
-            if not x?
-                x = {}
-            if not opts.desc?
-                delete x[opts.id]
-            else
-                x[opts.id] = opts.desc
-            @setState(activity: x)
-            return opts.id
-
-        clear_activity: (id) =>
-            if id?
-                @set_activity(id:id)  # clears for this id
-            else
-                @setState(activity:{})
-
-        # Settings
-        set_title: (title) =>
-            @_set(title:title, table:'settings')
-            @set_all_student_project_titles(title)
-            @set_shared_project_title()
-
-        set_description: (description) =>
-            @_set(description:description, table:'settings')
-            @set_all_student_project_descriptions(description)
-            @set_shared_project_description()
-
-        set_allow_collabs: (allow_collabs) =>
-            @_set(allow_collabs:allow_collabs, table:'settings')
-
-        set_email_invite: (body) =>
-            @_set(email_invite:body, table:'settings')
-
-        # return the default title and description of the shared project.
-        shared_project_settings: (title) =>
-            store = get_store()
-            return if not store?
-            x =
-                title       : "Shared Project -- #{title ? store.getIn(['settings', 'title'])}"
-                description : store.getIn(['settings', 'description']) + "\n---\n This project is shared with all students."
-            return x
-
-        set_shared_project_title: =>
-            store = get_store()
-            shared_id = store?.get_shared_project_id()
-            return if not store? or not shared_id
-
-            title = @shared_project_settings().title
-            redux.getActions('projects').set_project_title(shared_id, title)
-
-        set_shared_project_description: =>
-            store = get_store()
-            shared_id = store?.get_shared_project_id()
-            return if not store? or not shared_id
-
-            description = @shared_project_settings().description
-            redux.getActions('projects').set_project_description(shared_id, description)
-
-        # start the shared project running (if it is defined)
-        action_shared_project: (action) =>
-            if action not in ['start', 'stop', 'restart']
-                throw Error("action must be start, stop or restart")
-            store = get_store()
-            return if not store?
-            shared_project_id = store.get_shared_project_id()
-            if not shared_project_id
-                return  # no shared project
-            redux.getActions('projects')[action+"_project"]?(shared_project_id)
-
-        # configure the shared project so that it has everybody as collaborators
-        configure_shared_project: =>
-            store = get_store()
-            return if not store?
-            shared_project_id = store.get_shared_project_id()
-            if not shared_project_id
-                return  # no shared project
-            @set_shared_project_title()
-            # add collabs -- all collaborators on course project and all students
-            projects = redux.getStore('projects')
-            shared_project_users = projects.get_users(shared_project_id)
-            if not shared_project_users?
-                return
-            course_project_users = projects.get_users(course_project_id)
-            if not course_project_users?
-                return
-            student_account_ids = {}
-            store.get_students().map (student, _) =>
-                if not student.get('deleted')
-                    account_id = student.get('account_id')
-                    if account_id?
-                        student_account_ids[account_id] = true
-
-            # Each of shared_project_users or course_project_users are
-            # immutable.js maps from account_id's to something, and students is a map from
-            # the student account_id's.
-            # Our goal is to ensur that:
-            #   {shared_project_users} = {course_project_users} union {students}.
-
-            actions = redux.getActions('projects')
-            if not store.get_allow_collabs()
-                # Ensure the shared project users are all either course or students
-                shared_project_users.map (_, account_id) =>
-                    if not course_project_users.get(account_id) and not student_account_ids[account_id]
-                        actions.remove_collaborator(shared_project_id, account_id)
-            # Ensure every course project user is on the shared project
-            course_project_users.map (_, account_id) =>
-                if not shared_project_users.get(account_id)
-                    actions.invite_collaborator(shared_project_id, account_id)
-            # Ensure every student is on the shared project
-            for account_id, _ of student_account_ids
-                if not shared_project_users.get(account_id)
-                    actions.invite_collaborator(shared_project_id, account_id)
-
-        # set the shared project id in our syncdb
-        _set_shared_project_id: (project_id) =>
-            @_set
-                table             : 'settings'
-                shared_project_id : project_id
-
-        # create the globally shared project if it doesn't exist
-        create_shared_project: () =>
-            store = get_store()
-            return if not store?
-            if store.get_shared_project_id()
-                return
-            id = @set_activity(desc:"Creating global shared project for everybody.")
-            x  = @shared_project_settings()
-            x.token = misc.uuid()
-            redux.getActions('projects').create_project(x)
-            redux.getStore('projects').wait_until_project_created x.token, 30, (err, project_id) =>
-                @clear_activity(id)
-                if err
-                    @set_error("error creating shared project -- #{err}")
-                else
-                    @_set_shared_project_id(project_id)
-                    @configure_shared_project()
-
-        # Set the pay option for the course, and ensure that the course fields are
-        # set on every student project in the course (see schema.coffee for format
-        # of the course field) to reflect this change in the database.
-        set_course_info: (pay='') =>
-            @_set
-                pay   : pay
-                table : 'settings'
-            @set_all_student_project_course_info(pay)
-
-        # Takes an item_name and the id of the time
-        # item_name should be one of
-        # ['student', 'assignment', handout']
-        toggle_item_expansion: (item_name, item_id) =>
-            store = get_store()
-            return if not store?
-            field_name = "expanded_#{item_name}s"
-            expanded_items = store.get(field_name)
-            if expanded_items.has(item_id)
-                adjusted = expanded_items.delete(item_id)
-            else
-                adjusted = expanded_items.add(item_id)
-            @setState("#{field_name}" : adjusted)
-
-        # Students
-        add_students: (students) =>
-            # students = array of account_id or email_address
-            # New student_id's will be constructed randomly for each student
-            student_ids = []
-            for x in students
-                student_id = misc.uuid()
-                student_ids.push(student_id)
-                x.table = 'students'
-                x.student_id = student_id
-                syncdb.set(x)
-            f = (student_id, cb) =>
-                async.series([
-                    (cb) =>
-                        store = get_store()
-                        if not store?
-                            cb("store not defined"); return
-                        store.wait
-                            until   : (store) => store.get_student(student_id)
-                            timeout : 60
-                            cb      : cb
-                    (cb) =>
-                        @create_student_project(student_id)
-                        store = get_store()
-                        if not store?
-                            cb("store not defined"); return
-                        store.wait
-                            until   : (store) => store.get_student(student_id).get('project_id')
-                            timeout : 60
-                            cb      : cb
-                ], cb)
-            id = @set_activity(desc:"Creating #{students.length} student projects (do not close this until done)")
-            async.mapLimit student_ids, 1, f, (err) =>
-                @set_activity(id:id)
-                if err
-                    @set_error("error creating student projects -- #{err}")
-                # after adding students, always run configure all projects,
-                # to ensure everything is set properly
-                @configure_all_projects()
-
-        delete_student: (student) =>
-            store = get_store()
-            return if not store?
-            student = store.get_student(student)
-            @_set
-                deleted    : true
-                student_id : student.get('student_id')
-                table      : 'students'
-            @configure_all_projects()   # since they may get removed from shared project, etc.
-
-        undelete_student: (student) =>
-            store = get_store()
-            return if not store?
-            student = store.get_student(student)
-            @_set
-                deleted    : false
-                student_id : student.get('student_id')
-                table      : 'students'
-            @configure_all_projects()   # since they may get added back to shared project, etc.
-
-        # Some students might *only* have been added using their email address, but they
-        # subsequently signed up for an SMC account.  We check for any of these and if
-        # we find any, we add in the account_id information about that student.
-        lookup_nonregistered_students: =>
-            store = get_store()
-            if not store?
-                console.warn("lookup_nonregistered_students: store not initialized")
-                return
-            v = {}
-            s = []
-            store.get_students().map (student, student_id) =>
-                if not student.get('account_id') and not student.get('deleted')
-                    email = student.get('email_address')
-                    v[email] = student_id
-                    s.push(email)
-            if s.length > 0
-                webapp_client.user_search
-                    query : s.join(',')
-                    limit : s.length
-                    cb    : (err, result) =>
-                        if err
-                            console.warn("lookup_nonregistered_students: search error -- #{err}")
-                        else
-                            for x in result
-                                @_set
-                                    account_id : x.account_id
-                                    table      : 'students'
-                                    student_id : v[x.email_address]
-
-        # columns: first_name ,last_name, email, last_active, hosting
-        # Toggles ascending/decending order
-        set_active_student_sort: (column_name) =>
-            store = get_store()
-            if not store?
-                return
-            current_column = store.getIn(['active_student_sort', 'column_name'])
-            if current_column == column_name
-                is_descending = not store.getIn(['active_student_sort', 'is_descending'])
-            else
-                is_descending = false
-            @setState(active_student_sort : {column_name, is_descending})
-
-        set_internal_student_info: (student, info) =>
-            store = get_store()
-            return if not store?
-            student = store.get_student(student)
-
-            info = defaults info,
-                first_name    : required
-                last_name     : required
-                email_address : student.get('email_address')
-
-            @_set
-                first_name    : info.first_name
-                last_name     : info.last_name
-                email_address : info.email_address
-                student_id    : student.get('student_id')
-                table         : 'students'
-            @configure_all_projects()   # since they may get removed from shared project, etc.
-
-
-        # Student projects
-
-        # Create a single student project.
-        create_student_project: (student) =>
-            store = get_store()
-            return if not store?
-            if not store.get('students')? or not store.get('settings')?
-                @set_error("attempt to create when stores not yet initialized")
-                return
-            if not @_create_student_project_queue?
-                @_create_student_project_queue = [student]
-            else
-                @_create_student_project_queue.push(student)
-            if not @_creating_student_project
-                @_process_create_student_project_queue()
-
-        # Process first requested student project creation action, then each subsequent one until
-        # there aren't any more to do.
-        _process_create_student_project_queue: () =>
-            @_creating_student_project = true
-            queue = @_create_student_project_queue
-            student = queue[0]
-            store = get_store()
-            return if not store?
-            student_id = store.get_student(student).get('student_id')
-            @_set
-                create_project : webapp_client.server_time()
-                table          : 'students'
-                student_id     : student_id
-            id = @set_activity(desc:"Create project for #{store.get_student_name(student_id)}.")
-            token = misc.uuid()
-            redux.getActions('projects').create_project
-                title       : store.getIn(['settings', 'title'])
-                description : store.getIn(['settings', 'description'])
-                token       : token
-            redux.getStore('projects').wait_until_project_created token, 30, (err, project_id) =>
-                @clear_activity(id)
-                if err
-                    @set_error("error creating student project -- #{err}")
-                else
-                    @_set
-                        create_project : null
-                        project_id     : project_id
-                        table          : 'students'
-                        student_id     : student_id
-                    @configure_project(student_id)
-                delete @_creating_student_project
-                queue.shift()
-                if queue.length > 0
-                    # do next one
-                    @_process_create_student_project_queue()
-
-        configure_project_users: (student_project_id, student_id, do_not_invite_student_by_email) =>
-            #console.log("configure_project_users", student_project_id, student_id)
-            # Add student and all collaborators on this project to the project with given project_id.
-            # users = who is currently a user of the student's project?
-            users = redux.getStore('projects').get_users(student_project_id)  # immutable.js map
-            if not users?
-                # can't do anything if this isn't known...
-                return
-            # Define function to invite or add collaborator
-            s = get_store()
-            if not s?
-                return
-            body = s.get_email_invite()
-            invite = (x) ->
-                account_store = redux.getStore('account')
-                name    = account_store.get_fullname()
-                replyto = account_store.get_email_address()
-                if '@' in x
-                    if not do_not_invite_student_by_email
-                        title   = s.getIn(['settings', 'title'])
-                        subject = "CoCalc Invitation to Course #{title}"
-                        body    = body.replace(/{title}/g, title).replace(/{name}/g, name)
-                        body    = markdownlib.markdown_to_html(body).s
-                        redux.getActions('projects').invite_collaborators_by_email(student_project_id, x, body, subject, true, replyto, name)
-                else
-                    redux.getActions('projects').invite_collaborator(student_project_id, x)
-            # Make sure the student is on the student's project:
-            student = s.get_student(student_id)
-            student_account_id = student.get('account_id')
-            if not student_account_id?  # no known account yet
-                invite(student.get('email_address'))
-            else if not users?.get(student_account_id)?   # users might not be set yet if project *just* created
-                invite(student_account_id)
-            # Make sure all collaborators on course project are on the student's project:
-            target_users = redux.getStore('projects').get_users(course_project_id)
-            if not target_users?
-                return  # projects store isn't sufficiently initialized, so we can't do this yet...
-            target_users.map (_, account_id) =>
-                if not users.get(account_id)?
-                    invite(account_id)
-            if not s.get_allow_collabs()
-                # Remove anybody extra on the student project
-                users.map (_, account_id) =>
-                    if not target_users.get(account_id)? and account_id != student_account_id
-                        redux.getActions('projects').remove_collaborator(student_project_id, account_id)
-
-        configure_project_visibility: (student_project_id) =>
-            users_of_student_project = redux.getStore('projects').get_users(student_project_id)
-            if not users_of_student_project?  # e.g., not defined in admin view mode
-                return
-            # Make project not visible to any collaborator on the course project.
-            users = redux.getStore('projects').get_users(course_project_id)
-            if not users? # TODO: should really wait until users is defined, which is a supported thing to do on stores!
-                return
-            users.map (_, account_id) =>
-                x = users_of_student_project.get(account_id)
-                if x? and not x.get('hide')
-                    redux.getActions('projects').set_project_hide(account_id, student_project_id, true)
-
-        configure_project_title: (student_project_id, student_id) =>
-            store = get_store()
-            if not store?
-                return
-            title = "#{store.get_student_name(student_id)} - #{store.getIn(['settings', 'title'])}"
-            redux.getActions('projects').set_project_title(student_project_id, title)
-
-        # start projects of all (non-deleted) students running
-        action_all_student_projects: (action) =>
-            if action not in ['start', 'stop', 'restart']
-                throw Error("action must be start, stop or restart")
-            @action_shared_project(action)
-
-            # Returns undefined if no store.
-            act_on_student_projects = () =>
-                return get_store()?.get_students()
-                    .filter (student) =>
-                        not student.get('deleted') and student.get('project_id')?
-                    .map (student) =>
-                        redux.getActions('projects')[action+"_project"](student.get('project_id'))
-            if not act_on_student_projects()
-                return
-
-            if @prev_interval_id?
-                window.clearInterval(@prev_interval_id)
-            if @prev_timeout_id?
-                window.clearTimeout(@prev_timeout_id)
-
-            clear_state = () =>
-                window.clearInterval(@prev_interval_id)
-                @setState(action_all_projects_state : "any")
-
-            @prev_interval_id = window.setInterval(act_on_student_projects, 30000)
-            @prev_timeout_id = window.setTimeout(clear_state, 300000) # 5 minutes
-
-            if action in ['start', 'restart']
-                @setState(action_all_projects_state : "starting")
-            else if action == 'stop'
-                @setState(action_all_projects_state : "stopping")
-
-        set_all_student_project_titles: (title) =>
-            actions = redux.getActions('projects')
-            get_store()?.get_students().map (student, student_id) =>
-                student_project_id = student.get('project_id')
-                project_title = "#{get_store().get_student_name(student_id)} - #{title}"
-                if student_project_id?
-                    actions.set_project_title(student_project_id, project_title)
-
-        configure_project_description: (student_project_id, student_id) =>
-            redux.getActions('projects').set_project_description(student_project_id, get_store()?.getIn(['settings', 'description']))
-
-        set_all_student_project_descriptions: (description) =>
-            get_store()?.get_students().map (student, student_id) =>
-                student_project_id = student.get('project_id')
-                if student_project_id?
-                    redux.getActions('projects').set_project_description(student_project_id, description)
-
-        set_all_student_project_course_info: (pay) =>
-            store = get_store()
-            if not store?
-                return
-            if not pay?
-                pay = store.get_pay()
-            else
-                @_set
-                    pay   : pay
-                    table : 'settings'
-            store.get_students().map (student, student_id) =>
-                student_project_id = student.get('project_id')
-                # account_id: might not be known when student first added, or if student
-                # hasn't joined smc yet so there is no id.
-                student_account_id = student.get('account_id')
-                student_email_address = student.get('email_address')  # will be known if account_id isn't known.
-                if student_project_id?
-                    redux.getActions('projects').set_project_course_info(student_project_id,
-                            course_project_id, course_filename, pay, student_account_id, student_email_address)
-
-        configure_project: (student_id, do_not_invite_student_by_email) =>
-            # Configure project for the given student so that it has the right title,
-            # description, and collaborators for belonging to the indicated student.
-            # - Add student and collaborators on project containing this course to the new project.
-            # - Hide project from owner/collabs of the project containing the course.
-            # - Set the title to [Student name] + [course title] and description to course description.
-            store = get_store()
-            return if not store?
-            student_project_id = store.getIn(['students', student_id, 'project_id'])
-            if not student_project_id?
-                @create_student_project(student_id)
-            else
-                @configure_project_users(student_project_id, student_id, do_not_invite_student_by_email)
-                @configure_project_visibility(student_project_id)
-                @configure_project_title(student_project_id, student_id)
-                @configure_project_description(student_project_id, student_id)
-
-        delete_project: (student_id) =>
-            store = get_store()
-            return if not store?
-            student_project_id = store.getIn(['students', student_id, 'project_id'])
-            if student_project_id?
-                redux.getActions('projects').delete_project(student_project_id)
-                @_set
-                    create_project : null
-                    project_id     : null
-                    table          : 'students'
-                    student_id     : student_id
-
-        configure_all_projects: =>
-            id = @set_activity(desc:"Configuring all projects")
-            @setState(configure_projects:'Configuring projects')
-            store = get_store()
-            if not store?
-                @set_activity(id:id)
-                return
-            for student_id in store.get_student_ids(deleted:false)
-                @configure_project(student_id, false)   # always re-invite students on running this.
-            @configure_shared_project()
-            @set_activity(id:id)
-            @set_all_student_project_course_info()
-
-        delete_all_student_projects: () =>
-            id = @set_activity(desc:"Deleting all student projects...")
-            store = get_store()
-            if not store?
-                @set_activity(id:id)
-                return
-            for student_id in store.get_student_ids(deleted:false)
-                @delete_project(student_id)
-            @set_activity(id:id)
-
-        # upgrades is a map from the quota type to the new quota to be applied by the instructor.
-        upgrade_all_student_projects: (upgrades) =>
-            id = @set_activity(desc:"Upgrading all student projects...")
-            store = get_store()
-            if not store?
-                @set_activity(id:id)
-                return
-            for project_id in store.get_student_project_ids()
-                redux.getActions('projects').apply_upgrades_to_project(project_id, upgrades)
-            @set_activity(id:id)
-
-        # Do an admin upgrade to all student projects.  This changes the base quotas for every student
-        # project as indicated by the quotas object.  E.g., to increase the core quota from 1 to 2, do
-        #         .admin_upgrade_all_student_projects(cores:2)
-        # The quotas are: cores, cpu_shares, disk_quota, memory, mintime, network, member_host
-        admin_upgrade_all_student_projects: (quotas) =>
-            if not redux.getStore('account').get('groups')?.contains('admin')
-                console.warn("must be an admin to upgrade")
-                return
-            store = get_store()
-            if not store?
-                console.warn('unable to get store')
-                return
-            f = (project_id, cb) =>
-                x = misc.copy(quotas)
-                x.project_id = project_id
-                x.cb = (err, mesg) =>
-                    if err or mesg.event == 'error'
-                        console.warn("failed to set quotas for #{project_id} -- #{misc.to_json(mesg)}")
-                    else
-                        console.log("set quotas for #{project_id}")
-                    cb(err)
-                webapp_client.project_set_quotas(x)
-            async.mapSeries store.get_student_project_ids(), f, (err) =>
-                if err
-                    console.warn("FAIL -- #{err}")
-                else
-                    console.log("SUCCESS")
-
-        set_student_note: (student, note) =>
-            store = get_store()
-            return if not store?
-            student = store.get_student(student)
-            @_set
-                note       : note
-                table      : 'students'
-                student_id : student.get('student_id')
-
-        _collect_path: (path) =>
-            i = course_filename.lastIndexOf('.')
-            course_filename.slice(0,i) + '-collect/' + path
-
-        # Assignments
-        # TODO: Make a batch adder?
-        add_assignment: (path) =>
-            # Add an assignment to the course, which is defined by giving a directory in the project.
-            # Where we collect homework that students have done (in teacher project)
-            collect_path = @_collect_path(path)
-            # folder that we return graded homework to (in student project)
-            graded_path = path + '-graded'
-            # folder where we copy the assignment to
-            target_path = path
-            @_set
-                path          : path
-                collect_path  : collect_path
-                graded_path   : graded_path
-                target_path   : target_path
-                table         : 'assignments'
-                assignment_id : misc.uuid()
-
-        delete_assignment: (assignment) =>
-            store = get_store()
-            return if not store?
-            assignment = store.get_assignment(assignment)
-            @_set
-                deleted       : true
-                assignment_id : assignment.get('assignment_id')
-                table         : 'assignments'
-
-        undelete_assignment: (assignment) =>
-            store = get_store()
-            return if not store?
-            assignment = store.get_assignment(assignment)
-            @_set
-                deleted       : false
-                assignment_id : assignment.get('assignment_id')
-                table         : 'assignments'
-
-        set_grade: (assignment, student, grade) =>
-            store = get_store()
-            return if not store?
-            assignment = store.get_assignment(assignment)
-            student    = store.get_student(student)
-            obj        = {table:'assignments', assignment_id:assignment.get('assignment_id')}
-            grades     = @_get_one(obj).grades ? {}
-            grades[student.get('student_id')] = grade
-            obj.grades = grades
-            @_set(obj)
-
-        _set_assignment_field: (assignment, name, val) =>
-            store = get_store()
-            return if not store?
-            assignment = store.get_assignment(assignment)
-            @_set
-                "#{name}"     : val
-                table         : 'assignments'
-                assignment_id : assignment.get('assignment_id')
-
-        set_due_date: (assignment, due_date) =>
-            if not typeof(due_date) == 'string'
-                due_date = due_date?.toISOString()  # using strings instead of ms for backward compatibility.
-            @_set_assignment_field(assignment, 'due_date', due_date)
-
-        set_assignment_note: (assignment, note) =>
-            @_set_assignment_field(assignment, 'note', note)
-
-        set_peer_grade: (assignment, config) =>
-            cur = assignment.get('peer_grade')?.toJS() ? {}
-            for k, v of config
-                cur[k] = v
-            @_set_assignment_field(assignment, 'peer_grade', cur)
-
-        # Synchronous function that makes the peer grading map for the given
-        # assignment, if it hasn't already been made.
-        update_peer_assignment: (assignment) =>
-            store = get_store()
-            return if not store?
-            assignment = store.get_assignment(assignment)
-            if assignment.getIn(['peer_grade', 'map'])?
-                return  # nothing to do
-            N = assignment.getIn(['peer_grade','number']) ? 1
-            map = misc.peer_grading(store.get_student_ids(), N)
-            @set_peer_grade(assignment, map:map)
-
-        # Copy the files for the given assignment_id from the given student to the
-        # corresponding collection folder.
-        # If the store is initialized and the student and assignment both exist,
-        # then calling this action will result in this getting set in the store:
-        #
-        #    assignment.last_collect[student_id] = {time:?, error:err}
-        #
-        # where time >= now is the current time in milliseconds.
-        copy_assignment_from_student: (assignment, student) =>
-            if @_start_copy(assignment, student, 'last_collect')
-                return
-            id = @set_activity(desc:"Copying assignment from a student")
-            finish = (err) =>
-                @clear_activity(id)
-                @_finish_copy(assignment, student, 'last_collect', err)
-                if err
-                    @set_error("copy from student: #{err}")
-            store = get_store()
-            return if not store?
-            if not @_store_is_initialized()
-                return finish("store not yet initialized")
-            if not student = store.get_student(student)
-                return finish("no student")
-            if not assignment = store.get_assignment(assignment)
-                return finish("no assignment")
-            student_name = store.get_student_name(student)
-            student_project_id = student.get('project_id')
-            if not student_project_id?
-                # nothing to do
-                @clear_activity(id)
-            else
-                target_path = assignment.get('collect_path') + '/' + student.get('student_id')
-                @set_activity(id:id, desc:"Copying assignment from #{student_name}")
-                async.series([
-                    (cb) =>
-                        webapp_client.copy_path_between_projects
-                            src_project_id    : student_project_id
-                            src_path          : assignment.get('target_path')
-                            target_project_id : course_project_id
-                            target_path       : target_path
-                            overwrite_newer   : assignment.get('collect_overwrite_newer')
-                            delete_missing    : assignment.get('collect_delete_missing')
-                            exclude_history   : false
-                            cb                : cb
-                    (cb) =>
-                        # write their name to a file
-                        name = store.get_student_name(student, true)
-                        webapp_client.write_text_file_to_project
-                            project_id : course_project_id
-                            path       : target_path + "/STUDENT - #{name.simple}.txt"
-                            content    : "This student is #{name.full}."
-                            cb         : cb
-                ], finish)
-
-        # Copy the graded files for the given assignment_id back to the student in a -graded folder.
-        # If the store is initialized and the student and assignment both exist,
-        # then calling this action will result in this getting set in the store:
-        #
-        #    assignment.last_return_graded[student_id] = {time:?, error:err}
-        #
-        # where time >= now is the current time in milliseconds.
-
-        return_assignment_to_student: (assignment, student) =>
-            if @_start_copy(assignment, student, 'last_return_graded')
-                return
-            id = @set_activity(desc:"Returning assignment to a student")
-            finish = (err) =>
-                @clear_activity(id)
-                @_finish_copy(assignment, student, 'last_return_graded', err)
-                if err
-                    @set_error("return to student: #{err}")
-            store = get_store()
-            if not store? or not @_store_is_initialized()
-                return finish("store not yet initialized")
-            grade = store.get_grade(assignment, student)
-            if not student = store.get_student(student)
-                return finish("no student")
-            if not assignment = store.get_assignment(assignment)
-                return finish("no assignment")
-            student_name = store.get_student_name(student)
-            student_project_id = student.get('project_id')
-            if not student_project_id?
-                # nothing to do
-                @clear_activity(id)
-            else
-                @set_activity(id:id, desc:"Returning assignment to #{student_name}")
-                src_path = assignment.get('collect_path')
-                if assignment.getIn(['peer_grade', 'enabled'])
-                    peer_graded = true
-                    src_path  += '-peer-grade/'
-                else
-                    peer_graded = false
-                src_path += '/' + student.get('student_id')
-                async.series([
-                    (cb) =>
-                        # write their grade to a file
-                        content = "Your grade on this assignment:\n\n    #{grade}"
-                        if peer_graded
-                            content += "\n\n\nPEER GRADED:\n\nYour assignment was peer graded by other students.\nYou can find the comments they made in the folders below."
-                        webapp_client.write_text_file_to_project
-                            project_id : course_project_id
-                            path       : src_path + '/GRADE.txt'
-                            content    : content
-                            cb         : cb
-                    (cb) =>
-                        webapp_client.copy_path_between_projects
-                            src_project_id    : course_project_id
-                            src_path          : src_path
-                            target_project_id : student_project_id
-                            target_path       : assignment.get('graded_path')
-                            overwrite_newer   : assignment.get('overwrite_newer')
-                            delete_missing    : assignment.get('delete_missing')
-                            exclude_history   : true
-                            cb                : cb
-                    (cb) =>
-                        if peer_graded
-                            # Delete GRADER file
-                            webapp_client.exec
-                                project_id : student_project_id
-                                command    : 'rm ./*/GRADER*.txt'
-                                timeout    : 60
-                                bash       : true
-                                path       : assignment.get('graded_path')
-                                cb         : cb
-                          else
-                              cb(null)
-                ], finish)
-
-        # Copy the given assignment to all non-deleted students, doing several copies in parallel at once.
-        return_assignment_to_all_students: (assignment, new_only) =>
-            id = @set_activity(desc:"Returning assignments to all students #{if new_only then 'who have not already received it' else ''}")
-            error = (err) =>
-                @clear_activity(id)
-                @set_error("return to student: #{err}")
-            store = get_store()
-            if not store? or not @_store_is_initialized()
-                return error("store not yet initialized")
-            if not assignment = store.get_assignment(assignment)  # correct use of "=" sign!
-                return error("no assignment")
-            errors = ''
-            peer = assignment.get('peer_grade')?.get('enabled')
-            f = (student_id, cb) =>
-                if not store.last_copied(previous_step('return_graded', peer), assignment, student_id, true)
-                    # we never collected the assignment from this student
-                    cb(); return
-                if not store.has_grade(assignment, student_id)
-                    # we collected but didn't grade it yet
-                    cb(); return
-                if new_only
-                    if store.last_copied('return_graded', assignment, student_id, true) and store.has_grade(assignment, student_id)
-                        # it was already returned
-                        cb(); return
-                n = misc.mswalltime()
-                @return_assignment_to_student(assignment, student_id)
-                store.wait
-                    timeout : 60*15
-                    until   : => store.last_copied('return_graded', assignment, student_id) >= n
-                    cb      : (err) =>
-                        if err
-                            errors += "\n #{err}"
-                        cb()
-            async.mapLimit store.get_student_ids(deleted:false), PARALLEL_LIMIT, f, (err) =>
-                if errors
-                    error(errors)
-                else
-                    @clear_activity(id)
-
-        _finish_copy: (assignment, student, type, err) =>
-            if student? and assignment?
-                store = get_store()
-                if not store?
-                    return
-                student = store.get_student(student)
-                assignment = store.get_assignment(assignment)
-                obj = {table:'assignments', assignment_id:assignment.get('assignment_id')}
-                x = @_get_one(obj)?[type] ? {}
-                student_id = student.get('student_id')
-                x[student_id] = {time: misc.mswalltime()}
-                if err
-                    x[student_id].error = err
-                obj[type] = x
-                @_set(obj)
-
-        # This is called internally before doing any copy/collection operation
-        # to ensure that we aren't doing the same thing repeatedly, and that
-        # everything is in place to do the operation.
-        _start_copy: (assignment, student, type) =>
-            if student? and assignment?
-                store = get_store()
-                if not store?
-                    return
-                student = store.get_student(student)
-                assignment = store.get_assignment(assignment)
-                obj = {table:'assignments', assignment_id:assignment.get('assignment_id')}
-                x = @_get_one(obj)?[type] ? {}
-                y = (x[student.get('student_id')]) ? {}
-                if y.start? and webapp_client.server_time() - y.start <= 15000
-                    return true  # never retry a copy until at least 15 seconds later.
-                y.start = misc.mswalltime()
-                x[student.get('student_id')] = y
-                obj[type] = x
-                @_set(obj)
-            return false
-
-        _stop_copy: (assignment, student, type) =>
-            if student? and assignment?
-                store = get_store()
-                if not store?
-                    return
-                student = store.get_student(student)
-                assignment = store.get_assignment(assignment)
-                obj   = {table:'assignments', assignment_id:assignment.get('assignment_id')}
-                x = @_get_one(obj)?[type]
-                if not x?
-                    return
-                y = (x[student.get('student_id')])
-                if not y?
-                    return
-                if y.start?
-                    delete y.start
-                    x[student.get('student_id')] = y
-                    obj[type] = x
-                    @_set(obj)
-
-        # Copy the files for the given assignment to the given student. If
-        # the student project doesn't exist yet, it will be created.
-        # You may also pass in an id for either the assignment or student.
-        # If the store is initialized and the student and assignment both exist,
-        # then calling this action will result in this getting set in the store:
-        #
-        #    assignment.last_assignment[student_id] = {time:?, error:err}
-        #
-        # where time >= now is the current time in milliseconds.
-        copy_assignment_to_student: (assignment, student) =>
-            if @_start_copy(assignment, student, 'last_assignment')
-                return
-            id = @set_activity(desc:"Copying assignment to a student")
-            finish = (err) =>
-                @clear_activity(id)
-                @_finish_copy(assignment, student, 'last_assignment', err)
-                if err
-                    @set_error("copy to student: #{err}")
-            store = get_store()
-            if not store? or not @_store_is_initialized()
-                return finish("store not yet initialized")
-            if not student = store.get_student(student)
-                return finish("no student")
-            if not assignment = store.get_assignment(assignment)
-                return finish("no assignment")
-
-            student_name = store.get_student_name(student)
-            @set_activity(id:id, desc:"Copying assignment to #{student_name}")
-            student_project_id = student.get('project_id')
-            student_id = student.get('student_id')
-            src_path = assignment.get('path')
-            async.series([
-                (cb) =>
-                    if not student_project_id?
-                        @set_activity(id:id, desc:"#{student_name}'s project doesn't exist, so creating it.")
-                        @create_student_project(student)
-                        store = get_store()
-                        if not store?
-                            cb("no store")
-                            return
-                        store.wait
-                            until : => store.get_student_project_id(student_id)
-                            cb    : (err, x) =>
-                                student_project_id = x
-                                cb(err)
-                    else
-                        cb()
-                (cb) =>
-                    # write the due date to a file
-                    due_date = store.get_due_date(assignment)
-                    if not due_date?
-                        cb(); return
-                    webapp_client.write_text_file_to_project
-                        project_id : course_project_id
-                        path       : src_path + '/DUE_DATE.txt'
-                        content    : "This assignment is due\n\n   #{due_date.toLocaleString()}"
-                        cb         : cb
-                (cb) =>
-                    @set_activity(id:id, desc:"Copying files to #{student_name}'s project")
-                    webapp_client.copy_path_between_projects
-                        src_project_id    : course_project_id
-                        src_path          : src_path
-                        target_project_id : student_project_id
-                        target_path       : assignment.get('target_path')
-                        overwrite_newer   : false
-                        delete_missing    : false
-                        backup            : true
-                        exclude_history   : true
-                        cb                : cb
-            ], (err) =>
-                finish(err)
-            )
-
-
-
-        copy_assignment: (type, assignment_id, student_id) =>
-            # type = assigned, collected, graded
-            switch type
-                when 'assigned'
-                    @copy_assignment_to_student(assignment_id, student_id)
-                when 'collected'
-                    @copy_assignment_from_student(assignment_id, student_id)
-                when 'graded'
-                    @return_assignment_to_student(assignment_id, student_id)
-                when 'peer-assigned'
-                    @peer_copy_to_student(assignment_id, student_id)
-                when 'peer-collected'
-                    @peer_collect_from_student(assignment_id, student_id)
-                else
-                    @set_error("copy_assignment -- unknown type: #{type}")
-
-        # Copy the given assignment to all non-deleted students, doing several copies in parallel at once.
-        copy_assignment_to_all_students: (assignment, new_only) =>
-            desc = "Copying assignments to all students #{if new_only then 'who have not already received it' else ''}"
-            short_desc = "copy to student"
-            @_action_all_students(assignment, new_only, @copy_assignment_to_student, 'assignment', desc, short_desc)
-
-        # Copy the given assignment to all non-deleted students, doing several copies in parallel at once.
-        copy_assignment_from_all_students: (assignment, new_only) =>
-            desc = "Copying assignment from all students #{if new_only then 'from whom we have not already copied it' else ''}"
-            short_desc = "copy from student"
-            @_action_all_students(assignment, new_only, @copy_assignment_from_student, 'collect', desc, short_desc)
-
-        peer_copy_to_all_students: (assignment, new_only) =>
-            desc = "Copying assignments for peer grading to all students #{if new_only then 'who have not already received their copy' else ''}"
-            short_desc = "copy to student for peer grading"
-            @_action_all_students(assignment, new_only, @peer_copy_to_student, 'peer_assignment', desc, short_desc)
-
-        peer_collect_from_all_students: (assignment, new_only) =>
-            desc = "Copying peer graded assignments from all students #{if new_only then 'from whom we have not already copied it' else ''}"
-            short_desc = "copy peer grading from students"
-            @_action_all_students(assignment, new_only, @peer_collect_from_student, 'peer_collect', desc, short_desc)
-
-        _action_all_students: (assignment, new_only, action, step, desc, short_desc) =>
-            id = @set_activity(desc:desc)
-            error = (err) =>
-                @clear_activity(id)
-                err="#{short_desc}: #{err}"
-                @set_error(err)
-            store = get_store()
-            if not store? or not @_store_is_initialized()
-                return error("store not yet initialized")
-            if not assignment = store.get_assignment(assignment)
-                return error("no assignment")
-            errors = ''
-            peer = assignment.get('peer_grade')?.get('enabled')
-            prev_step = previous_step(step, peer)
-            f = (student_id, cb) =>
-                if prev_step? and not store.last_copied(prev_step, assignment, student_id, true)
-                    cb(); return
-                if new_only and store.last_copied(step, assignment, student_id, true)
-                    cb(); return
-                n = misc.mswalltime()
-                action(assignment, student_id)
-                store.wait
-                    timeout : 60*15
-                    until   : => store.last_copied(step, assignment, student_id) >= n
-                    cb      : (err) =>
-                        if err
-                            errors += "\n #{err}"
-                        cb()
-
-            async.mapLimit store.get_student_ids(deleted:false), PARALLEL_LIMIT, f, (err) =>
-                if errors
-                    error(errors)
-                else
-                    @clear_activity(id)
-
-        # Copy the collected folders from some students to the given student for peer grading.
-        peer_copy_to_student: (assignment, student) =>
-            if @_start_copy(assignment, student, 'last_peer_assignment')
-                return
-            id = @set_activity(desc:"Copying peer grading to a student")
-            finish = (err) =>
-                @clear_activity(id)
-                @_finish_copy(assignment, student, 'last_peer_assignment', err)
-                if err
-                    @set_error("copy peer-grading to student: #{err}")
-            store = get_store()
-            if not store? or not @_store_is_initialized()
-                return finish("store not yet initialized")
-            if not student = store.get_student(student)
-                return finish("no student")
-            if not assignment = store.get_assignment(assignment)
-                return finish("no assignment")
-
-            student_name = store.get_student_name(student)
-            @set_activity(id:id, desc:"Copying peer grading to #{student_name}")
-
-            @update_peer_assignment(assignment) # synchronous
-
-            # list of student_id's
-            peers = store.get_peers_that_student_will_grade(assignment, student)
-            if not peers?
-                # empty peer assignment for this student (maybe added late)
-                return finish()
-
-            student_project_id = student.get('project_id')
-
-            guidelines = assignment.getIn(['peer_grade', 'guidelines']) ? 'Please grade this assignment.'
-            due_date = assignment.getIn(['peer_grade', 'due_date'])
-            if due_date?
-                guidelines = "GRADING IS DUE #{new Date(due_date).toLocaleString()} \n\n " + guidelines
-
-            target_base_path = assignment.get('path') + "-peer-grade"
-            f = (student_id, cb) =>
-                src_path = assignment.get('collect_path') + '/' + student_id
-                target_path = target_base_path + "/" + student_id
-                async.series([
-                    (cb) =>
-                        # delete the student's name so that grading is anonymous; also, remove original
-                        # due date to avoid confusion.
-                        name = store.get_student_name(student_id, true)
-                        webapp_client.exec
-                            project_id : course_project_id
-                            command    : 'rm'
-                            args       : ['-f', src_path + "/STUDENT - #{name.simple}.txt", src_path + "/DUE_DATE.txt", src_path + "/STUDENT - #{name.simple}.txt~", src_path + "/DUE_DATE.txt~"]
-                            cb         : cb
-                    (cb) =>
-                        # copy the files to be peer graded into place for this student
-                        webapp_client.copy_path_between_projects
-                            src_project_id    : course_project_id
-                            src_path          : src_path
-                            target_project_id : student_project_id
-                            target_path       : target_path
-                            overwrite_newer   : false
-                            delete_missing    : false
-                            cb                : cb
-                ], cb)
-
-            # write instructions file to the student
-            webapp_client.write_text_file_to_project
-                project_id : student_project_id
-                path       : target_base_path + "/GRADING_GUIDE.md"
-                content    : guidelines
-                cb         : (err) =>
-                    if not err
-                        # now copy actual stuff to grade
-                        async.map(peers, f, finish)
-                    else
-                        finish(err)
-
-        # Collect all the peer graading of the given student (not the work the student did, but
-        # the grading about the student!).
-        peer_collect_from_student: (assignment, student) =>
-            if @_start_copy(assignment, student, 'last_peer_collect')
-                return
-            id = @set_activity(desc:"Collecting peer grading of a student")
-            finish = (err) =>
-                @clear_activity(id)
-                @_finish_copy(assignment, student, 'last_peer_collect', err)
-                if err
-                    @set_error("collecting peer-grading of a student: #{err}")
-            store = get_store()
-            if not store? or not @_store_is_initialized()
-                return finish("store not yet initialized")
-            if not student = store.get_student(student)
-                return finish("no student")
-            if not assignment = store.get_assignment(assignment)
-                return finish("no assignment")
-
-            student_name = store.get_student_name(student)
-            @set_activity(id:id, desc:"Collecting peer grading of #{student_name}")
-
-            # list of student_id of students that graded this student
-            peers = store.get_peers_that_graded_student(assignment, student)
-            if not peers?
-                # empty peer assignment for this student (maybe added late)
-                return finish()
-
-            our_student_id = student.get('student_id')
-
-            f = (student_id, cb) =>
-                s = store.get_student(student_id)
-                if s.get('deleted')
-                    # ignore deleted students
-                    cb()
-                    return
-                path        = assignment.get('path')
-                src_path    = "#{path}-peer-grade/#{our_student_id}"
-                target_path = "#{assignment.get('collect_path')}-peer-grade/#{our_student_id}/#{student_id}"
-                async.series([
-                    (cb) =>
-                        # copy the files over from the student who did the peer grading
-                        webapp_client.copy_path_between_projects
-                            src_project_id    : s.get('project_id')
-                            src_path          : src_path
-                            target_project_id : course_project_id
-                            target_path       : target_path
-                            overwrite_newer   : false
-                            delete_missing    : false
-                            cb                : cb
-                    (cb) =>
-                        # write local file identifying the grader
-                        name = store.get_student_name(student_id, true)
-                        webapp_client.write_text_file_to_project
-                            project_id : course_project_id
-                            path       : target_path + "/GRADER - #{name.simple}.txt"
-                            content    : "The student who did the peer grading is named #{name.full}."
-                            cb         : cb
-                    (cb) =>
-                        # write local file identifying student being graded
-                        name = store.get_student_name(student, true)
-                        webapp_client.write_text_file_to_project
-                            project_id : course_project_id
-                            path       : target_path + "/STUDENT - #{name.simple}.txt"
-                            content    : "This student is #{name.full}."
-                            cb         : cb
-                ], cb)
-
-            async.map(peers, f, finish)
-
-        # This doesn't really stop it yet, since that's not supported by the backend.
-        # It does stop the spinner and let the user try to restart the copy.
-        stop_copying_assignment: (type, assignment_id, student_id) =>
-            switch type
-                when 'assigned'
-                    type = 'last_assignment'
-                when 'collected'
-                    type = 'last_collect'
-                when 'graded'
-                    type = 'last_return_graded'
-                when 'peer-assigned'
-                    type = 'last_peer_assignment'
-                when 'peer-collected'
-                    type = 'last_peer_collect'
-            @_stop_copy(assignment_id, student_id, type)
-
-        open_assignment: (type, assignment_id, student_id) =>
-            # type = assigned, collected, graded
-            store = get_store()
-            if not store?
-                return
-            assignment = store.get_assignment(assignment_id)
-            student    = store.get_student(student_id)
-            student_project_id = student.get('project_id')
-            if not student_project_id?
-                @set_error("open_assignment: student project not yet created")
-                return
-            # Figure out what to open
-            switch type
-                when 'assigned' # where project was copied in the student's project.
-                    path = assignment.get('target_path')
-                    proj = student_project_id
-                when 'collected'   # where collected locally
-                    path = assignment.get('collect_path') + '/' + student.get('student_id')  # TODO: refactor
-                    proj = course_project_id
-                when 'peer-assigned'  # where peer-assigned (in student's project)
-                    proj = student_project_id
-                    path = assignment.get('path') + '-peer-grade'
-                when 'peer-collected'  # where collected peer-graded work (in our project)
-                    path = assignment.get('collect_path') + '-peer-grade/' + student.get('student_id')
-                    proj = course_project_id
-                when 'graded'  # where project returned
-                    path = assignment.get('graded_path')  # refactor
-                    proj = student_project_id
-                else
-                    @set_error("open_assignment -- unknown type: #{type}")
-            if not proj?
-                @set_error("no such project")
-                return
-            # Now open it
-            redux.getProjectActions(proj).open_directory(path)
-
-        # Handouts
-        add_handout: (path) =>
-            target_path = path # folder where we copy the handout to
-            @_set
-                path        : path
-                target_path : target_path
-                table       : 'handouts'
-                handout_id  : misc.uuid()
-
-        delete_handout: (handout) =>
-            store = get_store()
-            return if not store?
-            handout = store.get_handout(handout)
-            @_set
-                deleted    : true
-                handout_id : handout.get('handout_id')
-                table      : 'handouts'
-
-        undelete_handout: (handout) =>
-            store = get_store()
-            return if not store?
-            handout = store.get_handout(handout)
-            @_set
-                deleted    : false
-                handout_id : handout.get('handout_id')
-                table      : 'handouts'
-
-        _set_handout_field: (handout, name, val) =>
-            store = get_store()
-            return if not store?
-            handout = store.get_handout(handout)
-            @_set
-                "#{name}"  : val
-                table      : 'handouts'
-                handout_id : handout.get('handout_id')
-
-        set_handout_note: (handout, note) =>
-            @_set_handout_field(handout, 'note', note)
-
-        _handout_finish_copy: (handout, student, err) =>
-            if student? and handout?
-                store = get_store()
-                if not store?
-                    return
-                student = store.get_student(student)
-                handout = store.get_handout(handout)
-                obj = {table:'handouts', handout_id:handout.get('handout_id')}
-                status_map = @_get_one(obj)?.status ? {}
-                student_id = student.get('student_id')
-                status_map[student_id] = {time: misc.mswalltime()}
-                if err
-                    status_map[student_id].error = err
-                obj.status = status_map
-                @_set(obj)
-
-        _handout_start_copy: (handout, student) =>
-            if student? and handout?
-                store = get_store()
-                if not store?
-                    return
-                student = store.get_student(student)
-                handout = store.get_handout(handout)
-                obj   = {table:'handouts', handout_id:handout.get('handout_id')}
-                status_map = @_get_one(obj)?.status ? {}
-                student_status = (status_map[student.get('student_id')]) ? {}
-                if student_status.start? and webapp_client.server_time() - student_status.start <= 15000
-                    return true  # never retry a copy until at least 15 seconds later.
-                student_status.start = misc.mswalltime()
-                status_map[student.get('student_id')] = student_status
-                obj.status = status_map
-                @_set(obj)
-            return false
-
-        # "Copy" of `stop_copying_assignment:`
-        stop_copying_handout: (handout, student) =>
-            if student? and handout?
-                store = get_store()
-                if not store?
-                    return
-                student = store.get_student(student)
-                handout = store.get_handout(handout)
-                obj = {table:'handouts', handout_id:handout.get('handout_id')}
-                status_map = @_get_one(obj)?.status_map
-                if not status_map?
-                    return
-                student_status = (status_map[student.get('student_id')])
-                if not student_status?
-                    return
-                if student_status.start?
-                    delete student_status.start
-                    status_map[student.get('student_id')] = student_status
-                    obj.status_map = status_map
-                    @_set(obj)
-
-        # Copy the files for the given handout to the given student. If
-        # the student project doesn't exist yet, it will be created.
-        # You may also pass in an id for either the handout or student.
-        # If the store is initialized and the student and handout both exist,
-        # then calling this action will result in this getting set in the store:
-        #
-        #    handout.status[student_id] = {time:?, error:err}
-        #
-        # where time >= now is the current time in milliseconds.
-        copy_handout_to_student: (handout, student) =>
-            if @_handout_start_copy(handout, student)
-                return
-            id = @set_activity(desc:"Copying handout to a student")
-            finish = (err) =>
-                @clear_activity(id)
-                @_handout_finish_copy(handout, student, err)
-                if err
-                    @set_error("copy to student: #{err}")
-            store = get_store()
-            if not store? or not @_store_is_initialized()
-                return finish("store not yet initialized")
-            if not student = store.get_student(student)
-                return finish("no student")
-            if not handout = store.get_handout(handout)
-                return finish("no handout")
-
-            student_name = store.get_student_name(student)
-            @set_activity(id:id, desc:"Copying handout to #{student_name}")
-            student_project_id = student.get('project_id')
-            student_id = student.get('student_id')
-            src_path = handout.get('path')
-            async.series([
-                (cb) =>
-                    if not student_project_id?
-                        @set_activity(id:id, desc:"#{student_name}'s project doesn't exist, so creating it.")
-                        @create_student_project(student)
-                        store = get_store()
-                        if not store?
-                            cb("no store")
-                            return
-                        store.wait
-                            until : => store.get_student_project_id(student_id)
-                            cb    : (err, x) =>
-                                student_project_id = x
-                                cb(err)
-                    else
-                        cb()
-                (cb) =>
-                    @set_activity(id:id, desc:"Copying files to #{student_name}'s project")
-                    webapp_client.copy_path_between_projects
-                        src_project_id    : course_project_id
-                        src_path          : src_path
-                        target_project_id : student_project_id
-                        target_path       : handout.get('target_path')
-                        overwrite_newer   : false
-                        delete_missing    : false
-                        backup            : true
-                        exclude_history   : true
-                        cb                : cb
-            ], (err) =>
-                finish(err)
-            )
-
-        # Copy the given handout to all non-deleted students, doing several copies in parallel at once.
-        copy_handout_to_all_students: (handout, new_only) =>
-            desc = "Copying handouts to all students #{if new_only then 'who have not already received it' else ''}"
-            short_desc = "copy to student"
-
-            id = @set_activity(desc:desc)
-            error = (err) =>
-                @clear_activity(id)
-                err="#{short_desc}: #{err}"
-                @set_error(err)
-            store = get_store()
-            if not store? or not @_store_is_initialized()
-                return error("store not yet initialized")
-            if not handout = store.get_handout(handout)
-                return error("no handout")
-            errors = ''
-            f = (student_id, cb) =>
-                if new_only and store.handout_last_copied(handout, student_id, true)
-                    cb(); return
-                n = misc.mswalltime()
-                @copy_handout_to_student(handout, student_id)
-                store.wait
-                    timeout : 60*15
-                    until   : => store.handout_last_copied(handout, student_id) >= n
-                    cb      : (err) =>
-                        if err
-                            errors += "\n #{err}"
-                        cb()
-
-            async.mapLimit store.get_student_ids(deleted:false), PARALLEL_LIMIT, f, (err) =>
-                if errors
-                    error(errors)
-                else
-                    @clear_activity(id)
-
-        open_handout: (handout_id, student_id) =>
-            store = get_store()
-            if not store?
-                return
-            handout = store.get_handout(handout_id)
-            student = store.get_student(student_id)
-            student_project_id = student.get('project_id')
-            if not student_project_id?
-                @set_error("open_handout: student project not yet created")
-                return
-            path = handout.get('target_path')
-            proj = student_project_id
-            if not proj?
-                @set_error("no such project")
-                return
-            # Now open it
-            redux.getProjectActions(proj).open_directory(path)
-
-    redux.createActions(the_redux_name, CourseActions)
-
-    class CourseStore extends Store
-        any_assignment_uses_peer_grading: =>
-            # Return true if there are any non-deleted assignments that use peer grading
-            has_peer = false
-            @get_assignments().forEach (assignment, _) =>
-                if assignment.getIn(['peer_grade', 'enabled']) and not assignment.get('deleted')
-                    has_peer = true
-                    return false  # stop looping
-            return has_peer
-
-        get_peers_that_student_will_grade: (assignment, student) =>
-            # Return the peer assignment for grading of the given assignment for the given student,
-            # if such an assignment has been made.  If not, returns undefined.
-            # In particular, this returns a Javascript array of student_id's.
-            assignment = @get_assignment(assignment)
-            student    = @get_student(student)
-            return assignment.getIn(['peer_grade', 'map'])?.get(student.get('student_id'))?.toJS()
-
-        get_peers_that_graded_student: (assignment, student) =>
-            # Return Javascript array of the student_id's of the students
-            # that graded the given student, or undefined if no relevant assignment.
-            assignment = @get_assignment(assignment)
-            map = assignment.getIn(['peer_grade', 'map'])
-            if not map?
-                return
-            student = @get_student(student)
-            id      = student.get('student_id')
-            return (student_id for student_id, who_grading of map.toJS() when id in who_grading)
-
-        get_shared_project_id: =>
-            # return project_id (a string) if shared project has been created, or undefined or empty string otherwise.
-            return @getIn(['settings', 'shared_project_id'])
-
-        get_pay: =>
-            return @getIn(['settings', 'pay']) ? ''
-
-        get_allow_collabs: =>
-            return true  # see https://github.com/sagemathinc/cocalc/issues/1494
-            # return @getIn(['settings', 'allow_collabs']) ? false
-
-        get_email_invite: =>
-            host = window.location.hostname
-            @getIn(['settings', 'email_invite']) ? "We will use [CoCalc](https://#{host}) for the course *{title}*.  \n\nPlease sign up!\n\n--\n\n{name}"
-
-        get_activity: =>
-            @get('activity')
-
-        get_students: =>
-            @get('students')
-
-        # Get the student's name.
-        # Uses an instructor-given name if it exists.
-        get_student_name: (student, include_email=false) =>
-            student = @get_student(student)
-            if not student?
-                return 'student'
-            email = student.get('email_address')
-            account_id = student.get('account_id')
-            first_name = student.get('first_name') ? user_store.get_first_name(account_id)
-            last_name = student.get('last_name') ? user_store.get_last_name(account_id)
-            if first_name? and last_name?
-                full_name = first_name + ' ' + last_name
-            else if first_name?
-                full_name = first_name
-            else if last_name?
-                full_name = last_name
-            else
-                full_name = email ? 'student'
-            if not include_email
-                return full_name
-            if include_email and full_name? and email?
-                full = full_name + " <#{email}>"
-            else
-                full = full_name
-            if full_name == 'Unknown User' and email?
-                full_name = email
-            return {simple:full_name.replace(/\W/g, ' '), full:full}
-
-        get_student_email: (student) =>
-            student = @get_student(student)
-            if not student?
-                return 'student'
-            return student.get('email_address')
-
-        get_student_ids: (opts) =>
-            opts = defaults opts,
-                deleted : false
-            if not @get('students')?
-                return
-            v = []
-            @get('students').map (val, student_id) =>
-                if !!val.get('deleted') == opts.deleted
-                    v.push(student_id)
-            return v
-
-        # return list of all non-deleted created student projects (or undefined if not loaded)
-        get_student_project_ids: =>
-            if not @get('students')?
-                return
-            v = []
-            @get('students').map (val, student_id) =>
-                if not val.get('deleted')
-                    v.push(val.get('project_id'))
-            return v
-
-        get_student: (student) =>
-            # return student with given id if a string; otherwise, just return student (the input)
-            if typeof(student) != 'string'
-                student = student?.get('student_id')
-            return @getIn(['students', student])
-
-        get_student_note: (student) =>
-            return @get_student(student)?.get('note')
-
-        get_student_project_id: (student) =>
-            return @get_student(student)?.get('project_id')
-
-        get_sorted_students: =>
-            v = []
-            @get('students').map (student, id) =>
-                if not student.get('deleted')
-                    v.push(student)
-            v.sort (a,b) => misc.cmp(@get_student_name(a), @get_student_name(b))
-            return v
-
-        get_grade: (assignment, student) =>
-            return @get_assignment(assignment)?.get('grades')?.get(@get_student(student)?.get('student_id'))
-
-        get_due_date: (assignment) =>
-            due_date = @get_assignment(assignment)?.get('due_date')
-            if due_date?
-                return new Date(due_date)
-
-        get_assignment_note: (assignment) =>
-            return @get_assignment(assignment)?.get('note')
-
-        get_assignments: =>
-            return @get('assignments')
-
-        get_sorted_assignments: =>
-            v = []
-            @get_assignments().map (assignment, id) =>
-                if not assignment.get('deleted')
-                    v.push(assignment)
-            f = (a) -> [a.get('due_date') ? 0, a.get('path')?.toLowerCase()]   # note: also used in compute_assignment_list
-            v.sort (a,b) -> misc.cmp_array(f(a), f(b))
-            return v
-
-        get_assignment: (assignment) =>
-            # return assignment with given id if a string; otherwise, just return assignment (the input)
-            if typeof(assignment) != 'string'
-                assignment = assignment?.get('assignment_id')
-            return @getIn(['assignments', assignment])
-
-        get_assignment_ids: (opts) =>
-            opts = defaults opts,
-                deleted : false   # if true return only deleted assignments
-            if not @get_assignments()
-                return
-            v = []
-            @get_assignments().map (val, assignment_id) =>
-                if !!val.get('deleted') == opts.deleted
-                    v.push(assignment_id)
-            return v
-
-        _num_nondeleted: (a) =>
-            if not a?
-                return
-            n = 0
-            a.map (val, key) =>
-                if not val.get('deleted')
-                    n += 1
-            return n
-
-        # number of non-deleted students
-        num_students: => @_num_nondeleted(@get_students())
-
-        # number of student projects that are currently running
-        num_running_projects: (project_map) =>
-            n = 0
-            get_store()?.get_students().map (student, student_id) =>
-                if not student.get('deleted')
-                    if project_map.getIn([student.get('project_id'), 'state', 'state']) == 'running'
-                        n += 1
-            return n
-
-        # number of non-deleted assignments
-        num_assignments: => @_num_nondeleted(@get_assignments())
-
-        # number of non-deleted handouts
-        num_handouts: => @_num_nondeleted(@get_handouts())
-
-        # get info about relation between a student and a given assignment
-        student_assignment_info: (student, assignment) =>
-            assignment = @get_assignment(assignment)
-            student = @get_student(student)
-            student_id = student.get('student_id')
-            status = @get_assignment_status(assignment)
-            info =                         # RHS -- important to be undefined if no info -- assumed in code
-                last_assignment      : assignment.get('last_assignment')?.get(student_id)?.toJS()
-                last_collect         : assignment.get('last_collect')?.get(student_id)?.toJS()
-                last_peer_assignment : assignment.get('last_peer_assignment')?.get(student_id)?.toJS()
-                last_peer_collect    : assignment.get('last_peer_collect')?.get(student_id)?.toJS()
-                last_return_graded   : assignment.get('last_return_graded')?.get(student_id)?.toJS()
-                student_id           : student_id
-                assignment_id        : assignment.get('assignment_id')
-                peer_assignment      : (status.not_collect + status.not_assignment == 0) and status.collect != 0
-                peer_collect         : status.not_peer_assignment? and status.not_peer_assignment == 0
-            return info
-
-
-        # Return the last time the assignment was copied to/from the
-        # student (in the given step of the workflow), or undefined.
-        # Even an attempt to copy with an error counts.
-        last_copied: (step, assignment, student_id, no_error) =>
-            x = @get_assignment(assignment)?.get("last_#{step}")?.get(student_id)
-            if not x?
-                return
-            if no_error and x.get('error')
-                return
-            return x.get('time')
-
-        has_grade: (assignment, student_id) =>
-            return @get_assignment(assignment)?.get("grades")?.get(student_id)
-
-        get_assignment_status: (assignment) =>
-            #
-            # Compute and return an object that has fields (deleted students are ignored)
-            #
-            #  assignment          - number of students who have received assignment
-            #  not_assignment      - number of students who have NOT received assignment
-            #  collect             - number of students from whom we have collected assignment
-            #  not_collect         - number of students from whom we have NOT collected assignment but we sent it to them
-            #  peer_assignment     - number of students who have received peer assignment
-            #                        (only present if peer grading enabled; similar for peer below)
-            #  not_peer_assignment - number of students who have NOT received peer assignment
-            #  peer_collect        - number of students from whom we have collected peer grading
-            #  not_peer_collect    - number of students from whome we have NOT collected peer grading
-            #  return_graded       - number of students to whom we've returned assignment
-            #  not_return_graded   - number of students to whom we've NOT returned assignment
-            #                        but we collected it from them *and* assigned a grade
-            #
-            # This function caches its result and only recomputes values when the store changes,
-            # so it should be safe to call in render.
-            #
-            if not @_assignment_status?
-                @_assignment_status = {}
-                @on 'change', =>   # clear cache on any change to the store
-                    @_assignment_status = {}
-            assignment = @get_assignment(assignment)
-            if not assignment?
-                return undefined
-
-            assignment_id = assignment.get('assignment_id')
-            if @_assignment_status[assignment_id]?
-                return @_assignment_status[assignment_id]
-
-            students = @get_student_ids(deleted:false)
-            if not students?
-                return undefined
-
-            # Is peer grading enabled?
-            peer = assignment.get('peer_grade')?.get('enabled')
-
-            info = {}
-            for t in STEPS(peer)
-                info[t] = 0
-                info["not_#{t}"] = 0
-            for student_id in students
-                previous = true
-                for t in STEPS(peer)
-                    x = assignment.get("last_#{t}")?.get(student_id)
-                    if x? and not x.get('error')
-                        previous = true
-                        info[t] += 1
-                    else
-                        # add one only if the previous step *was* done (and in
-                        # the case of returning, they have a grade)
-                        if previous and (t!='return_graded' or @has_grade(assignment, student_id))
-                            info["not_#{t}"] += 1
-                        previous = false
-
-            @_assignment_status[assignment_id] = info
-            return info
-
-        get_handout_note: (handout) =>
-            return @get_handout(handout)?.get('note')
-
-        get_handouts: =>
-            return @get('handouts')
-
-        get_handout: (handout) =>
-            # return handout with given id if a string; otherwise, just return handout (the input)
-            if typeof(handout) != 'string'
-                handout = handout?.get('handout_id')
-            return @getIn(['handouts', handout])
-
-        get_handout_ids: (opts) =>
-            opts = defaults opts,
-                deleted : false   # if true return only deleted handouts
-            if not @get_handouts()
-                return undefined
-            v = []
-            @get_handouts().map (val, handout_id) =>
-                if !!val.get('deleted') == opts.deleted
-                    v.push(handout_id)
-            return v
-
-        student_handout_info: (student, handout) =>
-            handout = @get_handout(handout)
-            student = @get_student(student)
-            student_id = student.get('student_id')
-            status = @get_handout_status(handout)
-            info =                         # RHS -- important to be undefined if no info -- assumed in code
-                status     : handout.get('status')?.get(student_id)?.toJS()
-                student_id : student_id
-                handout_id : handout.get('handout_id')
-            return info
-
-        # Return the last time the handout was copied to/from the
-        # student (in the given step of the workflow), or undefined.
-        # Even an attempt to copy with an error counts.
-        # ???
-        handout_last_copied: (handout, student_id) =>
-            x = @get_handout(handout)?.get("status")?.get(student_id)
-            if not x?
-                return undefined
-            if x.get('error')
-                return undefined
-            return x.get('time')
-
-        get_handout_status: (handout) =>
-            #
-            # Compute and return an object that has fields (deleted students are ignored)
-            #
-            #  handout     - number of students who have received handout
-            #  not_handout - number of students who have NOT received handout
-            # This function caches its result and only recomputes values when the store changes,
-            # so it should be safe to call in render.
-            #
-            if not @_handout_status?
-                @_handout_status = {}
-                @on 'change', =>   # clear cache on any change to the store
-                    @_handout_status = {}
-            handout = @get_handout(handout)
-            if not handout?
-                return undefined
-
-            handout_id = handout.get('handout_id')
-            if @_handout_status[handout_id]?
-                return @_handout_status[handout_id]
-
-            students = @get_student_ids(deleted:false)
-            if not students?
-                return undefined
-
-            info =
-                handout : 0
-                not_handout : 0
-
-            for student_id in students
-                x = handout.get("status")?.get(student_id)
-                if x? and not x.get('error')
-                    info.handout += 1
-                else
-                    info.not_handout += 1
-
-            @_handout_status[handout_id] = info
-            return info
-
-    initial_store_state =
-        expanded_students    : immutable.Set() # Set of student id's (string) which should be expanded on render
-        expanded_assignments : immutable.Set() # Set of assignment id's (string) which should be expanded on render
-        expanded_handouts    : immutable.Set() # Set of handout id's (string) which should be expanded on render
-        active_student_sort  : {column_name : "last_name", is_descending : false}
-
-    redux.createStore(the_redux_name, CourseStore, initial_store_state)
-
-    syncdb = webapp_client.sync_db
-        project_id      : course_project_id
-        path            : course_filename
-        primary_keys    : ['table', 'handout_id', 'student_id', 'assignment_id']
-        string_cols     : ['note', 'description', 'title', 'email_invite']
-        change_throttle : 500  # helps when doing a lot of assign/collect, etc.
-        save_interval   : 3000  # wait at least 3s between saving changes to backend
-    syncdbs[the_redux_name] = syncdb
-    syncdb.once 'init', (err) =>
-        if err
-            get_actions()?.set_error(err)
-            console.warn("Error opening '#{course_filename}' -- #{err}")
-            return
-        i = course_filename.lastIndexOf('.')
-        t =
-            settings    :
-                title       : course_filename.slice(0,i)
-                description : 'No description'
-            assignments : {}
-            students    : {}
-            handouts    : {}
-        for x in syncdb.get().toJS()
-            if x.table == 'settings'
-                misc.merge(t.settings, misc.copy_without(x, 'table'))
-            else if x.table == 'students'
-                t.students[x.student_id] = misc.copy_without(x, 'table')
-            else if x.table == 'assignments'
-                t.assignments[x.assignment_id] = misc.copy_without(x, 'table')
-            else if x.table == 'handouts'
-                t.handouts[x.handout_id] = misc.copy_without(x, 'table')
-        for k, v of t
-            t[k] = immutable.fromJS(v)
-        get_actions()?.setState(t)
-        syncdb.on('change', (changes) -> get_actions()?._syncdb_change(changes))
-        syncdb.on('sync', => redux.getProjectActions(@project_id).flag_file_activity(@filename))
-
-        # Wait until the projects store has data about users of our project before configuring anything.
-        projects_store = redux.getStore('projects')
-        projects_store.wait
-            until   :  (store) -> store.get_users(course_project_id)?
-            timeout : 30
-            cb      : ->
-                actions = get_actions()
-                if not actions?
-                    return
-                actions.lookup_nonregistered_students()
-                actions.configure_all_projects()
-
-                # Also
-                projects_store.on 'change', actions.handle_projects_store_update
-                actions.handle_projects_store_update(projects_store)  # initialize
-=======
 
     initial_store_state =
         course_filename        : course_filename
@@ -2058,7 +72,6 @@
     actions = redux.createActions(the_redux_name, CourseActions)
     store = redux.createStore(the_redux_name, CourseStore, initial_store_state)
     actions.syncdb = syncdbs[the_redux_name] = CourseSync.create_sync_db(redux, actions, store)
->>>>>>> 7e032eed
 
     return the_redux_name
 
