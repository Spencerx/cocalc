--- conflicted
+++ resolved
@@ -843,46 +843,41 @@
                 : undefined)
                 ? this.render_peer_assign()
                 : undefined}
-<<<<<<< HEAD
-            </Col>
-            {peer_grade &&
-            this.props.info.peer_assignment &&
-            !(this.props.info.last_collect != null
-              ? this.props.info.last_collect.error
-              : undefined)
-              ? this.render_peer_assign()
-              : undefined}
-            {peer_grade && this.props.info.peer_collect
-              ? this.render_peer_collect()
-              : undefined}
-            {!peer_grade && this.props.use_peer_grade_layout
-              ? this.render_empty_peer_col("assign")
-              : undefined}
-            {!peer_grade && this.props.use_peer_grade_layout
-              ? this.render_empty_peer_col("collect")
-              : undefined}
-            <Col md={width} key="grade">
-              {show_grade_col ? this.render_grade_col() : undefined}
-            </Col>
-            <Col md={width} key="return_graded">
-              {show_return_graded
-                ? this.render_last({
-                    name: "Return",
-                    data: this.props.info.last_return_graded,
-                    type: "graded",
-                    enable_copy:
-                      this.props.info.last_collect != null || skip_collect,
-                    copy_tip:
-                      "Copy the graded assignment back to your student's project.",
-                    open_tip:
-                      "Open the copy of your student's work that you returned to them. " +
-                      "This opens the returned assignment directly in their project."
-                  })
-=======
+              {peer_grade &&
+              this.props.info.peer_assignment &&
+              !(this.props.info.last_collect != null
+                ? this.props.info.last_collect.error
+                : undefined)
+                ? this.render_peer_assign()
+                : undefined}
               {peer_grade && this.props.info.peer_collect
                 ? this.render_peer_collect()
->>>>>>> 5a518e78
                 : undefined}
+              {!peer_grade && this.props.use_peer_grade_layout
+                ? this.render_empty_peer_col("assign")
+                : undefined}
+              {!peer_grade && this.props.use_peer_grade_layout
+                ? this.render_empty_peer_col("collect")
+                : undefined}
+              <Col md={width} key="grade">
+                {show_grade_col ? this.render_grade_col() : undefined}
+              </Col>
+              <Col md={width} key="return_graded">
+                {show_return_graded
+                  ? this.render_last({
+                      name: "Return",
+                      data: this.props.info.last_return_graded,
+                      type: "graded",
+                      enable_copy:
+                        this.props.info.last_collect != null || skip_collect,
+                      copy_tip:
+                        "Copy the graded assignment back to your student's project.",
+                      open_tip:
+                        "Open the copy of your student's work that you returned to them. " +
+                        "This opens the returned assignment directly in their project."
+                    })
+                  : undefined}
+              </Col>
               <Col md={width} key="grade">
                 {show_grade_col ? this.render_grade_col() : undefined}
               </Col>
