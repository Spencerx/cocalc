--- conflicted
+++ resolved
@@ -41,19 +41,12 @@
 const markdownlib = require("../markdown");
 
 // CoCalc libraries
-<<<<<<< HEAD
-const misc = require("smc-util/misc");
-const { defaults, required } = misc;
+import * as misc from "smc-util/misc";
+import { defaults, required } from "smc-util/misc";
+import { callback2 } from "smc-util/async-utils";
 const { webapp_client } = require("../webapp_client");
 const chat_register = require("../chat/register");
 const { NO_DIR } = require("../project_store");
-=======
-import * as misc from "smc-util/misc";
-import { defaults, required } from "smc-util/misc";
->>>>>>> 5a518e78
-import { callback2 } from "smc-util/async-utils";
-
-const { webapp_client } = require("../webapp_client");
 
 // Course Library
 import { previous_step, Step, assignment_identifier, NO_ACCOUNT } from "./util";
@@ -3109,7 +3102,7 @@
   // Copy the given handout to all non-deleted students, doing several copies in parallel at once.
   copy_handout_to_all_students(handout, new_only, overwrite?) {
     const x = new_only ? "who have not already received it" : "";
-    const desc = `Copying handouts to all students ${x}`;
+    const desc = "Copying handouts to all students " + x;
     const short_desc = "copy to student";
 
     const id = this.set_activity({ desc });
