###############################################################################
#
# SageMathCloud: A collaborative web-based interface to Sage, IPython, LaTeX and the Terminal.
#
#    Copyright (C) 2014--2016, SageMathCloud Authors
#
#    This program is free software: you can redistribute it and/or modify
#    it under the terms of the GNU General Public License as published by
#    the Free Software Foundation, either version 3 of the License, or
#    (at your option) any later version.
#
#    This program is distributed in the hope that it will be useful,
#    but WITHOUT ANY WARRANTY; without even the implied warranty of
#    MERCHANTABILITY or FITNESS FOR A PARTICULAR PURPOSE.  See the
#    GNU General Public License for more details.
#
#    You should have received a copy of the GNU General Public License
#    along with this program.  If not, see <http://www.gnu.org/licenses/>.
#
###############################################################################

# Editor for files in a project
# Show button labels if there are at most this many file tabs opened.
# This is in exports so that an elite user could customize this by doing, e.g.,
#    require('./editor').SHOW_BUTTON_LABELS=0
exports.SHOW_BUTTON_LABELS = 4

exports.MIN_SPLIT = MIN_SPLIT = 0.02
exports.MAX_SPLIT = MAX_SPLIT = 0.98  # maximum pane split proportion for editing

TOOLTIP_DELAY = delay: {show: 500, hide: 100}

async = require('async')

message = require('smc-util/message')

{redux} = require('./smc-react')

profile = require('./profile')

_ = require('underscore')

{salvus_client} = require('./salvus_client')
{EventEmitter}  = require('events')
{alert_message} = require('./alerts')

feature = require('./feature')
IS_MOBILE = feature.IS_MOBILE

misc = require('smc-util/misc')
misc_page = require('./misc_page')

# Ensure CodeMirror is available and configured
require('./codemirror/codemirror')

# Ensure the console jquery plugin is available
require('./console')

# TODO: undo doing the import below -- just use misc.[stuff] is more readable.
{copy, trunc, from_json, to_json, keys, defaults, required, filename_extension, filename_extension_notilde,
 len, path_split, uuid} = require('smc-util/misc')

syncdoc = require('./syncdoc')
sagews  = require('./sagews')

{Wizard} = require('./wizard')

top_navbar =  $(".salvus-top_navbar")

codemirror_associations =
    c      : 'text/x-c'
    'c++'  : 'text/x-c++src'
    cql    : 'text/x-sql'
    cpp    : 'text/x-c++src'
    cc     : 'text/x-c++src'
    tcc    : 'text/x-c++src'
    conf   : 'nginx'   # should really have a list of different types that end in .conf and autodetect based on heuristics, letting user change.
    csharp : 'text/x-csharp'
    'c#'   : 'text/x-csharp'
    clj    : 'text/x-clojure'
    cljs   : 'text/x-clojure'
    cljc   : 'text/x-clojure'
    edn    : 'text/x-clojure'
    elm    : 'text/x-elm'
    cjsx   : 'text/cjsx'
    coffee : 'coffeescript'
    css    : 'css'
    diff   : 'text/x-diff'
    dtd    : 'application/xml-dtd'
    e      : 'text/x-eiffel'
    ecl    : 'ecl'
    f      : 'text/x-fortran'    # https://github.com/mgaitan/CodeMirror/tree/be73b866e7381da6336b258f4aa75fb455623338/mode/fortran
    f90    : 'text/x-fortran'
    f95    : 'text/x-fortran'
    h      : 'text/x-c++hdr'
    hpp    : 'text/x-c++hdr'
    hs     : 'text/x-haskell'
    lhs    : 'text/x-haskell'
    html   : 'htmlmixed'
    java   : 'text/x-java'
    jl     : 'text/x-julia'
    js     : 'javascript'
    json   : 'javascript'
    lua    : 'lua'
    m      : 'text/x-octave'
    md     : 'gfm2'
    ml     : 'text/x-ocaml'
    mysql  : 'text/x-sql'
    patch  : 'text/x-diff'
    gp     : 'text/pari'
    go     : 'text/x-go'
    pari   : 'text/pari'
    php    : 'php'
    py     : 'python'
    pyx    : 'python'
    pl     : 'text/x-perl'
    r      : 'r'
    rst    : 'rst'
    rb     : 'text/x-ruby'
    ru     : 'text/x-ruby'
    sage   : 'python'
    sagews : 'sagews'
    scala  : 'text/x-scala'
    scm    : 'text/x-scheme'
    sh     : 'shell'
    spyx   : 'python'
    sql    : 'text/x-sql'
    ss     : 'text/x-scheme'
    sty    : 'stex2'
    txt    : 'text'
    tex    : 'stex2'
    ts     : 'application/typescript'
    toml   : 'text/x-toml'
    bib    : 'stex'
    bbl    : 'stex'
    xml    : 'xml'
    xsl    : 'xsl'
    yaml   : 'yaml'
    ''     : 'text'

file_associations = exports.file_associations = {}
for ext, mode of codemirror_associations
    name = mode
    i = name.indexOf('x-')
    if i != -1
        name = name.slice(i+2)
    name = name.replace('src','')
    file_associations[ext] =
        editor : 'codemirror'
        binary : false
        icon   : 'fa-file-code-o'
        opts   : {mode:mode}
        name   : name

file_associations['tex'] =
    editor : 'latex'
    icon   : 'fa-file-excel-o'
    opts   : {mode:'stex2', indent_unit:4, tab_size:4}
    name   : "LaTeX"
#file_associations['tex'] =  # TODO: only for TESTING!!!
#    editor : 'html-md'
#    icon   : 'fa-file-code-o'
#    opts   : {indent_unit:4, tab_size:4, mode:'stex2'}


file_associations['html'] =
    editor : 'html-md'
    icon   : 'fa-file-code-o'
    opts   : {indent_unit:4, tab_size:4, mode:'htmlmixed'}
    name   : "html"

file_associations['md'] =
    editor : 'html-md'
    icon   : 'fa-file-code-o'
    opts   : {indent_unit:4, tab_size:4, mode:'gfm2'}
    name   : "markdown"

file_associations['rst'] =
    editor : 'html-md'
    icon   : 'fa-file-code-o'
    opts   : {indent_unit:4, tab_size:4, mode:'rst'}
    name   : "ReST"

file_associations['mediawiki'] = file_associations['wiki'] =
    editor : 'html-md'
    icon   : 'fa-file-code-o'
    opts   : {indent_unit:4, tab_size:4, mode:'mediawiki'}
    name   : "MediaWiki"

file_associations['sass'] =
    editor : 'codemirror'
    icon   : 'fa-file-code-o'
    opts   : {mode:'text/x-sass', indent_unit:2, tab_size:2}
    name   : "SASS"

file_associations['css'] =
    editor : 'codemirror'
    icon   : 'fa-file-code-o'
    opts   : {mode:'css', indent_unit:4, tab_size:4}
    name   : "CSS"

file_associations['term'] =
    editor : 'terminal'
    icon   : 'fa-terminal'
    opts   : {}
    name   : "Terminal"

file_associations['ipynb'] =
    editor : 'ipynb'
    icon   : 'fa-list-alt'
    opts   : {}
    name   : "jupyter notebook"

for ext in ['png', 'jpg', 'gif', 'svg']
    file_associations[ext] =
        editor : 'image'
        icon   : 'fa-file-image-o'
        opts   : {}
        name   : ext
        binary : true
        exclude_from_menu : true

file_associations['pdf'] =
    editor : 'pdf'
    icon   : 'fa-file-pdf-o'
    opts   : {}
    name   : 'pdf'
    binary : true
    exclude_from_menu : true

file_associations['tasks'] =
    editor : 'tasks'
    icon   : 'fa-tasks'
    opts   : {}
    name   : 'task list'

file_associations['course'] =
    editor : 'course'
    icon   : 'fa-graduation-cap'
    opts   : {}
    name   : 'course'

file_associations['sage-chat'] =
    editor : 'chat'
    icon   : 'fa-comment'
    opts   : {}
    name   : 'chat'

file_associations['sage-history'] =
    editor : 'history'
    icon   : 'fa-history'
    opts   : {}
    name   : 'sage history'
    exclude_from_menu : true

# For tar, see http://en.wikipedia.org/wiki/Tar_%28computing%29
archive_association =
    editor : 'archive'
    icon   : 'fa-file-archive-o'
    opts   : {}
    name   : 'archive'

for ext in 'zip gz bz2 z lz xz lzma tgz tbz tbz2 tb2 taz tz tlz txz lzip'.split(' ')
    file_associations[ext] = archive_association

file_associations['sage'].name = "sage code"

file_associations['sagews'].name = "sage worksheet"
file_associations['sagews'].exclude_from_menu = true

initialize_new_file_type_list = () ->
    file_types_so_far = {}
    v = misc.keys(file_associations)
    v.sort()
    f = (elt, ext, exclude) ->
        if not ext
            return
        data = file_associations[ext]
        if exclude and data.exclude_from_menu
            return
        if data.name? and not file_types_so_far[data.name]
            file_types_so_far[data.name] = true
            e = $("<li><a href='#new-file' data-ext='#{ext}'><i style='width: 18px;' class='fa #{data.icon}'></i> <span style='text-transform:capitalize'>#{data.name} </span> <span class='lighten'>(.#{ext})</span></a></li>")
            elt.append(e)

    elt = $(".smc-new-file-type-list")
    for ext in v
        f(elt, ext, true)

    elt = $(".smc-mini-new-file-type-list")
    file_types_so_far = {}
    for ext in ['sagews', 'term', 'ipynb', 'tex', 'md', 'tasks', 'course', 'sage', 'py']
        f(elt, ext)
    elt.append($("<li class='divider'></li><li><a href='#new-folder'><i style='width: 18px;' class='fa fa-folder'></i> <span>Folder </span></a></li>"))

    elt.append($("<li class='divider'></li><li><a href='#projects-add-collaborators'><i style='width: 18px;' class='fa fa-user'></i> <span>Collaborators... </span></a></li>"))

initialize_new_file_type_list()

exports.file_icon_class = file_icon_class = (ext) ->
    if (file_associations[ext]? and file_associations[ext].icon?) then file_associations[ext].icon else 'fa-file-o'

PUBLIC_ACCESS_UNSUPPORTED = ['terminal','latex','history','tasks','course','ipynb', 'chat']

# public access file types *NOT* yet supported
# (this should quickly shrink to zero)
exports.public_access_supported = (filename) ->
    ext = filename_extension_notilde(filename)
    x = file_associations[ext]
    if x?.editor in PUBLIC_ACCESS_UNSUPPORTED
        return false
    else
        return true

# Multiplex'd worksheet mode

{MARKERS} = require('smc-util/sagews')

sagews_decorator_modes = [
    ['cjsx'        , 'text/cjsx'],
    ['coffeescript', 'coffeescript'],
    ['cython'      , 'cython'],
    ['file'        , 'text'],
    ['fortran'     , 'text/x-fortran'],
    ['html'        , 'htmlmixed'],
    ['javascript'  , 'javascript'],
    ['latex'       , 'stex']
    ['lisp'        , 'ecl'],
    ['md'          , 'gfm2'],
    ['gp'          , 'text/pari'],
    ['go'          , 'text/x-go']
    ['perl'        , 'text/x-perl'],
    ['python3'     , 'python'],
    ['python'      , 'python'],
    ['ruby'        , 'text/x-ruby'],   # !! more specific name must be first or get mismatch!
    ['r'           , 'r'],
    ['sage'        , 'python'],
    ['script'      , 'shell'],
    ['sh'          , 'shell'],
    ['julia'       , 'text/x-julia'],
    ['wiki'        , 'mediawiki'],
    ['mediawiki'   , 'mediawiki']
]

# Called immediately below.  It's just nice putting this code in a function.
define_codemirror_sagews_mode = () ->

    # not using these two gfm2 and htmlmixed2 modes, with their sub-latex mode, since
    # detection of math isn't good enough.  e.g., \$ causes math mode and $ doesn't seem to...   \$500 and $\sin(x)$.
    CodeMirror.defineMode "gfm2", (config) ->
        options = []
        for x in [['$$','$$'], ['$','$'], ['\\[','\\]'], ['\\(','\\)']]
            options.push
                open  : x[0]
                close : x[1]
                mode  : CodeMirror.getMode(config, 'stex')
        return CodeMirror.multiplexingMode(CodeMirror.getMode(config, "gfm"), options...)

    CodeMirror.defineMode "htmlmixed2", (config) ->
        options = []
        for x in [['$$','$$'], ['$','$'], ['\\[','\\]'], ['\\(','\\)']]
            options.push
                open  : x[0]
                close : x[1]
                mode  : CodeMirror.getMode(config, mode)
        return CodeMirror.multiplexingMode(CodeMirror.getMode(config, "htmlmixed"), options...)

    CodeMirror.defineMode "stex2", (config) ->
        options = []
        for x in ['sagesilent', 'sageblock']
            options.push
                open  : "\\begin{#{x}}"
                close : "\\end{#{x}}"
                mode  : CodeMirror.getMode(config, 'sagews')
        options.push
            open  : "\\sage{"
            close : "}"
            mode  : CodeMirror.getMode(config, 'sagews')
        return CodeMirror.multiplexingMode(CodeMirror.getMode(config, "stex"), options...)

    CodeMirror.defineMode "cython", (config) ->
        # TODO: need to figure out how to do this so that the name
        # of the mode is cython
        return CodeMirror.multiplexingMode(CodeMirror.getMode(config, "python"))

    CodeMirror.defineMode "sagews", (config) ->
        options = []
        close = new RegExp("[#{MARKERS.output}#{MARKERS.cell}]")
        for x in sagews_decorator_modes
            # NOTE: very important to close on both MARKERS.output *and* MARKERS.cell,
            # rather than just MARKERS.cell, or it will try to
            # highlight the *hidden* output message line, which can
            # be *enormous*, and could take a very very long time, but is
            # a complete waste, since we never see that markup.
            options.push
                open  : "%"+x[0]
                close : close
                mode  : CodeMirror.getMode(config, x[1])

        return CodeMirror.multiplexingMode(CodeMirror.getMode(config, "python"), options...)

    ###
    $.get '/static/codemirror-extra/data/sage-completions.txt', (data) ->
        s = data.split('\n')
        sagews_hint = (editor) ->
            console.log("sagews_hint")
            cur   = editor.getCursor()
            token = editor.getTokenAt(cur)
            console.log(token)
            t = token.string
            completions = (a for a in s when a.slice(0,t.length) == t)
            ans =
                list : completions,
                from : CodeMirror.Pos(cur.line, token.start)
                to   : CodeMirror.Pos(cur.line, token.end)
        CodeMirror.registerHelper("hint", "sagews", sagews_hint)
    ###

# Initialize all of the codemirror modes and extensions, since the editor may need them.
# TODO: defer this until we actually open a document that actually relies on codemirror.
# (one step at a time!)
define_codemirror_sagews_mode()
misc_page.define_codemirror_extensions()

# Given a text file (defined by content), try to guess
# what the extension should be.
guess_file_extension_type = (content) ->
    content = $.trim(content)
    i = content.indexOf('\n')
    first_line = content.slice(0,i).toLowerCase()
    if first_line.slice(0,2) == '#!'
        # A script.  What kind?
        if first_line.indexOf('python') != -1
            return 'py'
        if first_line.indexOf('bash') != -1 or first_line.indexOf('sh') != -1
            return 'sh'
    if first_line.indexOf('html') != -1
        return 'html'
    if first_line.indexOf('/*') != -1 or first_line.indexOf('//') != -1   # kind of a stretch
        return 'c++'
    return undefined

SEP = "\uFE10"

_local_storage_prefix = (project_id, filename, key) ->
    s = project_id
    if filename?
        s += filename + SEP
    if key?
        s += key
    return s
#
# Set or get something about a project from local storage:
#
#    local_storage(project_id):  returns everything known about this project.
#    local_storage(project_id, filename):  get everything about given filename in project
#    local_storage(project_id, filename, key):  get value of key for given filename in project
#    local_storage(project_id, filename, key, value):   set value of key
#
# In all cases, returns undefined if localStorage is not supported in this browser.
#

local_storage_delete = exports.local_storage_delete = (project_id, filename, key) ->
    storage = window.localStorage
    if storage?
        prefix = _local_storage_prefix(project_id, filename, key)
        n = prefix.length
        for k, v of storage
            if k.slice(0,n) == prefix
                delete storage[k]

local_storage = exports.local_storage = (project_id, filename, key, value) ->
    storage = window.localStorage
    if storage?
        prefix = _local_storage_prefix(project_id, filename, key)
        n = prefix.length
        if filename?
            if key?
                if value?
                    storage[prefix] = misc.to_json(value)
                else
                    x = storage[prefix]
                    if not x?
                        return x
                    else
                        return misc.from_json(x)
            else
                # Everything about a given filename
                obj = {}
                for k, v of storage
                    if k.slice(0,n) == prefix
                        obj[k.split(SEP)[1]] = v
                return obj
        else
            # Everything about project
            obj = {}
            for k, v of storage
                if k.slice(0,n) == prefix
                    x = k.slice(n)
                    z = x.split(SEP)
                    filename = z[0]
                    key = z[1]
                    if not obj[filename]?
                        obj[filename] = {}
                    obj[filename][key] = v
            return obj

templates = $("#salvus-editor-templates")

class exports.Editor
    constructor: (opts) ->
        opts = defaults opts,
            project_page  : required
            initial_files : undefined # if given, attempt to open these files on creation
            counter       : undefined # if given, is a jQuery set of DOM objs to set to the number of open files
        @counter = opts.counter
        @project_page  = opts.project_page
        @project_path = opts.project_page.project.location?.path
        if not @project_path
            @project_path = '.'  # if location isn't defined yet -- and this is the only thing used anyways.
        @project_id = opts.project_page.project.project_id
        @element = templates.find(".salvus-editor").clone().show()

        # read-only public access to project only
        @public_access = opts.project_page.public_access

        @nav_tabs = @element.find(".nav-pills")

        @tabs = {}   # filename:{useful stuff}

        @init_openfile_search()

        if opts.initial_files?
            for filename in opts.initial_files
                @open(filename)

    activate_handlers: () =>
        #console.log "activate_handlers - #{@project_id}"
        $(document).keyup(@keyup_handler)
        $(window).resize(@_window_resize_while_editing)

    remove_handlers: () =>
        #console.log "remove_handlers - #{@project_id}"
        clearInterval(@_autosave_interval); delete @_autosave_interval
        $(document).unbind 'keyup', @keyup_handler
        $(window).unbind 'resize', @_window_resize_while_editing

    close_all_open_files: () =>
        for filename, tab of @tabs
            tab.close_editor()

    destroy: () =>
        @element.empty()
        @remove_handlers()
        @close_all_open_files()

    keyup_handler: (ev) =>
        #console.log("keyup handler for -- #{@project_id}", ev)
        if (ev.metaKey or ev.ctrlKey) and ev.keyCode == 79
            #console.log("editor keyup")
            @project_page.display_tab("project-file-listing")
            return false
        else if window.tab_switching and ev.ctrlKey  # note: window.tab_switching is for testing or if anybody complains (unlikely)
            # this functionality (1) seems broken, and (2) is \ on a german keyboard
            #console.log("mod ", ev.keyCode)
            if ev.keyCode == 219    # [{
                @switch_tab(-1)
            else if ev.keyCode == 221   # }]
                @switch_tab(1)
            return false

    switch_tab: (delta) =>
        #console.log("switch_tab", delta)
        pgs = @project_page.container.find(".file-pages")
        idx = pgs.find(".active").index()
        if idx == -1 # nothing active
            return
        e = pgs.children()
        n = (idx + delta) % e.length
        if n < 0
            n += e.length
        path = $(e[n]).data('name')
        if path
            @display_tab
                path : path

    activity_indicator: (filename) =>
        e = @tabs[filename]?.open_file_pill
        if not e?
            return
        if not @_activity_indicator_timers?
            @_activity_indicator_timers = {}
        timer = @_activity_indicator_timers[filename]
        if timer?
            clearTimeout(timer)
        e.find("i:last").addClass("salvus-editor-filename-pill-icon-active")
        f = () ->
            e.find("i:last").removeClass("salvus-editor-filename-pill-icon-active")
        @_activity_indicator_timers[filename] = setTimeout(f, 1000)

        @project_page.activity_indicator()

    hide_editor_content: () =>
        @_editor_content_visible = false
        @element.find(".salvus-editor-content").hide()

    show_editor_content: () =>
        @_editor_content_visible = true
        @element.find(".salvus-editor-content").show()
        # temporary / ugly
        for tab in @project_page.tabs
            tab.label.removeClass('active')

        @project_page.container.css('position', 'fixed')

    # Used for resizing editor windows.
    editor_top_position: () =>
        if salvus_client.in_fullscreen_mode()
            return 0
        else
            e = @project_page.container
            return e.position().top + e.height()

    refresh: () =>
        @_window_resize_while_editing()

    _window_resize_while_editing: () =>
        #console.log("_window_resize_while_editing -- #{@project_id}")
        @resize_open_file_tabs()
        if not @active_tab? or not @_editor_content_visible
            return
        @active_tab.editor().show()

    init_openfile_search: () =>
        search_box = @element.find(".salvus-editor-search-openfiles-input")
        include = 'active' #salvus-editor-openfile-included-in-search'
        exclude = 'salvus-editor-openfile-excluded-from-search'
        search_box.focus () =>
            search_box.select()

        update = (event) =>
            @active_tab?.editor().hide()

            if event?
                if (event.metaKey or event.ctrlKey) and event.keyCode == 79     # control-o
                    #console.log("keyup: openfile_search")
                    @project_page.display_tab("project-new-file")
                    return false

                if event.keyCode == 27  and @active_tab? # escape - open last viewed tab
                    @display_tab(path:@active_tab.filename)
                    return

            v = $.trim(search_box.val()).toLowerCase()
            if v == ""
                for filename, tab of @tabs
                    tab.link.removeClass(include)
                    tab.link.removeClass(exclude)
                match = (s) -> true
            else
                terms = v.split(' ')
                match = (s) ->
                    s = s.toLowerCase()
                    for t in terms
                        if s.indexOf(t) == -1
                            return false
                    return true

            first = true

            for link in @nav_tabs.children()
                tab = $(link).data('tab')
                filename = tab.filename
                if match(filename)
                    if first and event?.keyCode == 13 # enter -- select first match (if any)
                        @display_tab(path:filename)
                        first = false
                    if v != ""
                        tab.link.addClass(include); tab.link.removeClass(exclude)
                else
                    if v != ""
                        tab.link.addClass(exclude); tab.link.removeClass(include)

        @element.find(".salvus-editor-search-openfiles-input-clear").click () =>
            search_box.val('')
            update()
            search_box.select()
            return false

        search_box.keyup(update)

    update_counter: () =>
        if @counter?
            @counter.text(len(@tabs))

    open: (filename, cb) =>   # cb(err, actual_opened_filename)
        if not filename?
            cb?("BUG -- open(undefined) makes no sense")
            return

        if @tabs[filename]?
            cb?(false, filename)
            return

        if @public_access
            binary = @file_options(filename).binary
        else
            # following only makes sense for read-write project access
            ext = filename_extension_notilde(filename).toLowerCase()

            if filename == ".sagemathcloud.log"
                cb?("You can only edit '.sagemathcloud.log' via the terminal.")
                return

            if ext == "sws" or ext.slice(0,4) == "sws~"   # sagenb worksheet (or backup of it created during unzip of multiple worksheets with same name)
                alert_message(type:"info",message:"Opening converted SageMathCloud worksheet file instead of '#{filename}...")
                @convert_sagenb_worksheet filename, (err, sagews_filename) =>
                    if not err
                        @open(sagews_filename, cb)
                    else
                        cb?("Error converting Sage Notebook sws file -- #{err}")
                return

            if ext == "docx"   # Microsoft Word Document
                alert_message(type:"info", message:"Opening converted plain text file instead of '#{filename}...")
                @convert_docx_file filename, (err, new_filename) =>
                    if not err
                        @open(new_filename, cb)
                    else
                        cb?("Error converting Microsoft docx file -- #{err}")
                return

        content = undefined
        extra_opts = {}
        async.series([
            (c) =>
                if @public_access and not binary
                    salvus_client.public_get_text_file
                        project_id : @project_id
                        path       : filename
                        timeout    : 60
                        cb         : (err, data) =>
                            if err
                                c(err)
                            else
                                content = data
                                extra_opts.read_only = true
                                extra_opts.public_access = true
                                # TODO: Allowing arbitrary javascript eval is dangerous
                                # for public documents, so we disable it, at least
                                # until we implement an option for loading in an iframe.
                                extra_opts.allow_javascript_eval = false
                                c()
                else
                    c()
        ], (err) =>
            if err
                cb?(err)
            else
                @tabs[filename] = @create_tab
                    filename   : filename
                    content    : content
                    extra_opts : extra_opts
                cb?(false, filename)
        )


    convert_sagenb_worksheet: (filename, cb) =>
        async.series([
            (cb) =>
                ext = misc.filename_extension(filename)
                if ext == "sws"
                    cb()
                else
                    i = filename.length - ext.length
                    new_filename = filename.slice(0, i-1) + ext.slice(3) + '.sws'
                    salvus_client.exec
                        project_id : @project_id
                        command    : "cp"
                        args       : [filename, new_filename]
                        cb         : (err, output) =>
                            if err
                                cb(err)
                            else
                                filename = new_filename
                                cb()
            (cb) =>
                salvus_client.exec
                    project_id : @project_id
                    command    : "smc-sws2sagews"
                    args       : [filename]
                    cb         : (err, output) =>
                        cb(err)
        ], (err) =>
            if err
                cb(err)
            else
                cb(undefined, filename.slice(0,filename.length-3) + 'sagews')
        )

    convert_docx_file: (filename, cb) =>
        salvus_client.exec
            project_id : @project_id
            command    : "smc-docx2txt"
            args       : [filename]
            cb         : (err, output) =>
                if err
                    cb("#{err}, #{misc.to_json(output)}")
                else
                    cb(false, filename.slice(0,filename.length-4) + 'txt')

    file_options: (filename, content) =>   # content may be undefined
        ext = filename_extension_notilde(filename)?.toLowerCase()
        if not ext? and content?   # no recognized extension, but have contents
            ext = guess_file_extension_type(content)
        x = file_associations[ext]
        if not x?
            x = file_associations['']
        return x

    create_tab: (opts) =>
        opts = defaults opts,
            filename     : required
            content      : undefined
            extra_opts   : undefined

        filename = opts.filename
        if @tabs[filename]?
            return @tabs[filename]

        content = opts.content
        opts0 = @file_options(filename, content)
        extra_opts = copy(opts0.opts)

        if opts.extra_opts?
            for k, v of opts.extra_opts
                extra_opts[k] = v

        link = templates.find(".salvus-editor-filename-pill").clone().show()
        link_filename = link.find(".salvus-editor-tab-filename")
        link_filename.text(trunc(filename,64))

        containing_path = misc.path_split(filename).head
        ignore_clicks = false
        link.find("a").mousedown (e) =>
            if ignore_clicks
                return false
            foreground = not(e.which==2 or e.ctrlKey)
            @display_tab
                path       : link_filename.text()
                foreground : not(e.which==2 or (e.ctrlKey or e.metaKey))
            if foreground
                @project_page.set_current_path(containing_path)
            return false

        create_editor_opts =
            editor_name : opts0.editor
            filename    : filename
            content     : content
            extra_opts  : extra_opts

        x = @tabs[filename] =
            link     : link

            filename : filename

            editor   : () =>
                if x._editor?
                    return x._editor
                else
                    x._editor = @create_editor(create_editor_opts)
                    @element.find(".salvus-editor-content").append(x._editor.element.hide())
                    return x._editor

            hide_editor : () => x._editor?.hide()

            editor_open : () => x._editor?   # editor is defined if the editor is open.

            close_editor: () =>
                if x._editor?
                    x._editor.disconnect_from_session()
                    x._editor.remove()
                    delete x._editor
                # We do *NOT* want to recreate the editor next time it is opened with the *same* options, or we
                # will end up overwriting it with stale contents.
                delete create_editor_opts.content
                delete window.smc.editors?[filename]          # FOR DEBUGGING ONLY!

        link.data('tab', @tabs[filename])
        @nav_tabs.append(link)

        @update_counter()
        return @tabs[filename]

    create_editor: (opts) =>
        {editor_name, filename, content, extra_opts} = defaults opts,
            editor_name : required
            filename    : required
            content     : undefined
            extra_opts  : required

        ext = filename_extension_notilde(filename)

        if editor_name == 'codemirror'
            if ext == 'sagews'
                typ = 'worksheet'  # TODO: only because we don't use Worksheet below anymore
            else
                typ = 'file'
        else
            typ = editor_name
        @project_page.actions.log({event:'open', filename:filename, type:typ})

        # This approach to public "editor"/viewer types is temporary.
        if extra_opts.public_access
            opts.read_only = true
            if filename_extension_notilde(filename) == 'html'
                if opts.content.indexOf("#ipython_notebook") != -1
                    editor = new JupyterNBViewer(@, filename, opts.content)
                else
                    editor = new StaticHTML(@, filename, opts.content, extra_opts)
                return editor

        # These are used *ONLY* for development purposes; it allows us to easily
        # circumvent everything else for testing.
        if ext == 'dev-codemirror'
            console.log("dev-codemirror")
            return new ReactCodemirror(@, filename, content, extra_opts)

        # Some of the editors below might get the content later and will
        # call @file_options again then.
        switch editor_name
            # TODO: JSON, since I have that jsoneditor plugin...
            # codemirror is the default...
            when 'codemirror', undefined
                if extra_opts.public_access
                    # This is used only for public access to files
                    editor = new CodeMirrorEditor(@, filename, opts.content, extra_opts)
                    editor.element.find("a[href=#split-view]").hide()  # disable split view for public worksheets
                    if filename_extension_notilde(filename) == 'sagews'
                        editor.syncdoc = new (sagews.SynchronizedWorksheet)(editor, {static_viewer:true})
                        editor.once 'show', () =>
                            editor.syncdoc.process_sage_updates()
                else
                    # realtime synchronized editing session
                    editor = codemirror_session_editor(@, filename, extra_opts)
            when 'terminal'
                editor = new Terminal(@, filename, content, extra_opts)
            when 'image'
                editor = new Image(@, filename, content, extra_opts)
            when 'latex'
                editor = new LatexEditor(@, filename, content, extra_opts)
            when 'html-md'
                if extra_opts.public_access
                    editor = new CodeMirrorEditor(@, filename, opts.content, extra_opts)
                else
                    editor = new HTML_MD_Editor(@, filename, content, extra_opts)
            when 'history'
                {HistoryEditor} = require('./editor_history')
                editor = new HistoryEditor(@, filename, content, extra_opts)
            when 'pdf'
                editor = new PDF_PreviewEmbed(@, filename, content, extra_opts)
            when 'tasks'
                editor = new TaskList(@, filename, content, extra_opts)
            when 'archive'
                editor = new Archive(@, filename, content, extra_opts)
            when 'course'
                editor = new Course(@, filename, content, extra_opts)
            when 'chat'
                editor = new Chat(@, filename, content, extra_opts)
            when 'ipynb'
                editor = new JupyterNotebook(@, filename, content, extra_opts)
            else
                throw("Unknown editor type '#{editor_name}'")

        # FOR DEBUGGING!
        window.smc.editors ?= {}
        window.smc.editors[filename] = editor

        editor.init_autosave()
        return editor

    create_opened_file_tab: (filename) =>
        link_bar = @project_page.container.find(".file-pages")

        link = templates.find(".salvus-editor-filename-pill").clone()
        link.tooltip(title:filename, placement:'bottom', delay:{show: 500, hide: 0})

        link.data('name', filename)

        link_filename = link.find(".salvus-editor-tab-filename")
        display_name = path_split(filename).tail
        link_filename.text(display_name)

        # Add an icon to the file tab based on the extension. Default icon is fa-file-o
        ext = filename_extension_notilde(filename)
        file_icon = file_icon_class(ext)
        link_filename.prepend("<i class='fa #{file_icon}' style='font-size:10pt'> </i> ")

        open_file = (name) =>
            @project_page.set_current_path(misc.path_split(name).head)
            @project_page.display_tab("project-editor")
            @display_tab(path:name)

        close_tab = () =>
            if ignore_clicks
                return false

            if @active_tab? and @active_tab.filename == filename
                @active_tab = undefined

            if @project_page.current_tab.name == 'project-editor' and not @active_tab?
                next = link.next()
                # skip past div's inserted by tooltips
                while next.is("div")
                    next = next.next()
                name = next.data('name')  # need li selector because tooltip inserts itself after in DOM
                if name?
                    open_file(name)

            link.tooltip('destroy')
            link.hide()
            link.remove()

            if @project_page.current_tab.name == 'project-editor' and not @active_tab?
                # open last file if there is one
                next_link = link_bar.find("li").last()
                name = next_link.data('name')
                if name?
                    @resize_open_file_tabs()
                    open_file(name)
                else
                    # just show the file listing
                    @project_page.display_tab('project-file-listing')

            tab = @tabs[filename]
            if tab?
                if tab.open_file_pill?
                    delete tab.open_file_pill
                tab.close_editor()
                delete @tabs[filename]

            @_currently_closing_files = true
            if @open_file_tabs().length < 1
                @resize_open_file_tabs()

            return false

        link.find(".salvus-editor-close-button-x").click(close_tab)

        ignore_clicks = false
        link.find("a").click (e) =>
            if ignore_clicks
                return false
            open_file(filename)
            return false

        link.find("a").mousedown (e) =>
            if ignore_clicks
                return false
            if e.which==2 or e.ctrlKey
                # middle (or control-) click on open tab: close the editor
                close_tab()
                return false


        #link.draggable
        #    zIndex      : 1000
        #    containment : "parent"
        #    stop        : () =>
        #        ignore_clicks = true
        #        setTimeout( (() -> ignore_clicks=false), 100)

        @tabs[filename].open_file_pill = link
        @tabs[filename].close_tab = close_tab

        link_bar.mouseleave () =>
            if @_currently_closing_files
                @_currently_closing_files = false
                @resize_open_file_tabs()

        link_bar.append(link)
        @resize_open_file_tabs()

    open_file_tabs: () =>
        x = []
        for a in @project_page.container.find(".file-pages").children()
            t = $(a)
            if t.hasClass("salvus-editor-filename-pill")
                x.push(t)
        return x

    hide: () =>
        for filename, tab of @tabs
            if tab?
                if tab.editor_open()
                    tab.editor().hide?()

    resize_open_file_tabs: () =>
        # First hide/show labels on the project navigation buttons (Files, New, Log..)
        if @open_file_tabs().length > require('./editor').SHOW_BUTTON_LABELS
            @project_page.container.find(".project-pages-button-label").hide()
        else
            @project_page.container.find(".project-pages-button-label").show()

        # Make a list of the tabs after the search tab.
        x = @open_file_tabs()
        if x.length == 0
            return

        if feature.is_responsive_mode()
            # responsive mode
            @project_page.destroy_sortable_file_list()
            width = "50%"
        else
            @project_page.init_sortable_file_list()
            n = x.length
            width = Math.min(250, parseInt((x[0].parent().width() - 40) / n + 2)) # floor to prevent rounding problems
            if width < 0
                width = 0

        for a in x
            a.width(width)

    make_open_file_pill_active: (link) =>
        @project_page.container.find(".file-pages").children().removeClass('active')
        link.addClass('active')

    # Close tab with given filename
    close: (filename) =>
        tab = @tabs[filename]
        if not tab? # nothing to do -- tab isn't opened anymore
            return

        if tab.editor_open()
            # Disconnect from remote session (if relevant), clean up, etc.
            e = tab.editor()
            e.save?()
            e.disconnect_from_session?()
            e.remove?()

        tab.link.remove()
        tab.close_tab?()
        delete @tabs[filename]
        @update_counter()


    show_chat_window: (path) =>
        @tabs[path]?.editor()?.show_chat_window()

    # Reload content of this tab.  Warn user if this will result in changes.
    reload: (filename) =>
        tab = @tabs[filename]
        if not tab? # nothing to do
            return
        salvus_client.read_text_file_from_project
            project_id : @project_id
            timeout    : 5
            path       : filename
            cb         : (err, mesg) =>
                if err
                    alert_message(type:"error", message:"Communications issue loading new version of #{filename} -- #{err}")
                else if mesg.event == 'error'
                    alert_message(type:"error", message:"Error loading new version of #{filename} -- #{to_json(mesg.error)}")
                else
                    current_content = tab.editor().val()
                    new_content = mesg.content
                    if current_content != new_content
                        @warn_user filename, (proceed) =>
                            if proceed
                                tab.editor().val(new_content)

    # Warn user about unsaved changes (modal)
    warn_user: (filename, cb) =>
        cb(true)

    # Make the tab appear in the tabs at the top, and
    # if foreground=true, also make that tab active.
    display_tab: (opts) =>
        opts = defaults opts,
            path       : required
            foreground : true      # display in foreground as soon as possible
        filename = opts.path
        if not @tabs[filename]?
            return

        if opts.foreground
            @_active_tab_filename = filename
            @push_state('files/' + opts.path)
            @show_editor_content()
            # record that file placed in the foreground by this client
            window?.smc.redux.getActions('file_use').mark_file(@project_id, opts.path, 'open')

        prev_active_tab = @active_tab
        for name, tab of @tabs
            if name == filename
                if not tab.open_file_pill?
                    @create_opened_file_tab(filename)

                if opts.foreground
                    # make sure that there is a tab and show it if necessary, and also
                    # set it to the active tab (if necessary).
                    @active_tab = tab
                    @make_open_file_pill_active(tab.open_file_pill)
                    ed = tab.editor()
                    ed.show()
                    ed.focus()

            else if opts.foreground
                # ensure all other tabs are hidden.
                tab.hide_editor()

        @project_page.init_sortable_file_list()

    add_tab_to_navbar: (filename) =>
        navbar = require('./top_navbar').top_navbar
        tab = @tabs[filename]
        if not tab?
            return
        id = @project_id + filename
        if not navbar.pages[id]?
            navbar.add_page
                id     : id
                label  : misc.path_split(filename).tail
                onshow : () =>
                    navbar.switch_to_page(@project_id)
                    @display_tab(path:filename)
                    navbar.make_button_active(id)

    onshow: () =>  # should be called when the editor is shown.
        #if @active_tab?
        #    @display_tab(@active_tab.filename)
        if not IS_MOBILE
            @element.find(".salvus-editor-search-openfiles-input").focus()

    push_state: (url) =>
        if not url?
            url = @_last_history_state
        if not url?
            url = 'recent'
        @_last_history_state = url
        @project_page.actions.push_state(url)

    # Save the file to disk/repo
    save: (filename, cb) =>       # cb(err)
        if not filename?  # if filename not given, save all *open* files
            tasks = []
            for filename, tab of @tabs
                if tab.editor_open()
                    f = (c) =>
                        @save(arguments.callee.filename, c)
                    f.filename = filename
                    tasks.push(f)
            async.parallel(tasks, cb)
            return

        tab = @tabs[filename]
        if not tab?
            cb?()
            return

        tab.editor().save(cb)

    change_tab_filename: (old_filename, new_filename) =>
        tab = @tabs[old_filename]
        if not tab?
            # TODO -- fail silently or this?
            alert_message(type:"error", message:"change_tab_filename (bug): attempt to change #{old_filename} to #{new_filename}, but there is no tab #{old_filename}")
            return
        tab.filename = new_filename
        tab.link.find(".salvus-editor-tab-filename").text(new_filename)
        delete @tabs[old_filename]
        @tabs[new_filename] = tab


###############################################
# Abstract base class for editors
###############################################
# Derived classes must:
#    (1) implement the _get and _set methods
#    (2) show/hide/remove
#
# Events ensure that *all* users editor the same file see the same
# thing (synchronized).
#

class FileEditor extends EventEmitter
    constructor: (@editor, @filename, content, opts) ->
        @val(content)

    activity_indicator: () =>
        @editor?.activity_indicator(@filename)

    show_chat_window: () =>
        @syncdoc?.show_chat_window()

    is_active: () =>
        return @editor? and @editor._active_tab_filename == @filename

    # call it, to set the @default_font_size from the account settings
    init_font_size: () =>
        if not @editor?
            return
        @default_font_size = redux.getStore('account').get('font_size')
        #console.log("FileEditor@default_font_size: #{@default_font_size}")

    init_autosave: () =>
        if not @editor?  # object already freed
            return
        if @_autosave_interval?
            # This function can safely be called again to *adjust* the
            # autosave interval, in case user changes the settings.
            clearInterval(@_autosave_interval); delete @_autosave_interval

        # Use the most recent autosave value.
        autosave = redux.getStore('account').get('autosave')
        if autosave
            save_if_changed = () =>
                if not @editor?.tabs?
                    clearInterval(@_autosave_interval); delete @_autosave_interval
                    return
                if not @editor.tabs[@filename]?.editor_open()
                    # don't autosave anymore if the doc is closed -- since autosave references
                    # the editor, which would re-create it, causing the tab to reappear.  Not pretty.
                    clearInterval(@_autosave_interval)
                    return
                if @has_unsaved_changes() and (new Date()  -  (@_when_had_no_unsaved_changes ? 0)) >= @_autosave_interval
                    # Both has some unsaved changes *and* has had those changes for at least @_autosave_interval ms.
                    # NOTE: the second condition won't really work for documents that don't yet
                    # synchronize the "unsaved changes" state with the backend; this is temporary.
                    if @click_save_button?
                        # nice gui feedback
                        @click_save_button()
                    else
                        @save()
            @_autosave_interval = setInterval(save_if_changed, autosave * 1000)

    val: (content) =>
        if not content?
            # If content not defined, returns current value.
            return @_get()
        else
            # If content is defined, sets value.
            @_set(content)

    # has_unsaved_changes() returns the state, where true means that
    # there are unsaved changed.  To set the state, do
    # has_unsaved_changes(true or false).
    has_unsaved_changes: (val) =>
        if not val?
            return @_has_unsaved_changes
        else
            if not @_has_unsaved_changes? or @_has_unsaved_changes != val
                if val
                    @save_button.removeClass('disabled')
                else
                    @_when_had_no_unsaved_changes = new Date()  # when we last knew for a fact there are no unsaved changes
                    @save_button.addClass('disabled')
            @_has_unsaved_changes = val

    # commited means "not saved to the database/server", whereas save above
    # means "saved to *disk*".
    has_uncommitted_changes: (val) =>
        if not val?
            return @_has_uncommitted_changes
        else
            @_has_uncommitted_changes = val
            if val
                if not @_show_uncommitted_warning_timeout?
                    # We have not already started a timer, so start one -- if we do not here otherwise, show
                    # the warning in 10s.
                    @_show_uncommitted_warning_timeout = setTimeout((()=>@_show_uncommitted_warning()), 10000)
            else
                if @_show_uncommitted_warning_timeout?
                    clearTimeout(@_show_uncommitted_warning_timeout)
                    delete @_show_uncommitted_warning_timeout
                @uncommitted_element?.hide()

    _show_uncommitted_warning: () =>
        delete @_show_uncommitted_warning_timeout
        @uncommitted_element?.show()

    focus: () => # TODO in derived class

    _get: () =>
        console.warn("TODO: editor -- needs to implement _get in derived class")

    _set: (content) =>
        console.warn("TODO: editor -- needs to implement _set in derived class")

    restore_cursor_position: () =>
        # implement in a derived class if you need this

    disconnect_from_session: (cb) =>
        # implement in a derived class if you need this

    local_storage: (key, value) =>
        return local_storage(@editor.project_id, @filename, key, value)

    show: (opts) =>
        if not opts?
            if @_last_show_opts?
                opts = @_last_show_opts
            else
                opts = {}
        @_last_show_opts = opts
        if not @is_active?()
            return

        # Show gets called repeatedly as we resize the window, so we wait until slightly *after*
        # the last call before doing the show.
        now = misc.mswalltime()
        if @_last_call? and now - @_last_call < 500
            if not @_show_timer?
                @_show_timer = setTimeout((()=>delete @_show_timer; @show(opts)), now - @_last_call)
            return
        @_last_call = now
        @element.show()
        @_show(opts)
        window?.smc?.doc = @  # useful for debugging...

    _show: (opts={}) =>
        # define in derived class

    hide: () =>
        @element?.hide()

    remove: () =>
        @element?.remove()
        @removeAllListeners()

    terminate_session: () =>
        # If some backend session on a remote machine is serving this session, terminate it.

    save: (cb) =>
        content = @val()
        if not content?
            # do not overwrite file in case editor isn't initialized
            alert_message(type:"error", message:"Editor of '#{filename}' not initialized, so nothing to save.")
            cb?()
            return

        salvus_client.write_text_file_to_project
            project_id : @editor.project_id
            timeout    : 10
            path       : @filename
            content    : content
            cb         : (err, mesg) =>
                # TODO -- on error, we *might* consider saving to localStorage...
                if err
                    alert_message(type:"error", message:"Communications issue saving #{@filename} -- #{err}")
                    cb?(err)
                else if mesg.event == 'error'
                    alert_message(type:"error", message:"Error saving #{@filename} -- #{to_json(mesg.error)}")
                    cb?(mesg.error)
                else
                    cb?()

exports.FileEditor = FileEditor

###############################################
# Codemirror-based File Editor
###############################################
class CodeMirrorEditor extends FileEditor
    constructor: (@editor, @filename, content, opts) ->
        editor_settings = redux.getStore('account').get_editor_settings()
        opts = @opts = defaults opts,
            mode                      : required
            geometry                  : undefined  # (default=full screen);
            read_only                 : false
            delete_trailing_whitespace: editor_settings.strip_trailing_whitespace  # delete on save
            show_trailing_whitespace  : editor_settings.show_trailing_whitespace
            allow_javascript_eval     : true  # if false, the one use of eval isn't allowed.
            line_numbers              : editor_settings.line_numbers
            first_line_number         : editor_settings.first_line_number
            indent_unit               : editor_settings.indent_unit
            tab_size                  : editor_settings.tab_size
            smart_indent              : editor_settings.smart_indent
            electric_chars            : editor_settings.electric_chars
            undo_depth                : editor_settings.undo_depth
            match_brackets            : editor_settings.match_brackets
            code_folding              : editor_settings.code_folding
            auto_close_brackets       : editor_settings.auto_close_brackets
            match_xml_tags            : editor_settings.match_xml_tags
            auto_close_xml_tags       : editor_settings.auto_close_xml_tags
            line_wrapping             : editor_settings.line_wrapping
            spaces_instead_of_tabs    : editor_settings.spaces_instead_of_tabs
            style_active_line         : 15    # editor_settings.style_active_line  # (a number between 0 and 127)
            bindings                  : editor_settings.bindings  # 'standard', 'vim', or 'emacs'
            theme                     : editor_settings.theme
            track_revisions           : editor_settings.track_revisions
            public_access             : false

            # I'm making the times below very small for now.  If we have to adjust these to reduce load, due to lack
            # of capacity, then we will.  Or, due to lack of optimization (e.g., for big documents). These parameters
            # below would break editing a huge file right now, due to slowness of applying a patch to a codemirror editor.

            cursor_interval           : 1000   # minimum time (in ms) between sending cursor position info to hub -- used in sync version
            sync_interval             : 500    # minimum time (in ms) between synchronizing text with hub. -- used in sync version below

            completions_size          : 20    # for tab completions (when applicable, e.g., for sage sessions)

        #console.log("mode =", opts.mode)

        @project_id = @editor.project_id
        @element = templates.find(".salvus-editor-codemirror").clone()

        if not opts.public_access
            profile.render_new(@project_id, @filename, @element.find('.smc-users-viewing-document')[0], redux)

        @element.data('editor', @)

        @init_save_button()
        @init_uncommitted_element()
        @init_history_button()
        @init_edit_buttons()

        @init_file_actions()

        @init_close_button()
        filename = @filename
        if filename.length > 30
            filename = "…" + filename.slice(filename.length-30)

        # not really needed due to highlighted tab; annoying.
        #@element.find(".salvus-editor-codemirror-filename").text(filename)

        @_video_is_on = @local_storage("video_is_on")
        if not @_video_is_on?
            @_video_is_on = false

        @_chat_is_hidden = @local_storage("chat_is_hidden")
        if not @_chat_is_hidden?
            @_chat_is_hidden = true

        @_layout = @local_storage("layout")
        if not @_layout?
            @_layout = 1
        @_last_layout = @_layout

        layout_elt = @element.find(".salvus-editor-codemirror-input-container-layout-#{@_layout}").show()
        elt = layout_elt.find(".salvus-editor-codemirror-input-box").find("textarea")
        elt.text(content)

        extraKeys =
            "Alt-Enter"    : (editor)   => @action_key(execute: true, advance:false, split:false)
            "Cmd-Enter"    : (editor)   => @action_key(execute: true, advance:false, split:false)
            "Ctrl-Enter"   : (editor)   => @action_key(execute: true, advance:true, split:true)
            "Ctrl-;"       : (editor)   => @action_key(split:true, execute:false, advance:false)
            "Cmd-;"        : (editor)   => @action_key(split:true, execute:false, advance:false)
            "Ctrl-\\"      : (editor)   => @action_key(execute:false, toggle_input:true)
            #"Cmd-x"  : (editor)   => @action_key(execute:false, toggle_input:true)
            "Shift-Ctrl-\\" : (editor)   => @action_key(execute:false, toggle_output:true)
            #"Shift-Cmd-y"  : (editor)   => @action_key(execute:false, toggle_output:true)

            "Ctrl-S"       : (editor)   => @click_save_button()
            "Cmd-S"        : (editor)   => @click_save_button()

            "Ctrl-L"       : (editor)   => @goto_line(editor)
            "Cmd-L"        : (editor)   => @goto_line(editor)

            "Ctrl-I"       : (editor)   => @toggle_split_view(editor)
            "Cmd-I"        : (editor)   => @toggle_split_view(editor)

            "Shift-Ctrl-." : (editor)   => @change_font_size(editor, +1)
            "Shift-Ctrl-," : (editor)   => @change_font_size(editor, -1)
            "Shift-Cmd-."  : (editor)   => @change_font_size(editor, +1)
            "Shift-Cmd-,"  : (editor)   => @change_font_size(editor, -1)

            "Shift-Tab"    : (editor)   => editor.unindent_selection()

            "Ctrl-'"       : "indentAuto"

            "Tab"          : (editor)   => @press_tab_key(editor)
            "Shift-Ctrl-C" : (editor)   => @interrupt_key()

            "Enter"        : @enter_key
            "Ctrl-Space"   : "autocomplete"

            #"F11"          : (editor)   => console.log('fs', editor.getOption("fullScreen")); editor.setOption("fullScreen", not editor.getOption("fullScreen"))

        if opts.match_xml_tags
            extraKeys['Ctrl-J'] = "toMatchingTag"

        # We will replace this by a general framework...
        if misc.filename_extension_notilde(filename) == "sagews"
            evaluate_key = redux.getStore('account').get('evaluate_key').toLowerCase() #TODO
            if evaluate_key == "enter"
                evaluate_key = "Enter"
            else
                evaluate_key = "Shift-Enter"
            extraKeys[evaluate_key] = (editor)   => @action_key(execute: true, advance:true, split:false)

        make_editor = (node) =>
            options =
                firstLineNumber         : opts.first_line_number
                autofocus               : false
                mode                    : {name:opts.mode, globalVars: true}
                lineNumbers             : opts.line_numbers
                showTrailingSpace       : opts.show_trailing_whitespace
                indentUnit              : opts.indent_unit
                tabSize                 : opts.tab_size
                smartIndent             : opts.smart_indent
                electricChars           : opts.electric_chars
                undoDepth               : opts.undo_depth
                matchBrackets           : opts.match_brackets
                autoCloseBrackets       : opts.auto_close_brackets
                autoCloseTags           : opts.auto_close_xml_tags
                lineWrapping            : opts.line_wrapping
                readOnly                : opts.read_only
                styleActiveLine         : opts.style_active_line
                indentWithTabs          : not opts.spaces_instead_of_tabs
                showCursorWhenSelecting : true
                extraKeys               : extraKeys
                cursorScrollMargin      : 6
                viewportMargin          : 125

            if opts.match_xml_tags
                options.matchTags = {bothTags: true}

            if opts.code_folding
                 extraKeys["Ctrl-Q"] = (cm) -> cm.foldCodeSelectionAware()
                 options.foldGutter  = true
                 options.gutters     = ["CodeMirror-linenumbers", "CodeMirror-foldgutter"]

            if opts.bindings? and opts.bindings != "standard"
                options.keyMap = opts.bindings
                #cursorBlinkRate: 1000

            if opts.theme? and opts.theme != "standard"
                options.theme = opts.theme

            window.node = node
            window.options = options
            cm = CodeMirror.fromTextArea(node, options)
            cm.save = () => @click_save_button()

            # The Codemirror themes impose their own weird fonts, but most users want whatever
            # they've configured as "monospace" in their browser.  So we force that back:
            e = $(cm.getWrapperElement())
            e.attr('style', e.attr('style') + '; font-family:monospace !important')  # see http://stackoverflow.com/questions/2655925/apply-important-css-style-using-jquery

            if opts.bindings == 'vim'
                # annoying due to api change in vim mode
                cm.setOption("vimMode", true)

            return cm


        @codemirror = make_editor(elt[0])
        @codemirror.name = '0'

        elt1 = layout_elt.find(".salvus-editor-codemirror-input-box-1").find("textarea")

        @codemirror1 = make_editor(elt1[0])
        @codemirror1.name = '1'

        buf = @codemirror.linkedDoc({sharedHist: true})
        @codemirror1.swapDoc(buf)

        @codemirror.on 'focus', () =>
            @codemirror_with_last_focus = @codemirror

        @codemirror1.on 'focus', () =>
            @codemirror_with_last_focus = @codemirror1

        @init_font_size() # get the @default_font_size
        @restore_font_size()

        @_split_view = @local_storage("split_view")
        if not @_split_view?
            @_split_view = false

<<<<<<< HEAD
        @init_change_event()
=======
>>>>>>> 3c8b2687
        @init_draggable_splits()

        if opts.read_only
            @set_readonly_ui()

        if @filename.slice(@filename.length-7) == '.sagews'
            @init_sagews_edit_buttons()

        @wizard = null

    init_file_actions: () =>
        if not @element? or not @editor?
            return
        actions = redux.getProjectActions(@editor.project_id)
        dom_node = @element.find('.smc-editor-file-info-dropdown')[0]
        require('./r_misc').render_file_info_dropdown(@filename, actions, dom_node, @opts.public_access)

    init_draggable_splits: () =>
        @_layout1_split_pos = @local_storage("layout1_split_pos")
        @_layout2_split_pos = @local_storage("layout2_split_pos")

        layout1_bar = @element.find(".salvus-editor-resize-bar-layout-1")
        layout1_bar.draggable
            axis        : 'y'
            containment : @element
            zIndex      : 100
            stop        : (event, ui) =>
                # compute the position of bar as a number from 0 to 1, with 0 being at top (left), 1 at bottom (right), and .5 right in the middle
                e   = @element.find(".salvus-editor-codemirror-input-container-layout-1")
                top = e.offset().top
                ht  = e.height()
                p   = layout1_bar.offset().top + layout1_bar.height()/2
                @_layout1_split_pos = (p - top) / ht
                @local_storage("layout1_split_pos", @_layout1_split_pos)
                layout1_bar.css(top:0)
                # redraw, which uses split info
                @show()

        layout2_bar = @element.find(".salvus-editor-resize-bar-layout-2")
        layout2_bar.css(position:'absolute')
        layout2_bar.draggable
            axis        : 'x'
            containment : @element
            zIndex      : 100
            stop        : (event, ui) =>
                # compute the position of bar as a number from 0 to 1, with 0 being at top (left), 1 at bottom (right), and .5 right in the middle
                e     = @element.find(".salvus-editor-codemirror-input-container-layout-2")
                left  = e.offset().left
                width = e.width()
                p     = layout2_bar.offset().left
                @_layout2_split_pos = (p - left) / width
                @local_storage("layout2_split_pos", @_layout2_split_pos)
                layout2_bar.css(left:left + width*p)
                # redraw, which uses split info
                @show()

    hide_content: () =>
        @element.find(".salvus-editor-codemirror-content").hide()

    show_content: () =>
        @hide_startup_message()
        @element.find(".salvus-editor-codemirror-content").show()
        for cm in @codemirrors()
            cm.refresh()

    hide_startup_message: () =>
        @element.find(".salvus-editor-codemirror-startup-message").hide()

    show_startup_message: (mesg, type='info') =>
        @hide_content()
        if typeof(mesg) != 'string'
            mesg = JSON.stringify(mesg)
        e = @element.find(".salvus-editor-codemirror-startup-message").show().text(mesg)
        for t in ['success', 'info', 'warning', 'danger']
            e.removeClass("alert-#{t}")
        e.addClass("alert-#{type}")

    is_active: () =>
        return @codemirror? and @editor? and @editor._active_tab_filename == @filename

    set_theme: (theme) =>
        # Change the editor theme after the editor has been created
        @codemirror.setOption('theme', theme)
        @codemirror1.setOption('theme', theme)
        @opts.theme = theme

    # add something visual to the UI to suggest that the file is read only
    set_readonly_ui: (readonly=true) =>
        if readonly
            @element.find(".salvus-editor-write-only").hide()
            @element.find(".salvus-editor-read-only").show()
            @codemirror.setOption('readOnly', true)
            @codemirror1.setOption('readOnly', true)
        else
            @element.find(".salvus-editor-write-only").show()
            @element.find(".salvus-editor-read-only").hide()
            @codemirror.setOption('readOnly', false)
            @codemirror1.setOption('readOnly', false)

    set_cursor_center_focus: (pos, tries=5) =>
        if tries <= 0
            return
        cm = @codemirror_with_last_focus
        if not cm?
            cm = @codemirror
        if not cm?
            return
        cm.setCursor(pos)
        info = cm.getScrollInfo()
        try
            # This call can fail during editor initialization (as of codemirror 3.19, but not before).
            cm.scrollIntoView(pos, info.clientHeight/2)
        catch e
            setTimeout((() => @set_cursor_center_focus(pos, tries-1)), 250)
        cm.focus()

    disconnect_from_session: (cb) =>
        # implement in a derived class if you need this
        @syncdoc?.disconnect_from_session()
        cb?()

    codemirrors: () =>
        return [@codemirror, @codemirror1]

    focused_codemirror: () =>
        if @codemirror_with_last_focus?
            return @codemirror_with_last_focus
        else
            return @codemirror

    action_key: (opts) =>
        # opts ignored by default; worksheets use them....
        @click_save_button()

    interrupt_key: () =>
        # does nothing for generic editor, but important, e.g., for the sage worksheet editor.

    enter_key: (editor) =>
        if @custom_enter_key?
            @custom_enter_key(editor)
        else
            return CodeMirror.Pass

    press_tab_key: (editor) =>
        if editor.somethingSelected()
            CodeMirror.commands.defaultTab(editor)
        else
            @tab_nothing_selected(editor)

    tab_nothing_selected: (editor) =>
        if @opts.spaces_instead_of_tabs
            editor.tab_as_space()
        else
            CodeMirror.commands.defaultTab(editor)

    init_edit_buttons: () =>
        that = @
        for name in ['search', 'next', 'prev', 'replace', 'undo', 'redo', 'autoindent',
                     'shift-left', 'shift-right', 'split-view','increase-font', 'decrease-font', 'goto-line', 'print' ]
            e = @element.find("a[href=##{name}]")
            e.data('name', name).tooltip(delay:{ show: 500, hide: 100 }).click (event) ->
                that.click_edit_button($(@).data('name'))
                return false

        # TODO: implement printing for other file types
        if @filename.slice(@filename.length-7) != '.sagews'
            @element.find("a[href=#print]").unbind().hide()

    click_edit_button: (name) =>
        cm = @codemirror_with_last_focus
        if not cm?
            cm = @codemirror
        if not cm?
            return
        switch name
            when 'search'
                CodeMirror.commands.find(cm)
            when 'next'
                if cm._searchState?.query
                    CodeMirror.commands.findNext(cm)
                else
                    CodeMirror.commands.goPageDown(cm)
            when 'prev'
                if cm._searchState?.query
                    CodeMirror.commands.findPrev(cm)
                else
                    CodeMirror.commands.goPageUp(cm)
            when 'replace'
                CodeMirror.commands.replace(cm)
            when 'undo'
                cm.undo()
            when 'redo'
                cm.redo()
            when 'split-view'
                @toggle_split_view(cm)
            when 'autoindent'
                CodeMirror.commands.indentAuto(cm)
            when 'shift-left'
                cm.unindent_selection()
            when 'shift-right'
                @press_tab_key(cm)
            when 'increase-font'
                @change_font_size(cm, +1)
            when 'decrease-font'
                @change_font_size(cm, -1)
            when 'goto-line'
                @goto_line(cm)
            when 'print'
                @print()

    restore_font_size: () =>
        # we set the font_size from local storage
        # or fall back to the default from the account settings
        for i, cm of [@codemirror, @codemirror1]
            size = @local_storage("font_size#{i}")
            if size?
                @set_font_size(cm, size)
            else if @default_font_size?
                @set_font_size(cm, @default_font_size)

    set_font_size: (cm, size) =>
        if size > 1
            elt = $(cm.getWrapperElement())
            elt.css('font-size', size + 'px')
            elt.data('font-size', size)

    change_font_size: (cm, delta) =>
        #console.log("change_font_size #{cm.name}, #{delta}")
        scroll_before = cm.getScrollInfo()

        elt = $(cm.getWrapperElement())
        size = elt.data('font-size')
        if not size?
            s = elt.css('font-size')
            size = parseInt(s.slice(0,s.length-2))
        new_size = size + delta
        @set_font_size(cm, new_size)
        @local_storage("font_size#{cm.name}", new_size)

        # we have to do the scrollTo in the next render loop, since otherwise
        # the getScrollInfo function below will return the sizing data about
        # the cm instance before the above css font-size change has been rendered.
        f = () =>
            cm.refresh()
            scroll_after = cm.getScrollInfo()
            x = (scroll_before.left / scroll_before.width) * scroll_after.width
            y = (((scroll_before.top+scroll_before.clientHeight/2) / scroll_before.height) * scroll_after.height) - scroll_after.clientHeight/2
            cm.scrollTo(x, y)
        setTimeout(f, 0)

    toggle_split_view: (cm) =>
        if @_split_view
            if @_layout == 1
                @_layout = 2
            else
                @_split_view = false
        else
            @_split_view = true
            @_layout = 1
        @local_storage("split_view", @_split_view)  # store state so can restore same on next open
        @local_storage("layout", @_layout)
        @show()
        @focus()
        cm.focus()

    goto_line: (cm) =>
        focus = () =>
            @focus()
            cm.focus()
        dialog = templates.find(".salvus-goto-line-dialog").clone()
        dialog.modal('show')
        dialog.find(".btn-close").off('click').click () ->
            dialog.modal('hide')
            setTimeout(focus, 50)
            return false
        input = dialog.find(".salvus-goto-line-input")
        input.val(cm.getCursor().line+1)  # +1 since line is 0-based
        dialog.find(".salvus-goto-line-range").text("1-#{cm.lineCount()} or n%")
        dialog.find(".salvus-goto-line-input").focus().select()
        submit = () =>
            dialog.modal('hide')
            result = input.val().trim()
            if result.length >= 1 and result[result.length-1] == '%'
                line = Math.floor( cm.lineCount() * parseInt(result.slice(0,result.length-1)) / 100.0)
            else
                line = Math.min(parseInt(result)-1)
            if line >= cm.lineCount()
                line = cm.lineCount() - 1
            if line <= 0
                line = 0
            pos = {line:line, ch:0}
            cm.setCursor(pos)
            info = cm.getScrollInfo()
            cm.scrollIntoView(pos, info.clientHeight/2)
            setTimeout(focus, 50)
        dialog.find(".btn-submit").off('click').click(submit)
        input.keydown (evt) =>
            if evt.which == 13 # enter
                submit()
                return false
            if evt.which == 27 # escape
                setTimeout(focus, 50)
                dialog.modal('hide')
                return false

    # TODO: this "print" is actually for printing Sage worksheets, not arbitrary files.
    print: () =>
        dialog = templates.find(".salvus-file-print-dialog").clone()
        p = misc.path_split(@filename)
        v = p.tail.split('.')
        if v.length <= 1
            ext = ''
            base = p.tail
        else
            ext = v[v.length-1]
            base = v.slice(0,v.length-1).join('.')
        if ext != 'sagews'
            alert_message(type:'info', message:'Only printing of Sage Worksheets is currently implemented.')
            return

        submit = () =>
            dialog.find(".salvus-file-printing-progress").show()
            dialog.find(".salvus-file-printing-link").hide()
            dialog.find(".btn-submit").icon_spin(start:true)
            pdf = undefined
            async.series([
                (cb) =>
                    @save(cb)
                (cb) =>
                    salvus_client.print_to_pdf
                        project_id  : @project_id
                        path        : @filename
                        options     :
                            title      : dialog.find(".salvus-file-print-title").text()
                            author     : dialog.find(".salvus-file-print-author").text()
                            date       : dialog.find(".salvus-file-print-date").text()
                            contents   : dialog.find(".salvus-file-print-contents").is(":checked")
                            extra_data : misc.to_json(@syncdoc.print_to_pdf_data())  # avoid de/re-json'ing
                        cb          : (err, _pdf) =>
                            if err
                                cb(err)
                            else
                                pdf = _pdf
                                cb()
                (cb) =>
                    salvus_client.read_file_from_project
                        project_id : @project_id
                        path       : pdf
                        cb         : (err, mesg) =>
                            if err
                                cb(err)
                            else
                                url = mesg.url + "?nocache=#{Math.random()}"
                                window.open(url,'_blank')
                                dialog.find(".salvus-file-printing-link").attr('href', url).text(pdf).show()
                                cb()
            ], (err) =>
                dialog.find(".btn-submit").icon_spin(false)
                dialog.find(".salvus-file-printing-progress").hide()
                if err
                    alert_message(type:"error", message:"problem printing '#{p.tail}' -- #{misc.to_json(err)}")
            )
            return false

        dialog.find(".salvus-file-print-filename").text(@filename)
        dialog.find(".salvus-file-print-title").text(base)
        dialog.find(".salvus-file-print-author").text(redux.getStore('account').get_fullname())
        dialog.find(".salvus-file-print-date").text((new Date()).toLocaleDateString())
        dialog.find(".btn-submit").click(submit)
        dialog.find(".btn-close").click(() -> dialog.modal('hide'); return false)
        if ext == "sagews"
            dialog.find(".salvus-file-options-sagews").show()
        dialog.modal('show')

    init_close_button: () =>
        @element.find("a[href=#close]").click () =>
            @editor.project_page.display_tab("project-file-listing")
            return false

    init_save_button: () =>
        @save_button = @element.find("a[href=#save]").tooltip().click(@click_save_button)
        @save_button.find(".spinner").hide()

    init_uncommitted_element: () =>
        @uncommitted_element = @element.find(".smc-uncommitted")

    init_history_button: () =>
        if not @opts.public_access and @filename.slice(@filename.length-13) != '.sage-history'
            @history_button = @element.find(".salvus-editor-history-button")
            @history_button.click(@click_history_button)
            @history_button.show()
            @history_button.css
                display: 'inline-block'   # this is needed due to subtleties of jQuery show().

    click_save_button: () =>
        if @_saving
            return
        @_saving = true
        @save_button.icon_spin(start:true, delay:8000)
        @editor.save @filename, (err) =>
            if err
                alert_message(type:"error", message:"Error saving #{@filename} -- #{err}; please try later")
            @save_button.icon_spin(false)
            @_saving = false
        return false

    click_history_button: () =>
        @editor.project_page.open_file
            path       : misc.history_path(@filename)
            foreground : true

    _get: () =>
        return @codemirror.getValue()

    _set: (content) =>
        {from} = @codemirror.getViewport()
        @codemirror.setValue(content)
        @codemirror.scrollIntoView(from)
        # even better -- fully restore cursors, if available in localStorage
        setTimeout((()=>@restore_cursor_position()),1)  # do in next round, so that both editors get set by codemirror first (including the linked one)

    restore_cursor_position: () =>
        for i, cm of [@codemirror, @codemirror1]
            if cm?
                pos = @local_storage("cursor#{i}")
                if pos?
                    cm.setCursor(pos)
                    #console.log("#{@filename}: setting view #{cm.name} to cursor pos -- #{misc.to_json(pos)}")
                    info = cm.getScrollInfo()
                    try
                        cm.scrollIntoView(pos, info.clientHeight/2)
                    catch e
                        #console.log("#{@filename}: failed to scroll view #{cm.name} into view -- #{e}")
        @codemirror?.focus()

    # set background color of active line in editor based on background color (which depends on the theme)
    _style_active_line: () =>
        if not @opts.style_active_line
            return
        rgb = $(@codemirror.getWrapperElement()).css('background-color')
        v = (parseInt(x) for x in rgb.slice(4,rgb.length-1).split(','))
        amount = @opts.style_active_line
        for i in [0..2]
            if v[i] >= 128
                v[i] -= amount
            else
                v[i] += amount
        $("body").remove("#salvus-cm-activeline")
        $("body").append("<style id='salvus-cm-activeline' type=text/css>.CodeMirror-activeline{background:rgb(#{v[0]},#{v[1]},#{v[2]});}</style>")


    # hide/show the second linked codemirror editor, depending on whether or not it's enabled
    _show_extra_codemirror_view: () =>
        $(@codemirror1.getWrapperElement()).toggle(@_split_view)

    _show_codemirror_editors: (height, width) =>
        # console.log("_show_codemirror_editors: #{width} x #{height}")
        if not width or not height
            return
        # in case of more than one view on the document...
        @_show_extra_codemirror_view()

        btn = @element.find("a[href=#split-view]")
        btn.find("i").hide()
        if not @_split_view
            @element.find(".salvus-editor-codemirror-input-container-layout-1").width(width)
            @element.find(".salvus-editor-resize-bar-layout-1").hide()
            @element.find(".salvus-editor-resize-bar-layout-2").hide()
            btn.find(".salvus-editor-layout-0").show()
            # one full editor
            v = [{cm:@codemirror,height:height,width:width}]
        else
            if @_layout == 1
                @element.find(".salvus-editor-codemirror-input-container-layout-1").width(width)
                @element.find(".salvus-editor-resize-bar-layout-1").show()
                @element.find(".salvus-editor-resize-bar-layout-2").hide()
                btn.find(".salvus-editor-layout-1").show()
                p = @_layout1_split_pos
                if not p?
                    p = 0.5
                p = Math.max(MIN_SPLIT,Math.min(MAX_SPLIT, p))
                v = [{cm:@codemirror,  height:height*p,     width:width},
                     {cm:@codemirror1, height:height*(1-p), width:width}]
            else
                @element.find(".salvus-editor-resize-bar-layout-1").hide()
                @element.find(".salvus-editor-resize-bar-layout-2").show()
                p = @_layout2_split_pos
                if not p?
                    p = 0.5
                p = Math.max(MIN_SPLIT,Math.min(MAX_SPLIT, p))
                width0 = width*p
                width1 = width*(1-p)
                btn.find(".salvus-editor-layout-2").show()
                e = @element.find(".salvus-editor-codemirror-input-container-layout-2")
                e.width(width)
                e.find(".salvus-editor-resize-bar-layout-2").height(height).css(left : e.offset().left + width*p)
                e.find(".salvus-editor-codemirror-input-box").width(width0-7)
                v = [{cm:@codemirror,  height:height, width:width0},
                     {cm:@codemirror1, height:height, width:width1-8}]

        if @_last_layout != @_layout
            # move the editors to the correct layout template and show it.
            @element.find(".salvus-editor-codemirror-input-container-layout-#{@_last_layout}").hide()
            layout_elt = @element.find(".salvus-editor-codemirror-input-container-layout-#{@_layout}").show()
            layout_elt.find(".salvus-editor-codemirror-input-box").empty().append($(@codemirror.getWrapperElement()))
            layout_elt.find(".salvus-editor-codemirror-input-box-1").empty().append($(@codemirror1.getWrapperElement()))
            @_last_layout = @_layout

        # need to do this since theme may have changed
        # @_style_active_line()

        # CRAZY HACK: add and remove an HTML element to the DOM.
        # I don't know why this works, but it gets around a *massive bug*, where after
        # aggressive resizing, the codemirror editor gets all corrupted. For some reason,
        # doing this "usually" causes things to get properly fixed.  I don't know why.
        hack = $("<div><br><br><br><br></div>")
        $("body").append(hack)
        setTimeout((()=>hack.remove()), 10000)

        for {cm,height,width} in v
            scroller = $(cm.getScrollerElement())
            scroller.css('height':height)
            cm_wrapper = $(cm.getWrapperElement())
            cm_wrapper.css
                height : height
                width  : width

        # This is another hack that specifically hopefully addresses an
        # issue where when I open a tab often the scrollbar is completely
        # hosed.  Zooming in and out manually always fixes it, so maybe
        # what's below will also.  Testing it.
        f = () =>
            for {cm,height,width} in v
                cm.refresh()
                ###
                scroll = cm.getScrollInfo(); pos = cm.getCursor()
                # above refresh
                scroll_after = cm.getScrollInfo(); pos_after = cm.getCursor()
                if scroll.left != scroll_after.left or scroll.top != scroll_after.top or pos.line != pos_after.line or pos.ch != pos_after.ch
                    console.log("WARNING: codemirror refresh lost pos -- RESETTING position; before=#{misc.to_json([scroll,pos])}, after=#{misc.to_json([scroll_after,pos_after])}")
                    cm.setCursor(pos)
                    cm.scrollTo(scroll.left, scroll.top)
                ###
        setTimeout(f, 1)

        @emit('show', height)


    _show: (opts={}) =>

        # show the element that contains this editor
        @element.show()

        # do size computations: determine height and width of the codemirror editor(s)
        if not opts.top?
            top           = @editor.editor_top_position()
        else
            top           = opts.top

        height            = $(window).height()
        elem_height       = height - top - 5
        button_bar_height = @element.find(".salvus-editor-codemirror-button-row").height()
        font_height       = @codemirror.defaultTextHeight()
        chat              = @_chat_is_hidden? and not @_chat_is_hidden
        chat_video        = @_video_is_on? and @_video_is_on

        # width of codemirror editors
        if chat
            width         = @element.find(".salvus-editor-codemirror-chat-column").offset().left
        else
            width         = $(window).width()

        if opts.width?
            width         = opts.width

        if opts.top?
            top           = opts.top

        # height of codemirror editors
        cm_height         = Math.floor((elem_height - button_bar_height)/font_height) * font_height

        # position the editor element on the screen
        @element.css(top:top, left:0)
        # and position the chat column
        @element.find(".salvus-editor-codemirror-chat-column").css(top:top+button_bar_height)

        # set overall height of the element
        @element.height(elem_height)

        # show the codemirror editors, resizing as needed
        @_show_codemirror_editors(cm_height, width)

        if chat
            chat_elt = @element.find(".salvus-editor-codemirror-chat")
            chat_elt.height(cm_height)

            chat_video_loc = chat_elt.find(".salvus-editor-codemirror-chat-video")
            chat_output    = chat_elt.find(".salvus-editor-codemirror-chat-output")
            chat_input     = chat_elt.find(".salvus-editor-codemirror-chat-input")

            chat_input_top = $(window).height() - chat_input.height() - 15

            if chat_video
                video_height = chat_video_loc.height()
            else
                video_height = 0

            video_top = chat_video_loc.offset().top

            chat_output_height = $(window).height() - chat_input.height() - video_top - video_height - 30
            chat_output_top = video_top + video_height

            chat_input.offset({top:chat_input_top})

            chat_output.height(chat_output_height)
            chat_output.offset({top:chat_output_top})

    focus: () =>
        if not @codemirror?
            return
        @show()
        if not IS_MOBILE
            @codemirror_with_last_focus?.focus()

    ############
    # Editor button bar support code
    ############
    textedit_command: (cm, cmd, args) =>
        switch cmd
            when "link"
                cm.insert_link(cb:() => @syncdoc?.sync())
                return false  # don't return true or get an infinite recurse
            when "image"
                cm.insert_image(cb:() => @syncdoc?.sync())
                return false  # don't return true or get an infinite recurse
            when "SpecialChar"
                cm.insert_special_char(cb:() => @syncdoc?.sync())
                return false  # don't return true or get an infinite recurse
            else
                cm.edit_selection
                    cmd  : cmd
                    args : args
                @syncdoc?.sync()
                # needed so that dropdown menu closes when clicked.
                return true

    wizard_handler: () =>
        if not @wizard?
            @wizard = new Wizard(cb : @wizard_insert_handler, lang : @_current_mode)
        else
            @wizard.show(lang : @_current_mode)

    wizard_insert_handler: (insert) =>
        code = insert.code
        lang = insert.lang
        console.log "wizard insert:", lang, code
        cm = @focused_codemirror()
        line = cm.getCursor().line
        @syncdoc?.insert_new_cell(line)
        cm.replaceRange("%#{lang}\n#{code}", {line : line+1, ch:0})
        @syncdoc?.sync()

    # add a textedit toolbar to the editor
    init_sagews_edit_buttons: () =>
        if @opts.read_only  # no editing button bar needed for read-only files
            return

        if IS_MOBILE  # no edit button bar on mobile either -- too big (for now at least)
            return

        if not redux.getStore('account').get_editor_settings().extra_button_bar
            # explicitly disabled by user
            return

        NAME_TO_MODE = {xml:'html', markdown:'md', mediawiki:'wiki'}
        for x in sagews_decorator_modes
            mode = x[0]
            name = x[1]
            v = name.split('-')
            if v.length > 1
                name = v[1]
            NAME_TO_MODE[name] = "#{mode}"

        name_to_mode = (name) ->
            n = NAME_TO_MODE[name]
            if n?
                return n
            else
                return "#{name}"

        # add the text editing button bar
        e = @element.find(".salvus-editor-codemirror-textedit-buttons")
        @textedit_buttons = templates.find(".salvus-editor-textedit-buttonbar").clone().hide()
        e.append(@textedit_buttons).show()

        # add the code editing button bar
        @codeedit_buttons = templates.find(".salvus-editor-codeedit-buttonbar").clone()
        e.append(@codeedit_buttons)

        # the r-editing button bar
        @redit_buttons =  templates.find(".salvus-editor-redit-buttonbar").clone()
        e.append(@redit_buttons)

        # the Julia-editing button bar
        @julia_edit_buttons =  templates.find(".salvus-editor-julia-edit-buttonbar").clone()
        e.append(@julia_edit_buttons)

        @cython_buttons =  templates.find(".salvus-editor-cython-buttonbar").clone()
        e.append(@cython_buttons)

        @fallback_buttons = templates.find(".salvus-editor-fallback-edit-buttonbar").clone()
        e.append(@fallback_buttons)

        all_edit_buttons = [@textedit_buttons, @codeedit_buttons, @redit_buttons,
                            @cython_buttons, @julia_edit_buttons, @fallback_buttons]

        # activite the buttons in the bar
        that = @
        edit_button_click = () ->
            args = $(this).data('args')
            cmd  = $(this).attr('href').slice(1)
            if cmd == 'todo'
                return
            if args? and typeof(args) != 'object'
                args = "#{args}"
                if args.indexOf(',') != -1
                    args = args.split(',')
            return that.textedit_command(that.focused_codemirror(), cmd, args)

        # TODO: activate color editing buttons -- for now just hide them
        @element.find(".sagews-output-editor-foreground-color-selector").hide()
        @element.find(".sagews-output-editor-background-color-selector").hide()

        @fallback_buttons.find("a[href=#todo]").click () =>
            bootbox.alert("<i class='fa fa-wrench' style='font-size: 18pt;margin-right: 1em;'></i> Button bar not yet implemented in <code>#{mode_display.text()}</code> cells.")
            return false

        for edit_buttons in all_edit_buttons
            edit_buttons.find("a").click(edit_button_click)
            edit_buttons.find("*[title]").tooltip(TOOLTIP_DELAY)

        @mode_display = mode_display = @element.find(".salvus-editor-codeedit-buttonbar-mode")
        @_current_mode = "sage"

        set_mode_display = (name) =>
            #console.log("set_mode_display: #{name}")
            if name?
                mode = name_to_mode(name)
            else
                mode = ""
            mode_display.text("%" + mode)
            @_current_mode = mode

        show_edit_buttons = (which_one, name) ->
            for edit_buttons in all_edit_buttons
                edit_buttons.toggle(edit_buttons == which_one)
            set_mode_display(name)

        mode_display.click(@wizard_handler)

        # The code below changes the bar at the top depending on where the cursor
        # is located.  We only change the edit bar if the cursor hasn't moved for
        # a while, to be more efficient, avoid noise, and be less annoying to the user.
        # Replaced by http://underscorejs.org/#debounce
        #bar_timeout = undefined
        #f = () =>
        #    if bar_timeout?
        #        clearTimeout(bar_timeout)
        #    bar_timeout = setTimeout(update_context_sensitive_bar, 250)

        update_context_sensitive_bar = () =>
            cm = @focused_codemirror()
            pos = cm.getCursor()
            name = cm.getModeAt(pos).name
            #console.log("update_context_sensitive_bar, pos=#{misc.to_json(pos)}, name=#{name}")
            if name in ['xml', 'stex', 'markdown', 'mediawiki']
                show_edit_buttons(@textedit_buttons, name)
            else if name == "r"
                show_edit_buttons(@redit_buttons, name)
            else if name == "julia"
                show_edit_buttons(@julia_edit_buttons, name)
            else if name == "cython"  # doesn't work yet, since name=python still
                show_edit_buttons(@cython_buttons, name)
            else if name == "python"  # doesn't work yet, since name=python still
                show_edit_buttons(@codeedit_buttons, "sage")
            else
                show_edit_buttons(@fallback_buttons, name)

        for cm in [@codemirror, @codemirror1]
            cm.on('cursorActivity', _.debounce(update_context_sensitive_bar, 250))

        update_context_sensitive_bar()
        @element.find(".salvus-editor-codemirror-textedit-buttons").mathjax()


codemirror_session_editor = exports.codemirror_session_editor = (editor, filename, extra_opts) ->
    #console.log("codemirror_session_editor '#{filename}'")
    ext = filename_extension_notilde(filename)

    E = new CodeMirrorEditor(editor, filename, "", extra_opts)
    # Enhance the editor with synchronized session capabilities.
    opts =
        cursor_interval : E.opts.cursor_interval
        sync_interval   : E.opts.sync_interval

    switch ext
        when "sagews"
            # temporary.
            opts =
                cursor_interval : 2000
                sync_interval   : 250
            E.syncdoc = new (sagews.SynchronizedWorksheet)(E, opts)
            E.action_key = E.syncdoc.action
            E.custom_enter_key = E.syncdoc.enter_key
            E.interrupt_key = E.syncdoc.interrupt
            E.tab_nothing_selected = () => E.syncdoc.introspect()
        when "sage-history"
            # no syncdoc
        else
            E.syncdoc = new (syncdoc.SynchronizedDocument2)(E, opts)
    return E


###############################################
# LateX Editor
###############################################

# Make a (server-side) self-destructing temporary uuid-named directory in path.
tmp_dir = (opts) ->
    opts = defaults opts,
        project_id : required
        path       : required
        ttl        : 120            # self destruct in this many seconds
        cb         : required       # cb(err, directory_name)
    path_name = "." + uuid()   # hidden
    if "'" in opts.path
        opts.cb("there is a disturbing ' in the path: '#{opts.path}'")
        return
    remove_tmp_dir
        project_id : opts.project_id
        path       : opts.path
        tmp_dir    : path_name
        ttl        : opts.ttl
    salvus_client.exec
        project_id : opts.project_id
        path       : opts.path
        command    : "mkdir"
        args       : [path_name]
        cb         : (err, output) =>
            if err
                opts.cb("Problem creating temporary directory in '#{opts.path}'")
            else
                opts.cb(false, path_name)

remove_tmp_dir = (opts) ->
    opts = defaults opts,
        project_id : required
        path       : required
        tmp_dir    : required
        ttl        : 120            # run in this many seconds (even if client disconnects)
        cb         : undefined
    salvus_client.exec
        project_id : opts.project_id
        command    : "sleep #{opts.ttl} && rm -rf '#{opts.path}/#{opts.tmp_dir}'"
        timeout    : 10 + opts.ttl
        cb         : (err, output) =>
            cb?(err)


# Class that wraps "a remote latex doc with PDF preview":
class PDFLatexDocument
    constructor: (opts) ->
        opts = defaults opts,
            project_id : required
            filename   : required
            image_type : 'png'  # 'png' or 'jpg'

        @project_id = opts.project_id
        @filename   = opts.filename
        @image_type = opts.image_type

        @_pages     = {}
        @num_pages  = 0
        @latex_log  = ''
        s = path_split(@filename)
        @path = s.head
        if @path == ''
            @path = './'
        @filename_tex  = s.tail
        @base_filename = @filename_tex.slice(0, @filename_tex.length-4)
        @filename_pdf  =  @base_filename + '.pdf'

    dbg: (mesg) =>
        #console.log("PDFLatexDocument: #{mesg}")

    page: (n) =>
        if not @_pages[n]?
            @_pages[n] = {}
        return @_pages[n]

    _exec: (opts) =>
        opts = defaults opts,
            path        : @path
            project_id  : @project_id
            command     : required
            args        : []
            timeout     : 30
            err_on_exit : false
            bash        : false
            cb          : required
        #console.log(opts.path)
        #console.log(opts.command + ' ' + opts.args.join(' '))
        salvus_client.exec(opts)

    spell_check: (opts) =>
        opts = defaults opts,
            lang : undefined
            cb   : required
        if not opts.lang?
            opts.lang = misc_page.language()
        if opts.lang == 'disable'
            opts.cb(undefined,[])
            return
        @_exec
            command : "cat '#{@filename_tex}'|aspell --mode=tex --lang=#{opts.lang} list|sort|uniq"
            bash    : true
            cb      : (err, output) =>
                if err
                    opts.cb(err); return
                if output.stderr
                    opts.cb(output.stderr); return
                opts.cb(undefined, output.stdout.slice(0,output.stdout.length-1).split('\n'))  # have to slice final \n

    inverse_search: (opts) =>
        opts = defaults opts,
            n          : required   # page number
            x          : required   # x coordinate in unscaled png image coords (as reported by click EventEmitter)...
            y          : required   # y coordinate in unscaled png image coords
            resolution : required   # resolution used in ghostscript
            cb         : required   # cb(err, {input:'file.tex', line:?})

        scale = opts.resolution / 72
        x = opts.x / scale
        y = opts.y / scale
        @_exec
            command : 'synctex'
            args    : ['edit', '-o', "#{opts.n}:#{x}:#{y}:#{@filename_pdf}"]
            path    : @path
            timeout : 7
            cb      : (err, output) =>
                if err
                    opts.cb(err); return
                if output.stderr
                    opts.cb(output.stderr); return
                s = output.stdout
                i = s.indexOf('\nInput:')
                input = s.slice(i+7, s.indexOf('\n',i+3))

                # normalize path to be relative to project home
                j = input.indexOf('/./')
                if j != -1
                    fname = input.slice(j+3)
                else
                    j = input.indexOf('/../')
                    if j != -1
                        fname = input.slice(j+1)
                    else
                        fname = input
                if @path != './'
                    input = @path + '/' + fname
                else
                    input = fname

                i = s.indexOf('Line')
                line = parseInt(s.slice(i+5, s.indexOf('\n',i+1)))
                opts.cb(false, {input:input, line:line-1})   # make line 0-based

    forward_search: (opts) =>
        opts = defaults opts,
            n  : required
            cb : required   # cb(err, {page:?, x:?, y:?})    x,y are in terms of 72dpi pdf units

        @_exec
            command : 'synctex'
            args    : ['view', '-i', "#{opts.n}:0:#{@filename_tex}", '-o', @filename_pdf]
            path    : @path
            cb      : (err, output) =>
                if err
                    opts.cb(err); return
                if output.stderr
                    opts.cb(output.stderr); return
                s = output.stdout
                i = s.indexOf('\nPage:')
                n = s.slice(i+6, s.indexOf('\n',i+3))
                i = s.indexOf('\nx:')
                x = parseInt(s.slice(i+3, s.indexOf('\n',i+3)))
                i = s.indexOf('\ny:')
                y = parseInt(s.slice(i+3, s.indexOf('\n',i+3)))
                opts.cb(false, {n:n, x:x, y:y})

    default_tex_command: () =>
        return "pdflatex -synctex=1 -interact=nonstopmode '#{@filename_tex}'"

    # runs pdflatex; updates number of pages, latex log, parsed error log
    update_pdf: (opts={}) =>
        opts = defaults opts,
            status        : undefined  # status(start:'latex' or 'sage' or 'bibtex'), status(end:'latex', 'log':'output of thing running...')
            latex_command : undefined
            cb            : undefined
        @pdf_updated = true
        if not opts.latex_command?
            opts.latex_command = @default_tex_command()
        @_need_to_run = {}
        log = ''
        status = opts.status
        async.series([
            (cb) =>
                 status?(start:'latex')
                 @_run_latex opts.latex_command, (err, _log) =>
                     log += _log
                     status?(end:'latex', log:_log)
                     cb(err)
            (cb) =>
                 if @_need_to_run.sage
                     status?(start:'sage')
                     @_run_sage @_need_to_run.sage, (err, _log) =>
                         log += _log
                         status?(end:'sage', log:_log)
                         cb(err)
                 else
                     cb()
            (cb) =>
                 if @_need_to_run.bibtex
                     status?(start:'bibtex')
                     @_run_bibtex (err, _log) =>
                         status?(end:'bibtex', log:_log)
                         log += _log
                         cb(err)
                 else
                     cb()
            (cb) =>
                 if @_need_to_run.latex
                     status?(start:'latex')
                     @_run_latex opts.latex_command, (err, _log) =>
                          log += _log
                          status?(end:'latex', log:_log)
                          cb(err)
                 else
                     cb()
            (cb) =>
                 if @_need_to_run.latex
                     status?(start:'latex')
                     @_run_latex opts.latex_command, (err, _log) =>
                          log += _log
                          status?(end:'latex', log:_log)
                          cb(err)
                 else
                     cb()
            (cb) =>
                @update_number_of_pdf_pages(cb)
        ], (err) =>
            opts.cb?(err, log))

    _run_latex: (command, cb) =>
        if not command?
            command = @default_tex_command()
        sagetex_file = @base_filename + '.sagetex.sage'
        sha_marker = 'sha1sums'
        @_exec
            command : command + "< /dev/null 2</dev/null; echo '#{sha_marker}'; sha1sum '#{sagetex_file}'"
            bash    : true
            timeout : 20
            err_on_exit : false
            cb      : (err, output) =>
                if err
                    cb?(err)
                else
                    i = output.stdout.lastIndexOf(sha_marker)
                    if i != -1
                        shas = output.stdout.slice(i+sha_marker.length+1)
                        output.stdout = output.stdout.slice(0,i)
                        for x in shas.split('\n')
                            v = x.split(/\s+/)
                            if v[1] == sagetex_file and v[0] != @_sagetex_file_sha
                                @_need_to_run.sage = sagetex_file
                                @_sagetex_file_sha = v[0]

                    log = output.stdout + '\n\n' + output.stderr

                    if log.indexOf('Rerun to get cross-references right') != -1
                        @_need_to_run.latex = true

                    run_sage_on = '\nRun Sage on'
                    i = log.indexOf(run_sage_on)
                    if i != -1
                        j = log.indexOf(', and then run LaTeX', i)
                        if j != -1
                            # the .replace(/"/g,'') is because sagetex tosses "'s around part of the filename
                            # in some cases, e.g., when it has a space in it.  Tex itself won't accept
                            # filenames with quotes, so this replacement isn't dangerous.  We don't need
                            # or want these quotes, since we're not passing this command via bash/sh.
                            @_need_to_run.sage = log.slice(i + run_sage_on.length, j).trim().replace(/"/g,'')

                    i = log.indexOf("No file #{@base_filename}.bbl.")
                    if i != -1
                        @_need_to_run.bibtex = true

                    @last_latex_log = log
                    cb?(false, log)

    _run_sage: (target, cb) =>
        if not target?
            target = @base_filename + '.sagetex.sage'
        @_exec
            command : 'sage'
            args    : [target]
            timeout : 45
            cb      : (err, output) =>
                if err
                    cb?(err)
                else
                    log = output.stdout + '\n\n' + output.stderr
                    @_need_to_run.latex = true
                    cb?(false, log)

    _run_bibtex: (cb) =>
        @_exec
            command : 'bibtex'
            args    : [@base_filename]
            timeout : 10
            cb      : (err, output) =>
                if err
                    cb?(err)
                else
                    log = output.stdout + '\n\n' + output.stderr
                    @_need_to_run.latex = true
                    cb?(false, log)

    pdfinfo: (cb) =>   # cb(err, info)
        @_exec
            command     : "pdfinfo"
            args        : [@filename_pdf]
            bash        : false
            err_on_exit : true
            cb          : (err, output) =>
                if err
                    console.log("Make sure pdfinfo is installed!  sudo apt-get install poppler-utils.")
                    cb(err)
                    return
                v = {}
                for x in output.stdout?.split('\n')
                    w = x.split(':')
                    if w.length == 2
                        v[w[0].trim()] = w[1].trim()
                cb(undefined, v)

    update_number_of_pdf_pages: (cb) =>
        before = @num_pages
        @pdfinfo (err, info) =>
            # if err maybe no pdf yet -- just don't do anything
            if not err and info?.Pages?
                @num_pages = info.Pages
                # Delete trailing removed pages from our local view of things; otherwise, they won't properly
                # re-appear later if they look identical, etc.
                if @num_pages < before
                    for n in [@num_pages ... before]
                        delete @_pages[n]
            cb()

    # runs pdftotext; updates plain text of each page.
    # (not used right now, since we are using synctex instead...)
    update_text: (cb) =>
        @_exec
            command : "pdftotext"   # part of the "calibre" ubuntu package
            args    : [@filename_pdf, '-']
            cb      : (err, output) =>
                if not err
                    @_parse_text(output.stdout)
                cb?(err)

    trash_aux_files: (cb) =>
        EXT = ['aux', 'log', 'bbl', 'synctex.gz', 'sagetex.py', 'sagetex.sage', 'sagetex.scmd', 'sagetex.sout']
        @_exec
            command : "rm"
            args    : (@base_filename + "." + ext for ext in EXT)
            cb      : cb

    _parse_text: (text) =>
        # todo -- parse through the text file putting the pages in the correspondings @pages dict.
        # for now... for debugging.
        @_text = text
        n = 1
        for t in text.split('\x0c')  # split on form feed
            @page(n).text = t
            n += 1

    # Updates previews for a given range of pages.
    # This computes images on backend, and fills in the sha1 hashes of @pages.
    # If any sha1 hash changes from what was already there, it gets temporary
    # url for that file.
    # It assumes the pdf files are there already, and doesn't run pdflatex.
    update_images: (opts={}) =>
        opts = defaults opts,
            first_page : 1
            last_page  : undefined  # defaults to @num_pages, unless 0 in which case 99999
            cb         : undefined  # cb(err, [array of page numbers of pages that changed])
            resolution : 50         # number
            device     : '16m'      # one of '16', '16m', '256', '48', 'alpha', 'gray', 'mono'  (ignored if image_type='jpg')
            png_downscale : 2       # ignored if image type is jpg
            jpeg_quality  : 75      # jpg only -- scale of 1 to 100


        res = opts.resolution
        if @image_type == 'png'
            res /= opts.png_downscale

        if not opts.last_page?
            opts.last_page = @num_pages
            if opts.last_page == 0
                opts.last_page = 99999

        #console.log("opts.last_page = ", opts.last_page)

        if opts.first_page <= 0
            opts.first_page = 1
        if opts.last_page > @num_pages
            opts.last_page = @num_pages

        if opts.last_page < opts.first_page
            # easy special case
            opts.cb?(false,[])
            return

        @dbg("update_images: #{opts.first_page} to #{opts.last_page} with res=#{opts.resolution}")

        tmp = undefined
        sha1_changed = []
        changed_pages = []
        pdf = undefined
        async.series([
            (cb) =>
                tmp_dir
                    project_id : @project_id
                    path       : "/tmp"
                    ttl        : 180
                    cb         : (err, _tmp) =>
                        tmp = "/tmp/#{_tmp}"
                        cb(err)
            (cb) =>
                pdf = "#{tmp}/#{@filename_pdf}"
                @_exec
                    command : 'cp'
                    args    : [@filename_pdf, pdf]
                    timeout : 15
                    err_on_exit : true
                    cb      : cb
            (cb) =>
                if @image_type == "png"
                    args = ["-r#{opts.resolution}",
                               '-dBATCH', '-dNOPAUSE',
                               "-sDEVICE=png#{opts.device}",
                               "-sOutputFile=#{tmp}/%d.png",
                               "-dFirstPage=#{opts.first_page}",
                               "-dLastPage=#{opts.last_page}",
                               "-dDownScaleFactor=#{opts.png_downscale}",
                               pdf]
                else if @image_type == "jpg"
                    args = ["-r#{opts.resolution}",
                               '-dBATCH', '-dNOPAUSE',
                               '-sDEVICE=jpeg',
                               "-sOutputFile=#{tmp}/%d.jpg",
                               "-dFirstPage=#{opts.first_page}",
                               "-dLastPage=#{opts.last_page}",
                               "-dJPEGQ=#{opts.jpeg_quality}",
                               pdf]
                else
                    cb("unknown image type #{@image_type}")
                    return

                #console.log('gs ' + args.join(" "))
                @_exec
                    command : 'gs'
                    args    : args
                    err_on_exit : true
                    timeout : 120
                    cb      : (err, output) ->
                        cb(err)

            # get the new sha1 hashes
            (cb) =>
                @_exec
                    command : "sha1sum *.png *.jpg"
                    bash    : true
                    path    : tmp
                    timeout : 15
                    cb      : (err, output) =>
                        if err
                            cb(err); return
                        for line in output.stdout.split('\n')
                            v = line.split(' ')
                            if v.length > 1
                                try
                                    filename = v[2]
                                    n = parseInt(filename.split('.')[0]) + opts.first_page - 1
                                    if @page(n).sha1 != v[0]
                                        sha1_changed.push( page_number:n, sha1:v[0], filename:filename )
                                catch e
                                    console.log("sha1sum: error parsing line=#{line}")
                        cb()

            # get the images whose sha1's changed
            (cb) =>
                #console.log("sha1_changed = ", sha1_changed)
                update = (obj, cb) =>
                    n = obj.page_number
                    salvus_client.read_file_from_project
                        project_id : @project_id
                        path       : "#{tmp}/#{obj.filename}"
                        timeout    : 10  # a single page shouldn't take long
                        cb         : (err, result) =>
                            if err
                                cb(err)
                            else if not result.url?
                                cb("no url in result for a page")
                            else
                                p = @page(n)
                                p.sha1 = obj.sha1
                                p.url = result.url
                                p.resolution = res
                                changed_pages.push(n)
                                cb()
                async.mapSeries(sha1_changed, update, cb)
        ], (err) =>
            opts.cb?(err, changed_pages)
        )

# FOR debugging only
exports.PDFLatexDocument = PDFLatexDocument

class PDF_Preview extends FileEditor
    constructor: (@editor, @filename, contents, opts) ->
        @pdflatex = new PDFLatexDocument(project_id:@editor.project_id, filename:@filename, image_type:"png")
        @opts = opts
        @_updating = false
        @element = templates.find(".salvus-editor-pdf-preview").clone()
        @spinner = @element.find(".salvus-editor-pdf-preview-spinner")
        s = path_split(@filename)
        @path = s.head
        if @path == ''
            @path = './'
        @file = s.tail
        @element.maxheight()
        @last_page = 0
        @output = @element.find(".salvus-editor-pdf-preview-page")
        @highlight = @element.find(".salvus-editor-pdf-preview-highlight").hide()
        @output.text("Loading preview...")
        @_first_output = true
        @_needs_update = true

    dbg: (mesg) =>
        #console.log("PDF_Preview: #{mesg}")

    zoom: (opts) =>
        opts = defaults opts,
            delta : undefined
            width : undefined

        images = @output.find("img")
        if images.length == 0
            return # nothing to do

        if opts.delta?
            if not @zoom_width?
                @zoom_width = 160   # NOTE: hardcoded also in editor.css class .salvus-editor-pdf-preview-image
            max_width = @zoom_width
            max_width += opts.delta
        else if opts.width?
            max_width = opts.width

        if max_width?
            @zoom_width = max_width
            n = @current_page().number
            max_width = "#{max_width}%"
            images.css
                'max-width'   : max_width
                width         : max_width
            @scroll_into_view(n : n, highlight_line:false, y:$(window).height()/2)

        @recenter()

    recenter: () =>
        container_width = @output.find(":first-child:first").width()
        content_width = @output.find("img:first-child:first").width()
        @output.scrollLeft((content_width - container_width)/2)

    watch_scroll: () =>
        if @_f?
            clearInterval(@_f)
        timeout = undefined
        @output.on 'scroll', () =>
            @_needs_update = true
        f = () =>
            if @_needs_update and @element.is(':visible')
                @_needs_update = false
                @update cb:(err) =>
                    if err
                        @_needs_update = true
        @_f = setInterval(f, 1000)

    highlight_middle: (fade_time) =>
        if not fade_time?
            fade_time = 5000
        @highlight.show().offset(top:$(window).height()/2)
        @highlight.stop().animate(opacity:.3).fadeOut(fade_time)

    scroll_into_view: (opts) =>
        opts = defaults opts,
            n              : required   # page
            y              : 0          # y-coordinate on page
            highlight_line : true
        pg = @pdflatex.page(opts.n)
        if not pg?
            # the page has vanished in the meantime...
            return
        t = @output.offset().top
        @output.scrollTop(0)  # reset to 0 first so that pg.element.offset().top is correct below
        top = (pg.element.offset().top + opts.y) - $(window).height() / 2
        @output.scrollTop(top)
        if opts.highlight_line
            # highlight location of interest
            @highlight_middle()

    remove: () =>
        if @_f?
            clearInterval(@_f)
        super()

    focus: () =>
        @element.maxheight()
        @output.height(@element.height())
        @output.width(@element.width())

    current_page: () =>
        tp = @output.offset().top
        for _page in @output.children()
            page = $(_page)
            offset = page.offset()
            if offset.top > tp
                n = page.data('number')
                if n > 1
                    n -= 1
                return {number:n, offset:offset.top}
        if page?
            return {number:page.data('number')}
        else
            return {number:1}

    update: (opts={}) =>
        opts = defaults opts,
            window_size : 4
            cb          : undefined

        if @_updating
            opts.cb?("already updating")  # don't change string
            return

        @dbg("update")
        #@spinner.show().spin(true)
        @_updating = true

        @output.maxheight()
        if @element.width()
            @output.width(@element.width())

        # Hide trailing pages.
        if @pdflatex.num_pages?
            @dbg("update: num_pages = #{@pdflatex.num_pages}")
            # This is O(N), but behaves better given the async nature...
            for p in @output.children()
                page = $(p)
                if page.data('number') > @pdflatex.num_pages
                    @dbg("update: removing page number #{page.data('number')}")
                    page.remove()

        n = @current_page().number
        @dbg("update: current_page=#{n}")

        f = (opts, cb) =>
            opts.cb = (err, changed_pages) =>
                if err
                    cb(err)
                else if changed_pages.length == 0
                    cb()
                else
                    g = (m, cb) =>
                        @_update_page(m, cb)
                    async.map(changed_pages, g, cb)
            @pdflatex.update_images(opts)

        hq_window = opts.window_size
        if n == 1
            hq_window *= 2

        f {first_page: n, last_page: n+1, resolution:@opts.resolution*3, device:'16m', png_downscale:3}, (err) =>
            if err
                #@spinner.spin(false).hide()
                @_updating = false
                opts.cb?(err)
            else if not @pdflatex.pdf_updated? or @pdflatex.pdf_updated
                @pdflatex.pdf_updated = false
                g = (obj, cb) =>
                    if obj[2]
                        f({first_page:obj[0], last_page:obj[1], resolution:'300', device:'16m', png_downscale:3}, cb)
                    else
                        f({first_page:obj[0], last_page:obj[1], resolution:'150', device:'gray', png_downscale:1}, cb)
                v = []
                v.push([n-hq_window, n-1, true])
                v.push([n+2, n+hq_window, true])

                k1 = Math.round((1 + n-hq_window-1)/2)
                v.push([1, k1])
                v.push([k1+1, n-hq_window-1])
                if @pdflatex.num_pages
                    k2 = Math.round((n+hq_window+1 + @pdflatex.num_pages)/2)
                    v.push([n+hq_window+1,k2])
                    v.push([k2,@pdflatex.num_pages])
                else
                    v.push([n+hq_window+1,999999])
                async.map v, g, (err) =>
                    #@spinner.spin(false).hide()
                    @_updating = false

                    # If first time, start watching for scroll movements to update.
                    if not @_f?
                        @watch_scroll()
                    opts.cb?()
            else
                @_updating = false
                opts.cb?()


    # update page n based on currently computed data.
    _update_page: (n, cb) =>
        p          = @pdflatex.page(n)
        url        = p.url
        resolution = p.resolution
        if not url?
            # delete page and all following it from DOM
            for m in [n .. @last_page]
                @output.remove(".salvus-editor-pdf-preview-page-#{m}")
            if @last_page >= n
                @last_page = n-1
        else
            @dbg("_update_page(#{n}) using #{url}")
            # update page
            recenter = (@last_page == 0)
            that = @
            page = @output.find(".salvus-editor-pdf-preview-page-#{n}")
            if page.length == 0
                # create
                for m in [@last_page+1 .. n]
                    page = $("<div style='text-align:center;min-height:3em;border:1px solid grey;' class='salvus-editor-pdf-preview-page-#{m}'><span class='lighten'>Page #{m}</span><br><img alt='Page #{m}' class='salvus-editor-pdf-preview-image'><br></div>")
                    page.data("number", m)

                    f = (e) ->
                        pg = $(e.delegateTarget)
                        n  = pg.data('number')
                        offset = $(e.target).offset()
                        x = e.pageX - offset.left
                        y = e.pageY - offset.top
                        img = pg.find("img")
                        nH = img[0].naturalHeight
                        nW = img[0].naturalWidth
                        y *= nH/img.height()
                        x *= nW/img.width()
                        that.emit 'shift-click', {n:n, x:x, y:y, resolution:img.data('resolution')}
                        return false

                    page.click (e) ->
                        if e.shiftKey or e.ctrlKey
                            f(e)
                        return false

                    page.dblclick(f)

                    if self._margin_left?
                        # A zoom was set via the zoom command -- maintain it.
                        page.find("img").css
                            'max-width'   : self._max_width
                            width         : self._max_width

                    if @_first_output
                        @output.empty()
                        @_first_output = false

                    # Insert page in the right place in the output.  Since page creation
                    # can happen in parallel/random order (esp because of deletes of trailing pages),
                    # we have to work at this a bit.
                    done = false
                    for p in @output.children()
                        pg = $(p)
                        if pg.data('number') > m
                            page.insertBefore(pg)
                            done = true
                            break
                    if not done
                        @output.append(page)

                    @pdflatex.page(m).element = page

                @last_page = n
            img =  page.find("img")
            #console.log("setting an img src to", url)
            img.attr('src', url).data('resolution', resolution)
            load_error = () ->
                img.off('error', load_error)
                setTimeout((()->img.attr('src',url)), 2000)
            img.on('error', load_error)

            if recenter
                img.one 'load', () =>
                    @recenter()

            if @zoom_width?
                max_width = @zoom_width
                max_width = "#{max_width}%"
                img.css
                    'max-width'   : max_width
                    width         : max_width

            #page.find(".salvus-editor-pdf-preview-text").text(p.text)
        cb()

    show: (geometry={}) =>
        geometry = defaults geometry,
            left   : undefined
            top    : undefined
            width  : $(window).width()
            height : undefined
        if not @is_active()
            return

        @element.show()

        f = () =>
            @element.width(geometry.width)
            @element.offset
                left : geometry.left
                top  : geometry.top

            if geometry.height?
                @element.height(geometry.height)
            else
                @element.maxheight()
                geometry.height = @element.height()

            @focus()
        # We wait a tick for the element to appear before positioning it, otherwise it
        # can randomly get messed up.
        setTimeout(f, 1)

    hide: () =>
        @element.hide()

exports.PDF_Preview = PDF_Preview

class PDF_PreviewEmbed extends FileEditor
    constructor: (@editor, @filename, contents, @opts) ->
        @element = templates.find(".salvus-editor-pdf-preview-embed").clone()
        @pdf_title = @element.find(".salvus-editor-pdf-title")
        @pdf_title.find("span").text("loading ...")

        @spinner = @element.find(".salvus-editor-pdf-preview-embed-spinner")

        s = path_split(@filename)
        @path = s.head
        if @path == ''
            @path = './'
        @file = s.tail

        @output = @element.find(".salvus-editor-pdf-preview-embed-page")

        @element.find("a[href=#refresh]").click () =>
            @update()
            return false

        @element.find("a[href=#close]").click () =>
            @editor.project_page.display_tab("project-file-listing")
            return false

    focus: () =>

    update: (cb) =>
        height = @element.height()
        if height == 0
            # not visible.
            return
        width = @element.width()

        button = @element.find("a[href=#refresh]")
        button.icon_spin(true)

        @_last_width = width
        @_last_height = height

        output_height = height - (@output.offset().top - @element.offset().top)
        @output.height(output_height)
        @output.width(width)

        @spinner.show().spin(true)
        salvus_client.read_file_from_project
            project_id : @editor.project_id
            path       : @filename
            timeout    : 20
            cb         : (err, result) =>
                button.icon_spin(false)
                @spinner.spin(false).hide()
                if err or not result.url?
                    alert_message(type:"error", message:"unable to get pdf -- #{err}")
                else
                    @pdf_title.find("span").text(@filename)
                    @pdf_title.attr('target', '_blank').attr("href", result.url)
                    @output.find("iframe").attr('src', result.url).width(width).height(output_height-10)
                    @output.find("a").attr('href',"#{result.url}?random=#{Math.random()}")
                    @output.find("span").text(@filename)

    show: (geometry={}) =>
        geometry = defaults geometry,
            left   : undefined
            top    : undefined
            width  : $(window).width()
            height : undefined

        @element.show()
        if not geometry.top?
            @element.css(top:@editor.editor_top_position())

        if geometry.height?
            @element.height(geometry.height)
        else
            @element.maxheight()
            geometry.height = @element.height()

        @element.width(geometry.width)

        @element.offset
            left : geometry.left
            top  : geometry.top

        if @_last_width != geometry.width or @_last_height != geometry.height
            @update()

        @focus()

    hide: () =>
        @element.hide()

exports.PDF_PreviewEmbed = PDF_PreviewEmbed

class Terminal extends FileEditor
    constructor: (@editor, @filename, content, opts) ->
        @element = $("<div>").hide()
        elt = @element.salvus_console
            title     : "Terminal"
            filename  : @filename
            resizable : false
            close     : () => @editor.project_page.display_tab("project-file-listing")
            editor    : @
        @console = elt.data("console")
        @element = @console.element
        salvus_client.read_text_file_from_project
            project_id : @editor.project_id
            path       : @filename
            cb         : (err, result) =>
                if err
                    alert_message(type:"error", message: "Error connecting to console server -- #{err}")
                else
                    # New session or connect to session
                    if result.content? and result.content.length < 36
                        # empty/corrupted -- messed up by bug in early version of SMC...
                        delete result.content
                    @opts = defaults opts,
                        session_uuid : result.content
                    @connect_to_server()

    connect_to_server: (cb) =>
        mesg =
            timeout    : 30  # just for making the connection; not the timeout of the session itself!
            type       : 'console'
            project_id : @editor.project_id
            cb : (err, session) =>
                if err
                    alert_message(type:'error', message:err)
                    cb?(err)
                else
                    if @element.is(":visible")
                        @show()
                    @console.set_session(session)
                    @opts.session_uuid = session.session_uuid
                    salvus_client.write_text_file_to_project
                        project_id : @editor.project_id
                        path       : @filename
                        content    : session.session_uuid
                        cb         : cb

        path = misc.path_split(@filename).head
        mesg.params  = {command:'bash', rows:@opts.rows, cols:@opts.cols, path:path, filename:@filename}
        if @opts.session_uuid?
            mesg.session_uuid = @opts.session_uuid
            salvus_client.connect_to_session(mesg)
        else
            salvus_client.new_session(mesg)


    _get: () =>  # TODO
        return @opts.session_uuid ? ''

    _set: (content) =>  # TODO

    save: (cb) =>
        # DO nothing -- a no-op for now (no notion of history... YET!)
        cb?()

    focus: () =>
        @console?.focus()

    terminate_session: () =>

    remove: () =>
        @element.salvus_console(false)
        super()

    _show: () =>
        if @console?
            e = $(@console.terminal.element)
            top = @editor.editor_top_position() + @element.find(".salvus-console-topbar").height()
            # We leave a gap at the bottom of the screen, because often the
            # cursor is at the bottom, but tooltips, etc., would cover that
            ht = $(window).height() - top - 6
            if feature.isMobile.iOS()
                ht = Math.floor(ht/2)
            e.height(ht)
            @element.css(left:0, top:@editor.editor_top_position(), position:'fixed')   # TODO: this is hack-ish; needs to be redone!
            @console.focus(true)

class Image extends FileEditor
    constructor: (@editor, @filename, url, @opts) ->
        @element = templates.find(".salvus-editor-image").clone()
        @element.find(".salvus-editor-image-title").text(@filename)

        refresh = @element.find("a[href=#refresh]")
        refresh.click () =>
            refresh.icon_spin(true)
            @update (err) =>
                refresh.icon_spin(false)
            return false

        @element.find("a[href=#close]").click () =>
            @editor.project_page.display_tab("project-file-listing")
            return false

        if url?
            @element.find(".salvus-editor-image-container").find("span").hide()
            @element.find("img").attr('src', url)
        else
            @update()

    update: (cb) =>
        @element.find("a[href=#refresh]").icon_spin(start:true)
        salvus_client.read_file_from_project
            project_id : @editor.project_id
            timeout    : 30
            path       : @filename
            cb         : (err, mesg) =>
                @element.find("a[href=#refresh]").icon_spin(false)
                @element.find(".salvus-editor-image-container").find("span").hide()
                if err
                    alert_message(type:"error", message:"Communications issue loading #{@filename} -- #{err}")
                    cb?(err)
                else if mesg.event == 'error'
                    alert_message(type:"error", message:"Error getting #{@filename} -- #{to_json(mesg.error)}")
                    cb?(mesg.event)
                else
                    @element.find("img").attr('src', mesg.url + "?random=#{Math.random()}")
                    cb?()

    show: () =>
        if not @is_active()
            return
        @element.show()
        @element.css(top:@editor.editor_top_position())
        @element.maxheight()



class StaticHTML extends FileEditor
    constructor: (@editor, @filename, @content, opts) ->
        @element = templates.find(".salvus-editor-static-html").clone()
        @init_buttons()

    show: () =>
        if not @is_active()
            return
        if not @iframe?
            @iframe = @element.find(".salvus-editor-static-html-content").find('iframe')
            # We do this, since otherwise just loading the iframe using
            #      @iframe.contents().find('html').html(@content)
            # messes up the parent html page...
            @iframe.contents().find('body')[0].innerHTML = @content
            @iframe.contents().find('body').find("a").attr('target','_blank')
        @element.show()
        @element.css(top:@editor.editor_top_position())
        @element.maxheight(offset:18)
        @iframe.maxheight()

    init_buttons: () =>
        @element.find("a[href=#close]").click () =>
            @editor.project_page.display_tab("project-file-listing")
            return false

class FileEditorWrapper extends FileEditor
    constructor: (@editor, @filename, @content, @opts) ->
        @init_wrapped(@editor, @filename, @content, @opts)

    init_wrapped: () =>
        # Define @element and @wrapped in derived class
        throw Error('must define in derived class')

    save: (cb) =>
        if @wrapped?.save?
            @wrapped.save(cb)
        else
            cb?()

    has_unsaved_changes: (val) =>
        return @wrapped?.has_unsaved_changes?(val)

    has_uncommitted_changes: (val) =>
        return @wrapped?.has_uncommitted_changes?(val)

    _get: () =>
        # TODO
        return 'history saving not yet implemented'

    _set: (content) =>
        # TODO

    focus: () =>

    terminate_session: () =>

    disconnect_from_session: () =>
        @wrapped?.destroy?()

    remove: () =>
        super()
        @wrapped?.destroy?()
        delete @editor; delete @filename; delete @content; delete @opts

    show: () =>
        if not @is_active()
            return
        if not @element?
            return
        @element.show()
        if not IS_MOBILE
            @element.css(top:@editor.editor_top_position(), position:'fixed')
        else
            # TODO: this is a terrible HACK for position the top of the editor.
            @element.closest(".salvus-editor-content").css(position:'relative', top:'0')
            @element.css(position:'relative', top:'0')
        @wrapped?.show?()

    hide: () =>
        @element?.hide()
        @wrapped?.hide?()

###
# Task list
###


class TaskList extends FileEditorWrapper
    init_wrapped: () =>
        @element = $("<div><span>&nbsp;&nbsp;Loading...</span></div>")
        require.ensure [], () =>
            tasks = require('./tasks')
            elt = tasks.task_list(@, @filename, {})
            @element.replaceWith(elt)
            @element = elt
            @wrapped = elt.data('task_list')
            @show()  # need to do this due to async loading -- otherwise once it appears it isn't the right size, which is BAD.

###
# A Course that you are managing
###
class Course extends FileEditorWrapper
    init_wrapped: () =>
        editor_course = undefined   # is lazy loaded below

        @element = $("<div>")
        @element.css
            'overflow-y'       : 'auto'
            padding            : '7px'
            border             : '1px solid #aaa'
            width              : '100%'
            'background-color' : 'white'
            bottom             : 0
        args = [@editor.project_id, @filename,  @element[0], redux]
        @wrapped =
            save    : undefined
            destroy : =>
                editor_course?.free_editor_course(args...)
                args = undefined
                delete @editor
                @element?.empty()
                @element?.remove()
                delete @element
            # we can't do the hide/show below yet, since the toggle state of assignments/students isn't in the store.
            #hide    : =>
            #    editor_course.hide_editor_course(args...)  # TODO: this totally removes from DOM/destroys all local state.
            #show    : =>
            #    editor_course.show_editor_course(args...)  # not sure if this is a good UX or not - but it is EFFICIENT.
        require.ensure [], () =>
            editor_course = require('./editor_course')
            editor_course.render_editor_course(args...)


###
# A chat room
###
class Chat extends FileEditorWrapper
    init_wrapped: () =>
        editor_chat = require('./editor_chat')
        @element = $("<div>")
        @element.css
            'overflow-y'       : 'auto'
            padding            : '7px'
            border             : '1px solid #aaa'
            width              : '100%'
            'background-color' : 'white'
            bottom             : 0
        args = [@editor.project_id, @filename,  @element[0], require('./smc-react').redux]
        @wrapped =
            save    : undefined
            destroy : =>
                if not args?
                    return
                editor_chat.free(args...)
                args = undefined
                delete @editor
                @element?.empty()
                @element?.remove()
                delete @element
            hide    : =>
                editor_chat.hide(args...)
            show    : =>
                editor_chat.show(args...)
        editor_chat.render(args...)

###
# Archive: zip files, tar balls, etc.; initially just extracting, but later also creating.
###

class Archive extends FileEditorWrapper
    init_wrapped: () =>
        editor_archive = require('editor_archive')
        @element = $("<div>")
        @element.css
            'overflow'       : 'auto'
            width              : '100%'
            'background-color' : 'white'
            bottom             : 0
        args = [@editor.project_id, @filename,  @element[0], redux]
        @wrapped =
            save    : undefined
            destroy : =>
                if not args?
                    return
                editor_archive.free(args...)
                args = undefined
                delete @editor
                @element?.empty()
                @element?.remove()
                delete @element
            hide    : =>
                editor_archive.hide(args...)
            show    : =>
                editor_archive.show(args...)
        editor_archive.render(args...)


###
# Jupyter notebook
###
jupyter = require('./editor_jupyter')

class JupyterNotebook extends FileEditorWrapper
    init_wrapped: () =>
        @init_font_size() # get the @default_font_size
        # console.log("JupyterNotebook@default_font_size: #{@default_font_size}")
        @opts.default_font_size = @default_font_size
        @element = jupyter.jupyter_notebook(@, @filename, @opts)
        @wrapped = @element.data('jupyter_notebook')

class JupyterNBViewer extends FileEditorWrapper
    init_wrapped: () ->
        @element = jupyter.jupyter_nbviewer(@editor, @filename, @content, @opts)
        @wrapped = @element.data('jupyter_nbviewer')

#############################################
# Editor for HTML/Markdown/ReST documents
#############################################

class HTML_MD_Editor extends FileEditor
    constructor: (@editor, @filename, content, @opts) ->
        # The are two components, side by side
        #     * source editor -- a CodeMirror editor
        #     * preview/contenteditable -- rendered view
        @ext = filename_extension_notilde(@filename)   #'html' or 'md'

        if @ext == 'html'
            @opts.mode = 'htmlmixed'
        else if @ext == 'md'
            @opts.mode = 'gfm'
        else if @ext == 'rst'
            @opts.mode = 'rst'
        else if @ext == 'wiki' or @ext == "mediawiki"
            # canonicalize .wiki and .mediawiki (as used on github!) to "mediawiki"
            @ext = "mediawiki"
            @opts.mode = 'mediawiki'
        else if @ext == 'tex'  # for testing/experimentation
            @opts.mode = 'stex2'
        else
            throw Error('file must have extension md or html or rst or wiki or tex')

        @disable_preview = @local_storage("disable_preview")
        if not @disable_preview? and @opts.mode == 'htmlmixed'
            # Default the preview to be disabled for html, but enabled for everything else.
            # This is mainly because when editing the SMC source itself, the previews break
            # everything by emding SMC's own code in the DOM.  However, it is probably a
            # reasonable default more generally.
            @disable_preview = true

        @element = templates.find(".salvus-editor-html-md").clone()

        # create the textedit button bar.
        @edit_buttons = templates.find(".salvus-editor-textedit-buttonbar").clone()
        @element.find(".salvus-editor-html-md-textedit-buttonbar").append(@edit_buttons)

        @preview = @element.find(".salvus-editor-html-md-preview")
        @preview_content = @preview.find(".salvus-editor-html-md-preview-content")

        # initialize the codemirror editor
        @source_editor = codemirror_session_editor(@editor, @filename, @opts)
        @element.find(".salvus-editor-html-md-source-editor").append(@source_editor.element)
        @source_editor.action_key = @action_key

        @spell_check()

        cm = @cm()
        cm.on('change', _.debounce(@update_preview,500))
        #cm.on 'cursorActivity', @update_preview

        @init_buttons()
        @init_draggable_split()

        @init_preview_select()

        @init_keybindings()

        # this is entirely because of the chat
        # currently being part of @source_editor, and
        # only calling the show for that; once chat
        # is refactored out, delete this.
        @source_editor.on 'show-chat', () =>
            @show()
        @source_editor.on 'hide-chat', () =>
            @show()

    cm: () =>
        return @source_editor.syncdoc.focused_codemirror()

    init_keybindings: () =>
        keybindings =  # inspired by http://www.door2windows.com/list-of-all-keyboard-shortcuts-for-sticky-notes-in-windows-7/
            bold      : 'Cmd-B Ctrl-B'
            italic    : 'Cmd-I Ctrl-I'
            underline : 'Cmd-U Ctrl-U'
            comment   : 'Shift-Ctrl-3'
            strikethrough : 'Shift-Cmd-X Shift-Ctrl-X'
            justifycenter : "Cmd-E Ctrl-E"
            #justifyright  : "Cmd-R Ctrl-R"  # messes up page reload
            subscript     : "Cmd-= Ctrl-="
            superscript   : "Shift-Cmd-= Shift-Ctrl-="

        extra_keys = @cm().getOption("extraKeys") # current keybindings
        if not extra_keys?
            extra_keys = {}
        for cmd, keys of keybindings
            for k in keys.split(' ')
                ( (cmd) => extra_keys[k] = (cm) => @command(cm, cmd) )(cmd)

        for cm in @source_editor.codemirrors()
            cm.setOption("extraKeys", extra_keys)

    init_draggable_split: () =>
        @_split_pos = @local_storage("split_pos")
        @_dragbar = dragbar = @element.find(".salvus-editor-html-md-resize-bar")
        dragbar.css(position:'absolute')
        dragbar.draggable
            axis : 'x'
            containment : @element
            zIndex      : 100
            stop        : (event, ui) =>
                # compute the position of bar as a number from 0 to 1
                left  = @element.offset().left
                chat_pos = @element.find(".salvus-editor-codemirror-chat").offset()
                if chat_pos.left
                    width = chat_pos.left - left
                else
                    width = @element.width()
                p     = dragbar.offset().left
                @_split_pos = (p - left) / width
                @local_storage('split_pos', @_split_pos)
                @show()

    inverse_search: (cb) =>

    forward_search: (cb) =>

    action_key: () =>

    init_buttons: () =>
        @element.find("a").tooltip(delay:{ show: 500, hide: 100 } )
        @element.find("a[href=#save]").click(@click_save_button)
        @print_button = @element.find("a[href=#print]").show().click(@print)
        @init_edit_buttons()
        @init_preview_buttons()

    command: (cm, cmd, args) =>
        switch cmd
            when "link"
                cm.insert_link()
            when "image"
                cm.insert_image()
            when "SpecialChar"
                cm.insert_special_char()
            else
                cm.edit_selection
                    cmd  : cmd
                    args : args
                    mode : @opts.mode
                @sync()

    init_preview_buttons: () =>
        disable = @element.find("a[href=#disable-preview]").click () =>
            disable.hide()
            enable.show()
            @disable_preview = true
            @local_storage("disable_preview", true)
            @preview_content.html('')

        enable = @element.find("a[href=#enable-preview]").click () =>
            disable.show()
            enable.hide()
            @disable_preview = false
            @local_storage("disable_preview", false)
            @update_preview()

        if @disable_preview
            enable.show()
            disable.hide()

    init_edit_buttons: () =>
        that = @
        @edit_buttons.find("a").click () ->
            args = $(this).data('args')
            cmd  = $(this).attr('href').slice(1)
            if args? and typeof(args) != 'object'
                args = "#{args}"
                if args.indexOf(',') != -1
                    args = args.split(',')
            that.command(that.cm(), cmd, args)
            return false

        if true #  @ext != 'html'
            # hide some buttons, since these are not markdown friendly operations:
            for t in ['clean'] # I don't like this!
                @edit_buttons.find("a[href=##{t}]").hide()

        # initialize the color controls
        button_bar = @edit_buttons
        init_color_control = () =>
            elt   = button_bar.find(".sagews-output-editor-foreground-color-selector")
            if IS_MOBILE
                elt.hide()
                return
            button_bar_input = elt.find("input").colorpicker()
            sample = elt.find("i")
            set = (hex, init) =>
                sample.css("color", hex)
                button_bar_input.css("background-color", hex)
                if not init
                    @command(@cm(), "color", hex)

            button_bar_input.change (ev) =>
                hex = button_bar_input.val()
                set(hex)

            button_bar_input.on "changeColor", (ev) =>
                hex = ev.color.toHex()
                set(hex)

            sample.click (ev) =>
                button_bar_input.colorpicker('show')

            set("#000000", true)

        init_color_control()
        # initialize the color control
        init_background_color_control = () =>
            elt   = button_bar.find(".sagews-output-editor-background-color-selector")
            if IS_MOBILE
                elt.hide()
                return
            button_bar_input = elt.find("input").colorpicker()
            sample = elt.find("i")
            set = (hex, init) =>
                button_bar_input.css("background-color", hex)
                elt.find(".input-group-addon").css("background-color", hex)
                if not init
                    @command(@cm(), "background-color", hex)

            button_bar_input.change (ev) =>
                hex = button_bar_input.val()
                set(hex)

            button_bar_input.on "changeColor", (ev) =>
                hex = ev.color.toHex()
                set(hex)

            sample.click (ev) =>
                button_bar_input.colorpicker('show')

            set("#fff8bd", true)

        init_background_color_control()

    print: () =>
        if @_printing
            return
        @_printing = true
        @print_button.icon_spin(start:true, delay:0).addClass("disabled")
        @convert_to_pdf (err, output) =>
            @_printing = false
            @print_button.removeClass('disabled')
            @print_button.icon_spin(false)
            if err
                alert_message(type:"error", message:"Printing error -- #{err}")
            else
                salvus_client.read_file_from_project
                    project_id : @editor.project_id
                    path       : output.filename
                    cb         : (err, mesg) =>
                        if err
                            cb(err)
                        else
                            url = mesg.url + "?nocache=#{Math.random()}"
                            window.open(url,'_blank')

    convert_to_pdf: (cb) =>  # cb(err, {stdout:?, stderr:?, filename:?})
        s = path_split(@filename)
        target = s.tail + '.pdf'
        if @ext in ['md', 'html', 'rst', 'mediawiki']
            # pandoc --latex-engine=xelatex a.wiki -o a.pdf
            command = 'pandoc'
            args    = ['--latex-engine=xelatex', s.tail, '-o', target]
            bash = false
        else if @ext == 'tex'
            t = "." + misc.uuid()
            command = "mkdir -p #{t}; xelatex -output-directory=#{t} '#{s.tail}'; mv '#{t}/*.pdf' '#{target}'; rm -rf #{t}"
            bash = true

        target = @filename + ".pdf"
        output = undefined
        async.series([
            (cb) =>
                @save(cb)
            (cb) =>
                salvus_client.exec
                    project_id  : @editor.project_id
                    command     : command
                    args        : args
                    err_on_exit : true
                    bash        : bash
                    path        : s.head
                    cb          : (err, o) =>
                        console.log("convert_to_pdf output ", err, output)
                        if err
                            cb(err)
                        else
                            output = o
                            cb()
        ], (err) =>
            if err
                cb?(err)
            else
                output.filename = @filename + ".pdf"
                cb?(undefined, output)
        )

    misspelled_words: (opts) =>
        opts = defaults opts,
            lang : undefined
            cb   : required
        if not opts.lang?
            opts.lang = misc_page.language()
        if opts.lang == 'disable'
            opts.cb(undefined,[])
            return
        if @ext == "html"
            mode = "html"
        else if @ext == "tex"
            mode = 'tex'
        else
            mode = 'none'
        #t0 = misc.mswalltime()
        salvus_client.exec
            project_id  : @editor.project_id
            command     : "cat '#{@filename}'|aspell --mode=#{mode} --lang=#{opts.lang} list|sort|uniq"
            bash        : true
            err_on_exit : true
            cb          : (err, output) =>
                #console.log("spell_check time: #{misc.mswalltime(t0)}ms")
                if err
                    opts.cb(err); return
                if output.stderr
                    opts.cb(output.stderr); return
                opts.cb(undefined, output.stdout.slice(0,output.stdout.length-1).split('\n'))  # have to slice final \n

    spell_check: () =>
        @misspelled_words
            cb : (err, words) =>
                if err
                    return
                else
                    for cm in @source_editor.codemirrors()
                        cm.spellcheck_highlight(words)

    has_unsaved_changes: () =>
        return @source_editor.has_unsaved_changes()

    save: (cb) =>
        @source_editor.syncdoc.save (err) =>
            if not err
                @spell_check()
            cb?(err)

    sync: (cb) =>
        @source_editor.syncdoc.sync(cb)

    outside_tag: (line, i) ->
        left = line.slice(0,i)
        j = left.lastIndexOf('>')
        k = left.lastIndexOf('<')
        if k > j
            return k
        else
            return i

    file_path: () =>
        if not @_file_path?
            @_file_path = misc.path_split(@filename).head
        return @_file_path

    to_html: (cb) =>
        f = @["#{@ext}_to_html"]
        if f?
            f(cb)
        else
            @to_html_via_pandoc(cb:cb)

    html_to_html: (cb) =>   # cb(error, source)
        # add in cursor(s)
        source = @source_editor._get()
        cm = @source_editor.syncdoc.focused_codemirror()
        # figure out where pos is in the source and put HTML cursor there
        lines = source.split('\n')
        markers =
            cursor : "\uFE22"
            from   : "\uFE23"
            to     : "\uFE24"

        if @ext == 'html'
            for s in cm.listSelections()
                if s.empty()
                    # a single cursor
                    pos = s.head
                    line = lines[pos.line]
                    # TODO: for now, tags have to start/end on a single line
                    i = @outside_tag(line, pos.ch)
                    lines[pos.line] = line.slice(0,i)+markers.cursor+line.slice(i)
                else if false  # disable
                    # a selection range
                    to = s.to()
                    line = lines[to.line]
                    to.ch = @outside_tag(line, to.ch)
                    i = to.ch
                    lines[to.line] = line.slice(0,i) + markers.to + line.slice(i)

                    from = s.from()
                    line = lines[from.line]
                    from.ch = @outside_tag(line, from.ch)
                    i = from.ch
                    lines[from.line] = line.slice(0,i) + markers.from + line.slice(i)

        if @ext == 'html'
            # embed position data by putting invisible spans before each element.
            for i in [0...lines.length]
                line = lines[i]
                line2 = ''
                for j in [0...line.length]
                    if line[j] == "<"  # TODO: worry about < in mathjax...
                        s = line.slice(0,j)
                        c = s.split(markers.cursor).length + s.split(markers.from).length + s.split(markers.to).length - 3  # TODO: ridiculously inefficient
                        line2 = "<span data-line=#{i} data-ch=#{j-c} class='smc-pos'></span>" + line.slice(j) + line2
                        line = line.slice(0,j)
                lines[i] = "<span data-line=#{i} data-ch=0 class='smc-pos'></span>"+line + line2

        source = lines.join('\n')

        source = misc.replace_all(source, markers.cursor, "<span class='smc-html-cursor'></span>")

        # add smc-html-selection class to everything that is selected
        # TODO: this will *only* work when there is one range selection!!
        i = source.indexOf(markers.from)
        j = source.indexOf(markers.to)
        if i != -1 and j != -1
            elt = $("<span>")
            elt.html(source.slice(i+1,j))
            elt.find('*').addClass('smc-html-selection')
            source = source.slice(0,i) + "<span class='smc-html-selection'>" + elt.html() + "</span>" + source.slice(j+1)

        cb(undefined, source)

    md_to_html: (cb) =>
        source = @source_editor._get()
        m = require('./markdown').markdown_to_html(source)
        cb(undefined, m.s)

    rst_to_html: (cb) =>
        @to_html_via_exec
            command     : "rst2html"
            args        : [@filename]
            cb          : cb

    to_html_via_pandoc: (opts) =>
        opts.command = "pandoc"
        opts.args = ["--toc", "-t", "html", '--highlight-style', 'pygments', @filename]
        @to_html_via_exec(opts)

    to_html_via_exec: (opts) =>
        opts = defaults opts,
            command     : required
            args        : required
            postprocess : undefined
            cb          : required   # cb(error, html, warnings)
        html = undefined
        warnings = undefined
        async.series([
            (cb) =>
                @save(cb)
            (cb) =>
                salvus_client.exec
                    project_id  : @editor.project_id
                    command     : opts.command
                    args        : opts.args
                    err_on_exit : false
                    cb          : (err, output) =>
                        #console.log("salvus_client.exec ", err, output)
                        if err
                            cb(err)
                        else
                            html = output.stdout
                            warnings = output.stderr
                            cb()
        ], (err) =>
            if err
                opts.cb(err)
            else
                if opts.postprocess?
                    html = opts.postprocess(html)
                opts.cb(undefined, html, warnings)
        )

    update_preview: () =>
        if @disable_preview
            return

        if @_update_preview_lock
            @_update_preview_redo = true
            return

        t0 = misc.mswalltime()
        @_update_preview_lock = true
        #console.log("update_preview")
        @to_html (err, source) =>
            @_update_preview_lock = false
            if err
                console.log("failed to render preview: #{err}")
                return

            # remove any javascript and make html more sane
            elt = $("<span>").html(source)
            elt.find('script').remove()
            elt.find('link').remove()
            source = elt.html()

            # finally set html in the live DOM
            @preview_content.html(source)

            @localize_image_links(@preview_content)

            ## this would disable clickable links...
            #@preview.find("a").click () =>
            #    return false
            # Make it so preview links can be clicked, don't close SMC page.
            @preview_content.find("a").attr("target","_blank")
            @preview_content.find("table").addClass('table')  # bootstrap table

            @preview_content.mathjax()

            #@preview_content.find(".smc-html-cursor").scrollintoview()
            #@preview_content.find(".smc-html-cursor").remove()

            #console.log("update_preview time=#{misc.mswalltime(t0)}ms")
            if @_update_preview_redo
                @_update_preview_redo = false
                @update_preview()

    localize_image_links: (e) =>
        # make relative links to images use the raw server
        for x in e.find("img")
            y = $(x)
            src = y.attr('src')
            if not src? or src[0] == '/' or src.indexOf('://') != -1
                continue
            new_src = "/#{@editor.project_id}/raw/#{@file_path()}/#{src}"
            y.attr('src', new_src)
        # make relative links to objects use the raw server
        for x in e.find("object")
            y = $(x)
            src = y.attr('data')
            if not src? or src[0] == '/' or src.indexOf('://') != -1
                continue
            new_src = "/#{@editor.project_id}/raw/#{@file_path()}/#{src}"
            y.attr('data', new_src)

    init_preview_select: () =>
        @preview_content.click (evt) =>
            sel = window.getSelection()
            if @ext=='html'
                p = $(evt.target).prevAll(".smc-pos:first")
            else
                p = $(evt.target).nextAll(".smc-pos:first")

            #console.log("evt.target after ", p)
            if p.length == 0
                if @ext=='html'
                    p = $(sel.anchorNode).prevAll(".smc-pos:first")
                else
                    p = $(sel.anchorNode).nextAll(".smc-pos:first")
                #console.log("anchorNode after ", p)
            if p.length == 0
                console.log("clicked but not able to determine position")
                return
            pos = p.data()
            #console.log("p.data=#{misc.to_json(pos)}, focusOffset=#{sel.focusOffset}")
            if not pos?
                pos = {ch:0, line:0}
            pos = {ch:pos.ch + sel.focusOffset, line:pos.line}
            #console.log("clicked on ", pos)
            @cm().setCursor(pos)
            @cm().scrollIntoView(pos.line)
            @cm().focus()

    _get: () =>
        return @source_editor._get()

    _set: (content) =>
        @source_editor._set(content)

    _show: (opts={}) =>
        if not @_split_pos?
            @_split_pos = .5
        @_split_pos = Math.max(MIN_SPLIT,Math.min(MAX_SPLIT, @_split_pos))
        @element.css(top:@editor.editor_top_position(), position:'fixed')
        @element.width($(window).width())

        width = @element.width()
        chat_pos = @element.find(".salvus-editor-codemirror-chat").offset()
        if chat_pos.left
            width = chat_pos.left

        {top, left} = @element.offset()
        editor_width = (width - left)*@_split_pos

        @_dragbar.css('left',editor_width+left)

        @source_editor.show
            width : editor_width
            top   : top + @edit_buttons.height()

        button_bar_height = @element.find(".salvus-editor-codemirror-button-container").height()
        @element.maxheight(offset:button_bar_height)
        @preview.maxheight(offset:button_bar_height)

        @_dragbar.height(@source_editor.element.height())
        @_dragbar.css('top',top-9)  # -9 = ugly hack

        # position the preview
        @preview.css
            left  : editor_width + left + 7
            width : width - (editor_width + left + 7)
            top   : top


    focus: () =>
        @source_editor?.focus()

{LatexEditor} = require('./editor_latex')

class ReactCodemirror extends FileEditorWrapper
    init_wrapped: () =>
        editor_codemirror = require('./editor_codemirror')
        @element = $("<div>")
        @element.css
            'overflow-y'       : 'auto'
            padding            : '7px'
            border             : '1px solid #aaa'
            width              : '100%'
            'background-color' : 'white'
            bottom             : 0
        args = [@editor.project_id, @filename,  @element[0], redux]
        @wrapped =
            save    : undefined
            destroy : =>
                if not args?
                    return
                editor_codemirror.free(args...)
                args = undefined
                delete @editor
                @element?.empty()
                @element?.remove()
                delete @element
            hide    : =>
                editor_codemirror.hide(args...)
            show    : =>
                editor_codemirror.show(args...)
        editor_codemirror.render(args...)

<|MERGE_RESOLUTION|>--- conflicted
+++ resolved
@@ -1618,9 +1618,9 @@
                 options.matchTags = {bothTags: true}
 
             if opts.code_folding
-                 extraKeys["Ctrl-Q"] = (cm) -> cm.foldCodeSelectionAware()
-                 options.foldGutter  = true
-                 options.gutters     = ["CodeMirror-linenumbers", "CodeMirror-foldgutter"]
+                extraKeys["Ctrl-Q"] = (cm) -> cm.foldCodeSelectionAware()
+                options.foldGutter  = true
+                options.gutters     = ["CodeMirror-linenumbers", "CodeMirror-foldgutter"]
 
             if opts.bindings? and opts.bindings != "standard"
                 options.keyMap = opts.bindings
@@ -1670,10 +1670,7 @@
         if not @_split_view?
             @_split_view = false
 
-<<<<<<< HEAD
         @init_change_event()
-=======
->>>>>>> 3c8b2687
         @init_draggable_splits()
 
         if opts.read_only
