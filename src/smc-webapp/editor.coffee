--- conflicted
+++ resolved
@@ -545,784 +545,6 @@
 
 templates = $("#salvus-editor-templates")
 
-<<<<<<< HEAD
-=======
-class exports.Editor
-    constructor: (opts) ->
-        opts = defaults opts,
-            project_page  : required
-            initial_files : undefined # if given, attempt to open these files on creation
-            counter       : undefined # if given, is a jQuery set of DOM objs to set to the number of open files
-        @counter = opts.counter
-        @project_page  = opts.project_page
-        @project_path = opts.project_page.project.location?.path
-        if not @project_path
-            @project_path = '.'  # if location isn't defined yet -- and this is the only thing used anyways.
-        @project_id = opts.project_page.project.project_id
-        @element = templates.find(".salvus-editor").clone().show()
-
-        # read-only public access to project only
-        @public_access = opts.project_page.public_access
-
-        @nav_tabs = @element.find(".nav-pills")
-
-        @tabs = {}   # filename:{useful stuff}
-
-        @init_openfile_search()
-
-        if opts.initial_files?
-            for filename in opts.initial_files
-                @open(filename)
-
-    activate_handlers: () =>
-        #console.log "activate_handlers - #{@project_id}"
-        $(document).keyup(@keyup_handler)
-        $(window).resize(@_window_resize_while_editing)
-
-    remove_handlers: () =>
-        #console.log "remove_handlers - #{@project_id}"
-        clearInterval(@_autosave_interval); delete @_autosave_interval
-        $(document).unbind 'keyup', @keyup_handler
-        $(window).unbind 'resize', @_window_resize_while_editing
-
-    close_all_open_files: () =>
-        for filename, tab of @tabs
-            tab.close_editor()
-
-    destroy: () =>
-        @element.empty()
-        @remove_handlers()
-        @close_all_open_files()
-
-    keyup_handler: (ev) =>
-        #console.log("keyup handler for -- #{@project_id}", ev)
-        if (ev.metaKey or ev.ctrlKey) and ev.keyCode == 79
-            #console.log("editor keyup")
-            @project_page.display_tab("project-file-listing")
-            return false
-        else if window.tab_switching and ev.ctrlKey  # note: window.tab_switching is for testing or if anybody complains (unlikely)
-            # this functionality (1) seems broken, and (2) is \ on a german keyboard
-            #console.log("mod ", ev.keyCode)
-            if ev.keyCode == 219    # [{
-                @switch_tab(-1)
-            else if ev.keyCode == 221   # }]
-                @switch_tab(1)
-            return false
-
-    switch_tab: (delta) =>
-        #console.log("switch_tab", delta)
-        pgs = @project_page.container.find(".file-pages")
-        idx = pgs.find(".active").index()
-        if idx == -1 # nothing active
-            return
-        e = pgs.children()
-        n = (idx + delta) % e.length
-        if n < 0
-            n += e.length
-        path = $(e[n]).data('name')
-        if path
-            @display_tab
-                path : path
-
-    activity_indicator: (filename) =>
-        e = @tabs[filename]?.open_file_pill
-        if not e?
-            return
-        if not @_activity_indicator_timers?
-            @_activity_indicator_timers = {}
-        timer = @_activity_indicator_timers[filename]
-        if timer?
-            clearTimeout(timer)
-        e.find("i:last").addClass("salvus-editor-filename-pill-icon-active")
-        f = () ->
-            e.find("i:last").removeClass("salvus-editor-filename-pill-icon-active")
-        @_activity_indicator_timers[filename] = setTimeout(f, 1000)
-
-        @project_page.activity_indicator()
-
-    hide_editor_content: () =>
-        @_editor_content_visible = false
-        @element.find(".salvus-editor-content").hide()
-
-    show_editor_content: () =>
-        @_editor_content_visible = true
-        @element.find(".salvus-editor-content").show()
-        # temporary / ugly
-        for tab in @project_page.tabs
-            tab.label.removeClass('active')
-
-        @project_page.container.css('position', 'fixed')
-
-    # Used for resizing editor windows.
-    editor_top_position: () =>
-        if salvus_client.in_fullscreen_mode()
-            return 0
-        else
-            e = @project_page.container
-            return e.position().top + e.height() - 1
-
-    refresh: () =>
-        @_window_resize_while_editing()
-
-    _window_resize_while_editing: () =>
-        #console.log("_window_resize_while_editing -- #{@project_id}")
-        @resize_open_file_tabs()
-        if not @active_tab? or not @_editor_content_visible
-            return
-        @active_tab.editor().show()
-
-    init_openfile_search: () =>
-        search_box = @element.find(".salvus-editor-search-openfiles-input")
-        include = 'active' #salvus-editor-openfile-included-in-search'
-        exclude = 'salvus-editor-openfile-excluded-from-search'
-        search_box.focus () =>
-            search_box.select()
-
-        update = (event) =>
-            @active_tab?.editor().hide()
-
-            if event?
-                if (event.metaKey or event.ctrlKey) and event.keyCode == 79     # control-o
-                    #console.log("keyup: openfile_search")
-                    @project_page.display_tab("project-new-file")
-                    return false
-
-                if event.keyCode == 27  and @active_tab? # escape - open last viewed tab
-                    @display_tab(path:@active_tab.filename)
-                    return
-
-            v = $.trim(search_box.val()).toLowerCase()
-            if v == ""
-                for filename, tab of @tabs
-                    tab.link.removeClass(include)
-                    tab.link.removeClass(exclude)
-                match = (s) -> true
-            else
-                terms = v.split(' ')
-                match = (s) ->
-                    s = s.toLowerCase()
-                    for t in terms
-                        if s.indexOf(t) == -1
-                            return false
-                    return true
-
-            first = true
-
-            for link in @nav_tabs.children()
-                tab = $(link).data('tab')
-                filename = tab.filename
-                if match(filename)
-                    if first and event?.keyCode == 13 # enter -- select first match (if any)
-                        @display_tab(path:filename)
-                        first = false
-                    if v != ""
-                        tab.link.addClass(include); tab.link.removeClass(exclude)
-                else
-                    if v != ""
-                        tab.link.addClass(exclude); tab.link.removeClass(include)
-
-        @element.find(".salvus-editor-search-openfiles-input-clear").click () =>
-            search_box.val('')
-            update()
-            search_box.select()
-            return false
-
-        search_box.keyup(update)
-
-    update_counter: () =>
-        if @counter?
-            @counter.text(len(@tabs))
-
-    open: (filename, cb) =>   # cb(err, actual_opened_filename)
-        if not filename?
-            cb?("BUG -- open(undefined) makes no sense")
-            return
-
-        if @tabs[filename]?
-            cb?(false, filename)
-            return
-
-        if @public_access
-            binary = @file_options(filename).binary
-        else
-            # following only makes sense for read-write project access
-            ext = filename_extension_notilde(filename).toLowerCase()
-
-            if filename == ".sagemathcloud.log"
-                cb?("You can only edit '.sagemathcloud.log' via the terminal.")
-                return
-
-            if ext == "sws" or ext.slice(0,4) == "sws~"   # sagenb worksheet (or backup of it created during unzip of multiple worksheets with same name)
-                alert_message(type:"info",message:"Opening converted SageMathCloud worksheet file instead of '#{filename}...")
-                @convert_sagenb_worksheet filename, (err, sagews_filename) =>
-                    if not err
-                        @open(sagews_filename, cb)
-                    else
-                        cb?("Error converting Sage Notebook sws file -- #{err}")
-                return
-
-            if ext == "docx"   # Microsoft Word Document
-                alert_message(type:"info", message:"Opening converted plain text file instead of '#{filename}...")
-                @convert_docx_file filename, (err, new_filename) =>
-                    if not err
-                        @open(new_filename, cb)
-                    else
-                        cb?("Error converting Microsoft docx file -- #{err}")
-                return
-
-        content = undefined
-        extra_opts = {}
-        async.series([
-            (c) =>
-                if @public_access and not binary
-                    salvus_client.public_get_text_file
-                        project_id : @project_id
-                        path       : filename
-                        timeout    : 60
-                        cb         : (err, data) =>
-                            if err
-                                c(err)
-                            else
-                                content = data
-                                extra_opts.read_only = true
-                                extra_opts.public_access = true
-                                # TODO: Allowing arbitrary javascript eval is dangerous
-                                # for public documents, so we disable it, at least
-                                # until we implement an option for loading in an iframe.
-                                extra_opts.allow_javascript_eval = false
-                                c()
-                else
-                    c()
-        ], (err) =>
-            if err
-                cb?(err)
-            else
-                @tabs[filename] = @create_tab
-                    filename   : filename
-                    content    : content
-                    extra_opts : extra_opts
-                cb?(false, filename)
-        )
-
-
-    convert_sagenb_worksheet: (filename, cb) =>
-        async.series([
-            (cb) =>
-                ext = misc.filename_extension(filename)
-                if ext == "sws"
-                    cb()
-                else
-                    i = filename.length - ext.length
-                    new_filename = filename.slice(0, i-1) + ext.slice(3) + '.sws'
-                    salvus_client.exec
-                        project_id : @project_id
-                        command    : "cp"
-                        args       : [filename, new_filename]
-                        cb         : (err, output) =>
-                            if err
-                                cb(err)
-                            else
-                                filename = new_filename
-                                cb()
-            (cb) =>
-                salvus_client.exec
-                    project_id : @project_id
-                    command    : "smc-sws2sagews"
-                    args       : [filename]
-                    cb         : (err, output) =>
-                        cb(err)
-        ], (err) =>
-            if err
-                cb(err)
-            else
-                cb(undefined, filename.slice(0,filename.length-3) + 'sagews')
-        )
-
-    convert_docx_file: (filename, cb) =>
-        salvus_client.exec
-            project_id : @project_id
-            command    : "smc-docx2txt"
-            args       : [filename]
-            cb         : (err, output) =>
-                if err
-                    cb("#{err}, #{misc.to_json(output)}")
-                else
-                    cb(false, filename.slice(0,filename.length-4) + 'txt')
-
-    file_options: (filename, content) =>   # content may be undefined
-        ext = filename_extension_notilde(filename)?.toLowerCase()
-        if not ext? and content?   # no recognized extension, but have contents
-            ext = guess_file_extension_type(content)
-        if ext == ''
-            x = file_associations["noext-#{misc.path_split(filename).tail}"]
-        else
-            x = file_associations[ext]
-        if not x?
-            x = file_associations['']
-        return x
-
-    create_tab: (opts) =>
-        opts = defaults opts,
-            filename     : required
-            content      : undefined
-            extra_opts   : undefined
-
-        filename = opts.filename
-        if @tabs[filename]?
-            return @tabs[filename]
-
-        content = opts.content
-        opts0 = @file_options(filename, content)
-        extra_opts = copy(opts0.opts)
-
-        if opts.extra_opts?
-            for k, v of opts.extra_opts
-                extra_opts[k] = v
-
-        link = templates.find(".salvus-editor-filename-pill").clone().show()
-        link_filename = link.find(".salvus-editor-tab-filename")
-        link_filename.text(trunc(filename,64))
-
-        containing_path = misc.path_split(filename).head
-        ignore_clicks = false
-        link.find("a").mousedown (e) =>
-            if ignore_clicks
-                return false
-            foreground = not(e.which==2 or e.ctrlKey)
-            @display_tab
-                path       : link_filename.text()
-                foreground : not(e.which==2 or (e.ctrlKey or e.metaKey))
-            if foreground
-                @project_page.set_current_path(containing_path)
-            return false
-
-        create_editor_opts =
-            editor_name : opts0.editor
-            filename    : filename
-            content     : content
-            extra_opts  : extra_opts
-
-        x = @tabs[filename] =
-            link     : link
-
-            filename : filename
-
-            editor   : () =>
-                if x._editor?
-                    return x._editor
-                else
-                    x._editor = @create_editor(create_editor_opts)
-                    @element.find(".salvus-editor-content").append(x._editor.element.hide())
-                    return x._editor
-
-            hide_editor : () => x._editor?.hide()
-
-            editor_open : () => x._editor?   # editor is defined if the editor is open.
-
-            close_editor: () =>
-                if x._editor?
-                    x._editor.disconnect_from_session()
-                    x._editor.remove()
-                    delete x._editor
-                # We do *NOT* want to recreate the editor next time it is opened with the *same* options, or we
-                # will end up overwriting it with stale contents.
-                delete create_editor_opts.content
-                delete window.smc.editors?[filename]          # FOR DEBUGGING ONLY!
-
-        link.data('tab', @tabs[filename])
-        @nav_tabs.append(link)
-
-        @update_counter()
-        return @tabs[filename]
-
-    create_editor: (opts) =>
-        {editor_name, filename, content, extra_opts} = defaults opts,
-            editor_name : required
-            filename    : required
-            content     : undefined
-            extra_opts  : required
-
-        ext = filename_extension_notilde(filename)
-
-        if editor_name == 'codemirror'
-            if ext == 'sagews'
-                typ = 'worksheet'  # TODO: only because we don't use Worksheet below anymore
-            else
-                typ = 'file'
-        else
-            typ = editor_name
-        @project_page.actions.log({event:'open', filename:filename, type:typ})
-
-        # This approach to public "editor"/viewer types is temporary.
-        if extra_opts.public_access
-            opts.read_only = true
-            fn_extension = filename_extension_notilde(filename)
-            if fn_extension == 'html'
-                if opts.content.indexOf("#ipython_notebook") != -1
-                    editor = new JupyterNBViewer(@, filename, opts.content)
-                else
-                    editor = new StaticHTML(@, filename, opts.content, extra_opts)
-                return editor
-            if fn_extension == 'ipynb'
-                return new JupyterNBViewerEmbedded(@, filename, opts.content)
-
-        # These are used *ONLY* for development purposes; it allows us to easily
-        # circumvent everything else for testing.
-        if ext == 'dev-codemirror'
-            console.log("dev-codemirror")
-            return new ReactCodemirror(@, filename, content, extra_opts)
-
-        # Some of the editors below might get the content later and will
-        # call @file_options again then.
-        switch editor_name
-            # TODO: JSON, since I have that jsoneditor plugin...
-            # codemirror is the default...
-            when 'codemirror', undefined
-                if extra_opts.public_access
-                    # This is used only for public access to files
-                    editor = new CodeMirrorEditor(@, filename, opts.content, extra_opts)
-                    editor.element.find("a[href=#split-view]").hide()  # disable split view for public worksheets
-                    if filename_extension_notilde(filename) == 'sagews'
-                        editor.syncdoc = new (sagews.SynchronizedWorksheet)(editor, {static_viewer:true})
-                        editor.once 'show', () =>
-                            editor.syncdoc.process_sage_updates()
-                else
-                    # realtime synchronized editing session
-                    editor = codemirror_session_editor(@, filename, extra_opts)
-            when 'terminal'
-                editor = new Terminal(@, filename, content, extra_opts)
-            when 'image'
-                editor = new Image(@, filename, content, extra_opts)
-            when 'latex'
-                editor = new LatexEditor(@, filename, content, extra_opts)
-            when 'html-md'
-                if extra_opts.public_access
-                    editor = new CodeMirrorEditor(@, filename, opts.content, extra_opts)
-                else
-                    editor = new HTML_MD_Editor(@, filename, content, extra_opts)
-            when 'history'
-                {HistoryEditor} = require('./editor_history')
-                editor = new HistoryEditor(@, filename, content, extra_opts)
-            when 'pdf'
-                editor = new PDF_PreviewEmbed(@, filename, content, extra_opts)
-            when 'tasks'
-                editor = new TaskList(@, filename, content, extra_opts)
-            when 'archive'
-                editor = new Archive(@, filename, content, extra_opts)
-            when 'course'
-                editor = new Course(@, filename, content, extra_opts)
-            when 'chat'
-                editor = new Chat(@, filename, content, extra_opts)
-            when 'git'
-                editor = new GitEditor(@, filename, content, extra_opts)
-            when 'ipynb'
-                editor = new JupyterNotebook(@, filename, content, extra_opts)
-            when 'template'
-                editor = new TemplateEditor(@, filename, content, extra_opts)
-            else
-                throw("Unknown editor type '#{editor_name}'")
-
-        # FOR DEBUGGING!
-        window.smc.editors ?= {}
-        window.smc.editors[filename] = editor
-
-        editor.init_autosave()
-        return editor
-
-    create_opened_file_tab: (filename) =>
-        link_bar = @project_page.container.find(".file-pages")
-
-        link = templates.find(".salvus-editor-filename-pill").clone()
-        link.tooltip(title:filename, placement:'bottom', delay:{show: 500, hide: 0})
-
-        link.data('name', filename)
-
-        link_filename = link.find(".salvus-editor-tab-filename")
-        display_name = path_split(filename).tail
-        link_filename.text(display_name)
-
-        # Add an icon to the file tab based on the extension. Default icon is fa-file-o
-        ext = filename_extension_notilde(filename)
-        file_icon = file_icon_class(ext)
-        link_filename.prepend("<i class='fa #{file_icon}' style='font-size:10pt'> </i> ")
-
-        open_file = (name) =>
-            @project_page.set_current_path(misc.path_split(name).head)
-            @project_page.display_tab("project-editor")
-            @display_tab(path:name)
-
-        close_tab = () =>
-            if ignore_clicks
-                return false
-
-            if @active_tab? and @active_tab.filename == filename
-                @active_tab = undefined
-
-            if @project_page.current_tab.name == 'project-editor' and not @active_tab?
-                next = link.next()
-                # skip past div's inserted by tooltips
-                while next.is("div")
-                    next = next.next()
-                name = next.data('name')  # need li selector because tooltip inserts itself after in DOM
-                if name?
-                    open_file(name)
-
-            link.tooltip('destroy')
-            link.hide()
-            link.remove()
-
-            if @project_page.current_tab.name == 'project-editor' and not @active_tab?
-                # open last file if there is one
-                next_link = link_bar.find("li").last()
-                name = next_link.data('name')
-                if name?
-                    @resize_open_file_tabs()
-                    open_file(name)
-                else
-                    # just show the file listing
-                    @project_page.display_tab('project-file-listing')
-
-            tab = @tabs[filename]
-            if tab?
-                if tab.open_file_pill?
-                    delete tab.open_file_pill
-                tab.close_editor()
-                delete @tabs[filename]
-
-            @_currently_closing_files = true
-            if @open_file_tabs().length < 1
-                @resize_open_file_tabs()
-
-            return false
-
-        link.find(".salvus-editor-close-button-x").click(close_tab)
-
-        ignore_clicks = false
-        link.find("a").click (e) =>
-            if ignore_clicks
-                return false
-            open_file(filename)
-            return false
-
-        link.find("a").mousedown (e) =>
-            if ignore_clicks
-                return false
-            if e.which==2 or e.ctrlKey
-                # middle (or control-) click on open tab: close the editor
-                close_tab()
-                return false
-
-
-        #link.draggable
-        #    zIndex      : 1000
-        #    containment : "parent"
-        #    stop        : () =>
-        #        ignore_clicks = true
-        #        setTimeout( (() -> ignore_clicks=false), 100)
-
-        @tabs[filename].open_file_pill = link
-        @tabs[filename].close_tab = close_tab
-
-        link_bar.mouseleave () =>
-            if @_currently_closing_files
-                @_currently_closing_files = false
-                @resize_open_file_tabs()
-
-        link_bar.append(link)
-        @resize_open_file_tabs()
-
-    open_file_tabs: () =>
-        x = []
-        for a in @project_page.container.find(".file-pages").children()
-            t = $(a)
-            if t.hasClass("salvus-editor-filename-pill")
-                x.push(t)
-        return x
-
-    hide: () =>
-        for filename, tab of @tabs
-            if tab?
-                if tab.editor_open()
-                    tab.editor().hide?()
-
-    resize_open_file_tabs: () =>
-        # First hide/show labels on the project navigation buttons (Files, New, Log..)
-        if @open_file_tabs().length > require('./editor').SHOW_BUTTON_LABELS
-            @project_page.container.find(".project-pages-button-label").hide()
-        else
-            @project_page.container.find(".project-pages-button-label").show()
-
-        # Make a list of the tabs after the search tab.
-        x = @open_file_tabs()
-        if x.length == 0
-            return
-
-        if feature.is_responsive_mode()
-            # responsive mode
-            @project_page.destroy_sortable_file_list()
-            width = "50%"
-        else
-            @project_page.init_sortable_file_list()
-            n = x.length
-            width = Math.min(250, parseInt((x[0].parent().width() - 40) / n + 2)) # floor to prevent rounding problems
-            if width < 0
-                width = 0
-
-        for a in x
-            a.width(width)
-
-    make_open_file_pill_active: (link) =>
-        @project_page.container.find(".file-pages").children().removeClass('active')
-        link.addClass('active')
-
-    # Close tab with given filename
-    close: (filename) =>
-        tab = @tabs[filename]
-        if not tab? # nothing to do -- tab isn't opened anymore
-            return
-
-        if tab.editor_open()
-            # Disconnect from remote session (if relevant), clean up, etc.
-            e = tab.editor()
-            e.save?()
-            e.disconnect_from_session?()
-            e.remove?()
-
-        tab.link.remove()
-        tab.close_tab?()
-        delete @tabs[filename]
-        @update_counter()
-
-
-    show_chat_window: (path) =>
-        @tabs[path]?.editor()?.show_chat_window()
-
-    # Reload content of this tab.  Warn user if this will result in changes.
-    reload: (filename) =>
-        tab = @tabs[filename]
-        if not tab? # nothing to do
-            return
-        salvus_client.read_text_file_from_project
-            project_id : @project_id
-            timeout    : 5
-            path       : filename
-            cb         : (err, mesg) =>
-                if err
-                    alert_message(type:"error", message:"Communications issue loading new version of #{filename} -- #{err}")
-                else if mesg.event == 'error'
-                    alert_message(type:"error", message:"Error loading new version of #{filename} -- #{to_json(mesg.error)}")
-                else
-                    current_content = tab.editor().val()
-                    new_content = mesg.content
-                    if current_content != new_content
-                        @warn_user filename, (proceed) =>
-                            if proceed
-                                tab.editor().val(new_content)
-
-    # Warn user about unsaved changes (modal)
-    warn_user: (filename, cb) =>
-        cb(true)
-
-    # Make the tab appear in the tabs at the top, and
-    # if foreground=true, also make that tab active.
-    display_tab: (opts) =>
-        opts = defaults opts,
-            path       : required
-            foreground : true      # display in foreground as soon as possible
-        filename = opts.path
-        if not @tabs[filename]?
-            return
-
-        if opts.foreground
-            @_active_tab_filename = filename
-            @push_state('files/' + opts.path)
-            @show_editor_content()
-            # record that file placed in the foreground by this client
-            window?.smc.redux.getActions('file_use').mark_file(@project_id, opts.path, 'open')
-
-        prev_active_tab = @active_tab
-        for name, tab of @tabs
-            if name == filename
-                if not tab.open_file_pill?
-                    @create_opened_file_tab(filename)
-
-                if opts.foreground
-                    # make sure that there is a tab and show it if necessary, and also
-                    # set it to the active tab (if necessary).
-                    @active_tab = tab
-                    @make_open_file_pill_active(tab.open_file_pill)
-                    ed = tab.editor()
-                    ed.show()
-                    ed.focus()
-
-            else if opts.foreground
-                # ensure all other tabs are hidden.
-                tab.hide_editor()
-
-        @project_page.init_sortable_file_list()
-
-    add_tab_to_navbar: (filename) =>
-        navbar = require('./top_navbar').top_navbar
-        tab = @tabs[filename]
-        if not tab?
-            return
-        id = @project_id + filename
-        if not navbar.pages[id]?
-            navbar.add_page
-                id     : id
-                label  : misc.path_split(filename).tail
-                onshow : () =>
-                    navbar.switch_to_page(@project_id)
-                    @display_tab(path:filename)
-                    navbar.make_button_active(id)
-
-    onshow: () =>  # should be called when the editor is shown.
-        #if @active_tab?
-        #    @display_tab(@active_tab.filename)
-        if not IS_MOBILE
-            @element.find(".salvus-editor-search-openfiles-input").focus()
-
-    push_state: (url) =>
-        if not url?
-            url = @_last_history_state
-        if not url?
-            url = 'recent'
-        @_last_history_state = url
-        @project_page.actions.push_state(url)
-
-    # Save the file to disk/repo
-    save: (filename, cb) =>       # cb(err)
-        if not filename?  # if filename not given, save all *open* files
-            tasks = []
-            for filename, tab of @tabs
-                if tab.editor_open()
-                    f = (c) =>
-                        @save(arguments.callee.filename, c)
-                    f.filename = filename
-                    tasks.push(f)
-            async.parallel(tasks, cb)
-            return
-
-        tab = @tabs[filename]
-        if not tab?
-            cb?()
-            return
-
-        tab.editor().save(cb)
-
-    change_tab_filename: (old_filename, new_filename) =>
-        tab = @tabs[old_filename]
-        if not tab?
-            # TODO -- fail silently or this?
-            alert_message(type:"error", message:"change_tab_filename (bug): attempt to change #{old_filename} to #{new_filename}, but there is no tab #{old_filename}")
-            return
-        tab.filename = new_filename
-        tab.link.find(".salvus-editor-tab-filename").text(new_filename)
-        delete @tabs[old_filename]
-        @tabs[new_filename] = tab
-
-
->>>>>>> 3a709188
 ###############################################
 # Abstract base class for editors (not exports.Editor)
 ###############################################
