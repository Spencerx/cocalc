###############################################################################
#
#    CoCalc: Collaborative Calculations in the Cloud
#
#    Copyright (C) 2014--2016, SageMath, Inc.
#
#    This program is free software: you can redistribute it and/or modify
#    it under the terms of the GNU General Public License as published by
#    the Free Software Foundation, either version 3 of the License, or
#    (at your option) any later version.
#
#    This program is distributed in the hope that it will be useful,
#    but WITHOUT ANY WARRANTY; without even the implied warranty of
#    MERCHANTABILITY or FITNESS FOR A PARTICULAR PURPOSE.  See the
#    GNU General Public License for more details.
#
#    You should have received a copy of the GNU General Public License
#    along with this program.  If not, see <http://www.gnu.org/licenses/>.
#
###############################################################################

$ = window.$

# Editor files in a project
# Show button labels if there are at most this many file tabs opened.
# This is in exports so that an elite user could customize this by doing, e.g.,
#    require('./editor').SHOW_BUTTON_LABELS=0
exports.SHOW_BUTTON_LABELS = 4

exports.MIN_SPLIT = MIN_SPLIT = 0.02
exports.MAX_SPLIT = MAX_SPLIT = 0.98  # maximum pane split proportion for editing

TOOLTIP_DELAY = delay: {show: 500, hide: 100}

async = require('async')

message = require('smc-util/message')

{redux} = require('./smc-react')

_ = underscore = require('underscore')

{webapp_client} = require('./webapp_client')
{EventEmitter}  = require('events')
{alert_message} = require('./alerts')
{project_tasks} = require('./project_tasks')

feature = require('./feature')
IS_MOBILE = feature.IS_MOBILE

misc = require('smc-util/misc')
misc_page = require('./misc_page')

# Ensure CodeMirror is available and configured
require('./codemirror/codemirror')
require('./codemirror/multiplex')

# Ensure the console jquery plugin is available
require('./console')

# SMELL: undo doing the import below -- just use misc.[stuff] is more readable.
{copy, trunc, from_json, to_json, keys, defaults, required, filename_extension, filename_extension_notilde,
 len, path_split, uuid} = require('smc-util/misc')

syncdoc  = require('./syncdoc')
sagews   = require('./sagews')
printing = require('./printing')

codemirror_associations =
    c      : 'text/x-c'
    'c++'  : 'text/x-c++src'
    cql    : 'text/x-sql'
    cpp    : 'text/x-c++src'
    cc     : 'text/x-c++src'
    tcc    : 'text/x-c++src'
    conf   : 'nginx'   # should really have a list of different types that end in .conf and autodetect based on heuristics, letting user change.
    csharp : 'text/x-csharp'
    'c#'   : 'text/x-csharp'
    clj    : 'text/x-clojure'
    cljs   : 'text/x-clojure'
    cljc   : 'text/x-clojure'
    edn    : 'text/x-clojure'
    elm    : 'text/x-elm'
    cjsx   : 'text/cjsx'
    coffee : 'coffeescript'
    css    : 'css'
    diff   : 'text/x-diff'
    dtd    : 'application/xml-dtd'
    e      : 'text/x-eiffel'
    ecl    : 'ecl'
    f      : 'text/x-fortran'    # https://github.com/mgaitan/CodeMirror/tree/be73b866e7381da6336b258f4aa75fb455623338/mode/fortran
    f90    : 'text/x-fortran'
    f95    : 'text/x-fortran'
    h      : 'text/x-c++hdr'
    hpp    : 'text/x-c++hdr'
    hs     : 'text/x-haskell'
    lhs    : 'text/x-haskell'
    html   : 'htmlmixed'
    jade   : 'text/x-pug'
    java   : 'text/x-java'
    jl     : 'text/x-julia'
    js     : 'javascript'
    jsx    : 'jsx'
    json   : 'javascript'
    lua    : 'lua'
    m      : 'text/x-octave'
    md     : 'gfm2'
    ml     : 'text/x-ocaml'
    mysql  : 'text/x-sql'
    patch  : 'text/x-diff'
    gp     : 'text/pari'
    go     : 'text/x-go'
    pari   : 'text/pari'
    php    : 'php'
    pl     : 'text/x-perl'
    pug    : 'text/x-pug'
    py     : 'python'
    pyx    : 'python'
    r      : 'r'
    rmd    : 'gfm2'
    rnw    : 'stex2'
    rst    : 'rst'
    rb     : 'text/x-ruby'
    ru     : 'text/x-ruby'
    sage   : 'python'
    sagews : 'sagews'
    scala  : 'text/x-scala'
    scm    : 'text/x-scheme'
    sh     : 'shell'
    spyx   : 'python'
    sql    : 'text/x-sql'
    ss     : 'text/x-scheme'
    sty    : 'stex2'
    txt    : 'text'
    tex    : 'stex2'
    ts     : 'application/typescript'
    toml   : 'text/x-toml'
    bib    : 'stex'
    bbl    : 'stex'
    xml    : 'xml'
    xsl    : 'xsl'
    yaml   : 'yaml'
    ''     : 'text'

file_associations = exports.file_associations = {}
for ext, mode of codemirror_associations
    name = mode
    i = name.indexOf('x-')
    if i != -1
        name = name.slice(i+2)
    name = name.replace('src','')
    icon = switch mode
                when 'python'
                    'cc-icon-python'
                when 'coffeescript'
                    'fa-coffee'
                else
                    'fa-file-code-o'
    if ext in ['r', 'rmd']
        icon = 'cc-icon-r'
    file_associations[ext] =
        editor : 'codemirror'
        binary : false
        icon   : icon
        opts   : {mode:mode}
        name   : name

# noext = means file with no extension but the given name.
file_associations['noext-Dockerfile'] =
    editor : 'codemirror'
    binary : false
    icon   : 'fa-ship'
    opts   : {mode:'dockerfile', indent_unit:2, tab_size:2}
    name   : 'Dockerfile'

file_associations['tex'] =
    editor : 'latex'
    icon   : 'cc-icon-tex-file'
    opts   : {mode:'stex2', indent_unit:4, tab_size:4}
    name   : "LaTeX"
#file_associations['tex'] =  # WARNING: only for TESTING!!!
#    editor : 'html-md'
#    icon   : 'fa-file-code-o'
#    opts   : {indent_unit:4, tab_size:4, mode:'stex2'}

file_associations['rnw'] =
    editor : 'latex'
    icon   : 'cc-icon-tex-file'
    opts   : {mode:'stex2', indent_unit:4, tab_size:4}
    name   : "R/knitr LaTeX"

file_associations['html'] =
    editor : 'html-md'
    icon   : 'fa-file-code-o'
    opts   : {indent_unit:4, tab_size:4, mode:'htmlmixed'}
    name   : "html"

file_associations['md'] =
    editor : 'html-md'
    icon   : 'cc-icon-markdown'
    opts   : {indent_unit:4, tab_size:4, mode:'gfm2'}
    name   : "markdown"

file_associations['rmd'] =
    editor : 'html-md'
    icon   : 'cc-icon-r'
    opts   : {indent_unit:4, tab_size:4, mode:'gfm2'}
    name   : "Rmd"

file_associations['java'] =
    editor : 'html-md'
    icon   : 'fa-file-code-o'
    opts   : {indent_unit:4, tab_size:4, mode:'text/x-java'}
    name   : "Java"

file_associations['rst'] =
    editor : 'html-md'
    icon   : 'fa-file-code-o'
    opts   : {indent_unit:4, tab_size:4, mode:'rst'}
    name   : "ReST"

file_associations['mediawiki'] = file_associations['wiki'] =
    editor : 'html-md'
    icon   : 'fa-file-code-o'
    opts   : {indent_unit:4, tab_size:4, mode:'mediawiki'}
    name   : "MediaWiki"

file_associations['sass'] =
    editor : 'codemirror'
    icon   : 'fa-file-code-o'
    opts   : {mode:'text/x-sass', indent_unit:2, tab_size:2}
    name   : "SASS"

file_associations['css'] =
    editor : 'codemirror'
    icon   : 'fa-file-code-o'
    opts   : {mode:'css', indent_unit:4, tab_size:4}
    name   : "CSS"

for m in ['noext-makefile', 'noext-Makefile', 'noext-GNUmakefile', 'make', 'build']
    file_associations[m] =
        editor : 'codemirror'
        icon   : 'fa-cogs'
        opts   : {mode:'makefile', indent_unit:4, tab_size:4, spaces_instead_of_tabs: false}
        name   : "Makefile"

file_associations['term'] =
    editor : 'terminal'
    icon   : 'fa-terminal'
    opts   : {}
    name   : "Terminal"

file_associations['ipynb'] =
    editor : 'ipynb'
    icon   : 'cc-icon-ipynb'
    opts   : {}
    name   : "Jupyter Notebook"

for ext in ['png', 'jpg', 'jpeg', 'gif', 'svg']
    file_associations[ext] =
        editor : 'media'
        icon   : 'fa-file-image-o'
        opts   : {}
        name   : ext
        binary : true
        exclude_from_menu : true

VIDEO_EXTS = ['webm', 'mp4', 'avi', 'mkv']
for ext in VIDEO_EXTS
    file_associations[ext] =
        editor : 'media'
        icon   : 'fa-file-video-o'
        opts   : {}
        name   : ext
        binary : true
        exclude_from_menu : true

file_associations['pdf'] =
    editor : 'pdf'
    icon   : 'fa-file-pdf-o'
    opts   : {}
    name   : 'pdf'
    binary : true
    exclude_from_menu : true

file_associations['tasks'] =
    editor : 'tasks'
    icon   : 'fa-tasks'
    opts   : {}
    name   : 'task list'

file_associations['course'] =
    editor : 'course'
    icon   : 'fa-graduation-cap'
    opts   : {}
    name   : 'course'

file_associations['sage-chat'] =
    editor : 'chat'
    icon   : 'fa-comment'
    opts   : {}
    name   : 'chat'

file_associations['sage-git'] =
    editor : 'git'
    icon   : 'fa-git-square'
    opts   : {}
    name   : 'git'

file_associations['sage-template'] =
    editor : 'template'
    icon   : 'fa-clone'
    opts   : {}
    name   : 'template'

file_associations['sage-history'] =
    editor : 'history'
    icon   : 'fa-history'
    opts   : {}
    name   : 'sage history'
    exclude_from_menu : true

# For tar, see http://en.wikipedia.org/wiki/Tar_%28computing%29
archive_association =
    editor : 'archive'
    icon   : 'fa-file-archive-o'
    opts   : {}
    name   : 'archive'

for ext in 'zip gz bz2 z lz xz lzma tgz tbz tbz2 tb2 taz tz tlz txz lzip'.split(' ')
    file_associations[ext] = archive_association

file_associations['sage'].name = "sage code"
file_associations['sage'].icon = 'cc-icon-sagemath-bold'

file_associations['sagews'].name = "sage worksheet"
file_associations['sagews'].exclude_from_menu = true
file_associations['sagews'].icon = 'cc-icon-sagemath-file'

initialize_new_file_type_list = () ->
    file_types_so_far = {}
    v = misc.keys(file_associations)
    v.sort()
    f = (elt, ext, exclude) ->
        if not ext
            return
        data = file_associations[ext]
        if exclude and data.exclude_from_menu
            return
        if data.name? and not file_types_so_far[data.name]
            file_types_so_far[data.name] = true
            e = $("<li><a href='#new-file' data-ext='#{ext}'><i style='width: 18px;' class='fa #{data.icon}'></i> <span style='text-transform:capitalize'>#{data.name} </span> <span class='lighten'>(.#{ext})</span></a></li>")
            elt.append(e)

    elt = $(".smc-new-file-type-list")
    for ext in v
        f(elt, ext, true)

    elt = $(".smc-mini-new-file-type-list")
    file_types_so_far = {}
    for ext in ['sagews', 'term', 'ipynb', 'tex', 'md', 'tasks', 'course', 'sage', 'py']
        f(elt, ext)
    elt.append($("<li class='divider'></li><li><a href='#new-folder'><i style='width: 18px;' class='fa fa-folder'></i> <span>Folder </span></a></li>"))

    elt.append($("<li class='divider'></li><li><a href='#projects-add-collaborators'><i style='width: 18px;' class='fa fa-user'></i> <span>Collaborators... </span></a></li>"))

initialize_new_file_type_list()

exports.file_icon_class = file_icon_class = (ext) ->
    assoc = exports.file_options('x.' + ext)
    return assoc.icon

# Multiplex'd worksheet mode

{MARKERS} = require('smc-util/sagews')

exports.sagews_decorator_modes = sagews_decorator_modes = [
    ['cjsx'        , 'text/cjsx'],
    ['coffeescript', 'coffeescript'],
    ['cython'      , 'cython'],
    ['file'        , 'text'],
    ['fortran'     , 'text/x-fortran'],
    ['html'        , 'htmlmixed'],
    ['javascript'  , 'javascript'],
    ['java'        , 'text/x-java'],    # !! more specific name must be first!!!! (java vs javascript!)
    ['latex'       , 'stex']
    ['lisp'        , 'ecl'],
    ['md'          , 'gfm2'],
    ['gp'          , 'text/pari'],
    ['go'          , 'text/x-go']
    ['perl'        , 'text/x-perl'],
    ['python3'     , 'python'],
    ['python'      , 'python'],
    ['ruby'        , 'text/x-ruby'],   # !! more specific name must be first or get mismatch!
    ['r'           , 'r'],
    ['sage'        , 'python'],
    ['script'      , 'shell'],
    ['sh'          , 'shell'],
    ['julia'       , 'text/x-julia'],
    ['wiki'        , 'mediawiki'],
    ['mediawiki'   , 'mediawiki']
]

# Called immediately below.  It's just nice putting this code in a function.
define_codemirror_sagews_mode = () ->

    # not using these two gfm2 and htmlmixed2 modes, with their sub-latex mode, since
    # detection of math isn't good enough.  e.g., \$ causes math mode and $ doesn't seem to...   \$500 and $\sin(x)$.
    CodeMirror.defineMode "gfm2", (config) ->
        options = []
        for x in [['$$','$$'], ['$','$'], ['\\[','\\]'], ['\\(','\\)']]
            options.push
                open  : x[0]
                close : x[1]
                mode  : CodeMirror.getMode(config, 'stex')
        return CodeMirror.multiplexingMode(CodeMirror.getMode(config, "gfm"), options...)

    CodeMirror.defineMode "htmlmixed2", (config) ->
        options = []
        for x in [['$$','$$'], ['$','$'], ['\\[','\\]'], ['\\(','\\)']]
            options.push
                open  : x[0]
                close : x[1]
                mode  : CodeMirror.getMode(config, mode)
        return CodeMirror.multiplexingMode(CodeMirror.getMode(config, "htmlmixed"), options...)

    CodeMirror.defineMode "stex2", (config) ->
        options = []
        for x in ['sagesilent', 'sageblock']
            options.push
                open  : "\\begin{#{x}}"
                close : "\\end{#{x}}"
                mode  : CodeMirror.getMode(config, 'sagews')
        options.push
            open  : "\\sage{"
            close : "}"
            mode  : CodeMirror.getMode(config, 'sagews')
        return CodeMirror.multiplexingMode(CodeMirror.getMode(config, "stex"), options...)

    CodeMirror.defineMode "cython", (config) ->
        # FUTURE: need to figure out how to do this so that the name
        # of the mode is cython
        return CodeMirror.multiplexingMode(CodeMirror.getMode(config, "python"))

    CodeMirror.defineMode "sagews", (config) ->
        options = []
        close = new RegExp("[#{MARKERS.output}#{MARKERS.cell}]")
        for x in sagews_decorator_modes
            # NOTE: very important to close on both MARKERS.output *and* MARKERS.cell,
            # rather than just MARKERS.cell, or it will try to
            # highlight the *hidden* output message line, which can
            # be *enormous*, and could take a very very long time, but is
            # a complete waste, since we never see that markup.
            options.push
                open  : "%" + x[0]
                start : true    # must be at beginning of line
                close : close
                mode  : CodeMirror.getMode(config, x[1])

        return CodeMirror.smc_multiplexing_mode(CodeMirror.getMode(config, "python"), options...)

    ###
    # ATTN: if that's ever going to be re-activated again,
    # this needs to be require("script!...") in the spirit of webpack
    $.get '/static/codemirror-extra/data/sage-completions.txt', (data) ->
        s = data.split('\n')
        sagews_hint = (editor) ->
            console.log("sagews_hint")
            cur   = editor.getCursor()
            token = editor.getTokenAt(cur)
            console.log(token)
            t = token.string
            completions = (a for a in s when a.slice(0,t.length) == t)
            ans =
                list : completions,
                from : CodeMirror.Pos(cur.line, token.start)
                to   : CodeMirror.Pos(cur.line, token.end)
        CodeMirror.registerHelper("hint", "sagews", sagews_hint)
    ###

# Initialize all of the codemirror modes and extensions, since the editor may need them.
# OPTIMIZATION: defer this until we actually open a document that actually relies on codemirror.
# (one step at a time!)
define_codemirror_sagews_mode()
misc_page.define_codemirror_extensions()

# Given a text file (defined by content), try to guess
# what the extension should be.
guess_file_extension_type = (content) ->
    content = $.trim(content)
    i = content.indexOf('\n')
    first_line = content.slice(0,i).toLowerCase()
    if first_line.slice(0,2) == '#!'
        # A script.  What kind?
        if first_line.indexOf('python') != -1
            return 'py'
        if first_line.indexOf('bash') != -1 or first_line.indexOf('sh') != -1
            return 'sh'
    if first_line.indexOf('html') != -1
        return 'html'
    if first_line.indexOf('/*') != -1 or first_line.indexOf('//') != -1   # kind of a stretch
        return 'c++'
    return undefined

exports.file_options = (filename, content) ->   # content may be undefined
    ext = misc.filename_extension_notilde(filename)?.toLowerCase()
    if not ext? and content?   # no recognized extension, but have contents
        ext = guess_file_extension_type(content)
    if ext == ''
        x = file_associations["noext-#{misc.path_split(filename).tail}"]
    else
        x = file_associations[ext]
    if not x?
        x = file_associations['']
    if not x.icon?
        x.icon = 'fa-file-o'
    return x

SEP = "\uFE10"

_local_storage_prefix = (project_id, filename, key) ->
    s = project_id
    if filename?
        s += filename + SEP
    if key?
        s += key
    return s
#
# Set or get something about a project from local storage:
#
#    local_storage(project_id):  returns everything known about this project.
#    local_storage(project_id, filename):  get everything about given filename in project
#    local_storage(project_id, filename, key):  get value of key for given filename in project
#    local_storage(project_id, filename, key, value):   set value of key
#
# In all cases, returns undefined if localStorage is not supported in this browser.
#

if misc.has_local_storage()
    local_storage_delete = exports.local_storage_delete = (project_id, filename, key) ->
        storage = window.localStorage
        if storage?
            prefix = _local_storage_prefix(project_id, filename, key)
            n = prefix.length
            for k, v of storage
                if k.slice(0,n) == prefix
                    delete storage[k]

    local_storage = exports.local_storage = (project_id, filename, key, value) ->
        storage = window.localStorage
        if storage?
            prefix = _local_storage_prefix(project_id, filename, key)
            n = prefix.length
            if filename?
                if key?
                    if value?
                        storage[prefix] = misc.to_json(value)
                    else
                        x = storage[prefix]
                        if not x?
                            return x
                        else
                            return misc.from_json(x)
                else
                    # Everything about a given filename
                    obj = {}
                    for k, v of storage
                        if k.slice(0,n) == prefix
                            obj[k.split(SEP)[1]] = v
                    return obj
            else
                # Everything about project
                obj = {}
                for k, v of storage
                    if k.slice(0,n) == prefix
                        x = k.slice(n)
                        z = x.split(SEP)
                        filename = z[0]
                        key = z[1]
                        if not obj[filename]?
                            obj[filename] = {}
                        obj[filename][key] = v
                return obj
else
    # no-op fallback
    console.warn("cursor saving won't work due to lack of localStorage")
    local_storage_delete = local_storage = () ->

templates = $("#webapp-editor-templates")

###############################################
# Abstract base class for editors (not exports.Editor)
###############################################
# Derived classes must:
#    (1) implement the _get and _set methods
#    (2) show/hide/remove
#
# Events ensure that *all* users editor the same file see the same
# thing (synchronized).
#

class FileEditor extends EventEmitter
    # ATTN it is crucial to call this constructor in subclasses via super(@project_id, @filename)
    constructor: (@project_id, @filename) ->
        @ext = misc.filename_extension_notilde(@filename)?.toLowerCase()
        @_show = underscore.debounce(@_show, 50)

    is_active: () =>
        misc.tab_to_path(redux.getProjectStore(@project_id).get('active_project_tab')) == @filename

    # call it, to set the @default_font_size from the account settings
    init_font_size: () =>
        @default_font_size = redux.getStore('account').get('font_size')

    val: (content) =>
        if not content?
            # If content not defined, returns current value.
            return @_get()
        else
            # If content is defined, sets value.
            @_set(content)

    # has_unsaved_changes() returns the state, where true means that
    # there are unsaved changed.  To set the state, do
    # has_unsaved_changes(true or false).
    has_unsaved_changes: (val) =>
        if not val?
            return @_has_unsaved_changes
        else
            if not @_has_unsaved_changes? or @_has_unsaved_changes != val
                if val
                    @save_button.removeClass('disabled')
                else
                    @_when_had_no_unsaved_changes = new Date()  # when we last knew for a fact there are no unsaved changes
                    @save_button.addClass('disabled')
            @_has_unsaved_changes = val

    # committed means "not saved to the database/server", whereas save above
    # means "saved to *disk*".
    has_uncommitted_changes: (val) =>
        if not val?
            return @_has_uncommitted_changes
        else
            @_has_uncommitted_changes = val
            if val
                if not @_show_uncommitted_warning_timeout?
                    # We have not already started a timer, so start one -- if we do not hear otherwise, show
                    # the warning in 30s.
                    @_show_uncommitted_warning_timeout = setTimeout((()=>@_show_uncommitted_warning()), 30000)
            else
                if @_show_uncommitted_warning_timeout?
                    clearTimeout(@_show_uncommitted_warning_timeout)
                    delete @_show_uncommitted_warning_timeout
                @uncommitted_element?.hide()

    _show_uncommitted_warning: () =>
        delete @_show_uncommitted_warning_timeout
        @uncommitted_element?.show()

    focus: () => # FUTURE in derived class (???)

    _get: () =>
        console.warn("Incomplete: editor -- needs to implement _get in derived class")

    _set: (content) =>
        console.warn("Incomplete: editor -- needs to implement _set in derived class")

    restore_cursor_position: () =>
        # implement in a derived class if you need this

    disconnect_from_session: (cb) =>
        # implement in a derived class if you need this

    local_storage: (key, value) =>
        return local_storage(@project_id, @filename, key, value)

    show: (opts) =>
        if not opts?
            if @_last_show_opts?
                opts = @_last_show_opts
            else
                opts = {}
        @_last_show_opts = opts

        # only re-render the editor if it is active. that's crucial, because e.g. the autosave
        # of latex triggers a build, which in turn calls @show to update itself. that would cause
        # the latex editor to be visible despite not being the active editor.
        if not @is_active?()
            return

        @element.show()
        # if above line reveals it, give it a bit time to do the layout first
        @_show(opts)  # critical -- also do an intial layout!  Otherwise get a horrible messed up animation effect.
        setTimeout((=> @_show(opts)), 10)
        if DEBUG
            window?.smc?.doc = @  # useful for debugging...

    _show: (opts={}) =>
        # define in derived class

    hide: () =>
        #@element?.hide()

    remove: () =>
        @syncdoc?.close()
        @element?.remove()
        @removeAllListeners()

    terminate_session: () =>
        # If some backend session on a remote machine is serving this session, terminate it.

exports.FileEditor = FileEditor

###############################################
# Codemirror-based File Editor

#     - 'saved' : when the file is successfully saved by the user
#     - 'show'  :
#     - 'toggle-split-view' :
###############################################
class CodeMirrorEditor extends FileEditor
    constructor: (@project_id, @filename, content, opts) ->
        super(@project_id, @filename)
        editor_settings = redux.getStore('account').get_editor_settings()
        opts = @opts = defaults opts,
            mode                      : undefined
            geometry                  : undefined  # (default=full screen);
            read_only                 : false
            delete_trailing_whitespace: editor_settings.strip_trailing_whitespace  # delete on save
            show_trailing_whitespace  : editor_settings.show_trailing_whitespace
            allow_javascript_eval     : true  # if false, the one use of eval isn't allowed.
            line_numbers              : editor_settings.line_numbers
            first_line_number         : editor_settings.first_line_number
            indent_unit               : editor_settings.indent_unit
            tab_size                  : editor_settings.tab_size
            smart_indent              : editor_settings.smart_indent
            electric_chars            : editor_settings.electric_chars
            undo_depth                : editor_settings.undo_depth   # no longer relevant, since done via sync system
            match_brackets            : editor_settings.match_brackets
            code_folding              : editor_settings.code_folding
            auto_close_brackets       : editor_settings.auto_close_brackets
            match_xml_tags            : editor_settings.match_xml_tags
            auto_close_xml_tags       : editor_settings.auto_close_xml_tags
            line_wrapping             : editor_settings.line_wrapping
            spaces_instead_of_tabs    : editor_settings.spaces_instead_of_tabs
            style_active_line         : 15    # editor_settings.style_active_line  # (a number between 0 and 127)
            bindings                  : editor_settings.bindings  # 'standard', 'vim', or 'emacs'
            theme                     : editor_settings.theme
            track_revisions           : editor_settings.track_revisions
            public_access             : false
            latex_editor              : false

            # I'm making the times below very small for now.  If we have to adjust these to reduce load, due to lack
            # of capacity, then we will.  Or, due to lack of optimization (e.g., for big documents). These parameters
            # below would break editing a huge file right now, due to slowness of applying a patch to a codemirror editor.

            cursor_interval           : 1000   # minimum time (in ms) between sending cursor position info to hub -- used in sync version
            sync_interval             : 500    # minimum time (in ms) between synchronizing text with hub. -- used in sync version below

            completions_size          : 20    # for tab completions (when applicable, e.g., for sage sessions)

        #console.log("mode =", opts.mode)

        @element = templates.find(".webapp-editor-codemirror").clone()

        @element.data('editor', @)

        @init_save_button()
        @init_uncommitted_element()
        @init_history_button()
        @init_edit_buttons()

        @init_file_actions()

        filename = @filename
        if filename.length > 30
            filename = "…" + filename.slice(filename.length-30)

        # not really needed due to highlighted tab; annoying.
        #@element.find(".webapp-editor-codemirror-filename").text(filename)

        @_video_is_on = @local_storage("video_is_on")
        if not @_video_is_on?
            @_video_is_on = false

        extraKeys =
            "Alt-Enter"    : (editor)   => @action_key(execute: true, advance:false, split:false)
            "Cmd-Enter"    : (editor)   => @action_key(execute: true, advance:false, split:false)
            "Ctrl-Enter"   : (editor)   => @action_key(execute: true, advance:true, split:true)
            "Ctrl-;"       : (editor)   => @action_key(split:true, execute:false, advance:false)
            "Cmd-;"        : (editor)   => @action_key(split:true, execute:false, advance:false)
            "Ctrl-\\"      : (editor)   => @action_key(execute:false, toggle_input:true)
            #"Cmd-x"  : (editor)   => @action_key(execute:false, toggle_input:true)
            "Shift-Ctrl-\\" : (editor)   => @action_key(execute:false, toggle_output:true)
            #"Shift-Cmd-y"  : (editor)   => @action_key(execute:false, toggle_output:true)

            "Cmd-S"        : (editor)   => @click_save_button()

            "Ctrl-L"       : (editor)   => @goto_line(editor)
            "Cmd-L"        : (editor)   => @goto_line(editor)

            "Ctrl-I"       : (editor)   => @toggle_split_view(editor)
            "Cmd-I"        : (editor)   => @toggle_split_view(editor)

            "Shift-Cmd-L"  : (editor)   => editor.align_assignments()
            "Shift-Ctrl-L" : (editor)   => editor.align_assignments()

            "Shift-Ctrl-." : (editor)   => @change_font_size(editor, +1)
            "Shift-Ctrl-," : (editor)   => @change_font_size(editor, -1)
            "Shift-Cmd-."  : (editor)   => @change_font_size(editor, +1)
            "Shift-Cmd-,"  : (editor)   => @change_font_size(editor, -1)

            "Shift-Tab"    : (editor)   => editor.unindent_selection()

            "Ctrl-'"       : "indentAuto"
            "Cmd-'"        : "indentAuto"

            "Tab"          : (editor)   => @press_tab_key(editor)
            "Shift-Ctrl-C" : (editor)   => @interrupt_key()

            "Ctrl-Space"   : "autocomplete"

            #"F11"          : (editor)   => console.log('fs', editor.getOption("fullScreen")); editor.setOption("fullScreen", not editor.getOption("fullScreen"))

        if opts.match_xml_tags
            extraKeys['Ctrl-J'] = "toMatchingTag"

        if opts.bindings != 'emacs'
            # Emacs uses control s for find.
            extraKeys["Ctrl-S"] = (editor) => @click_save_button()

        # FUTURE: We will replace this by a general framework...
        if misc.filename_extension_notilde(filename).toLowerCase() == "sagews"
            evaluate_key = redux.getStore('account').get('evaluate_key').toLowerCase()
            if evaluate_key == "enter"
                evaluate_key = "Enter"
            else
                evaluate_key = "Shift-Enter"
            extraKeys[evaluate_key] = (editor) => @action_key(execute: true, advance:true, split:false)
        else
            extraKeys["Shift-Enter"] = =>
                alert_message
                    type    : "error"
                    message : "You can only evaluate code in a file that ends with the extension 'sagews'.   Create a Sage Worksheet instead."

        # Layouts:
        #   0 - one single editor
        #   1 - two editors, one on top of the other
        #   2 - two editors, one next to the other

        if IS_MOBILE
            @_layout = 0
        else
            @_layout = @local_storage("layout") ? 0    # WARNING/UGLY: used by syncdoc.coffee and sagews.coffee !
        if @_layout not in [0, 1, 2]
            # IMPORTANT: If this were anything other than what is listed, the user
            # would never be able to open tex files. So it's important that this be valid.
            @_layout = 0
        @_last_layout = undefined

        if feature.isMobile.Android()
            # see https://github.com/sragemathinc/smc/issues/1360
            opts.style_active_line = false


        make_editor = (node) =>
            options =
                firstLineNumber         : opts.first_line_number
                autofocus               : false
                mode                    : {name:opts.mode, globalVars: true}
                lineNumbers             : opts.line_numbers
                showTrailingSpace       : opts.show_trailing_whitespace
                indentUnit              : opts.indent_unit
                tabSize                 : opts.tab_size
                smartIndent             : opts.smart_indent
                electricChars           : opts.electric_chars
                undoDepth               : opts.undo_depth
                matchBrackets           : opts.match_brackets
                autoCloseBrackets       : opts.auto_close_brackets and (misc.filename_extension_notilde(filename) not in ['hs', 'lhs']) #972
                autoCloseTags           : opts.auto_close_xml_tags
                lineWrapping            : opts.line_wrapping
                readOnly                : opts.read_only
                styleActiveLine         : opts.style_active_line
                indentWithTabs          : not opts.spaces_instead_of_tabs
                showCursorWhenSelecting : true
                extraKeys               : extraKeys
                cursorScrollMargin      : 6
                viewportMargin          : 10

            if opts.match_xml_tags
                options.matchTags = {bothTags: true}

            if opts.code_folding
                extraKeys["Ctrl-Q"] = (cm) -> cm.foldCodeSelectionAware()
                options.foldGutter  = true
                options.gutters     = ["CodeMirror-linenumbers", "CodeMirror-foldgutter"]

            if opts.latex_editor
                options.gutters     ?= []
                options.gutters.push("Codemirror-latex-errors")

            if opts.bindings? and opts.bindings != "standard"
                options.keyMap = opts.bindings
                #cursorBlinkRate: 1000

            if opts.theme? and opts.theme != "standard"
                options.theme = opts.theme

            cm = CodeMirror.fromTextArea(node, options)
            cm.save = () => @click_save_button()

            # The Codemirror themes impose their own weird fonts, but most users want whatever
            # they've configured as "monospace" in their browser.  So we force that back:
            e = $(cm.getWrapperElement())
            e.attr('style', e.attr('style') + '; height:100%; font-family:monospace !important;')
            # see http://stackoverflow.com/questions/2655925/apply-important-css-style-using-jquery

            if opts.bindings == 'vim'
                # annoying due to api change in vim mode
                cm.setOption("vimMode", true)

            return cm

        elt = @element.find(".webapp-editor-textarea-0"); elt.text(content)

        @codemirror = make_editor(elt[0])
        @codemirror.name = '0'

        elt1 = @element.find(".webapp-editor-textarea-1")

        @codemirror1 = make_editor(elt1[0])
        @codemirror1.name = '1'

        buf = @codemirror.linkedDoc({sharedHist: true})
        @codemirror1.swapDoc(buf)

        @codemirror.on 'focus', () =>
            @codemirror_with_last_focus = @codemirror

        @codemirror1.on 'focus', () =>
            @codemirror_with_last_focus = @codemirror1

        @init_font_size() # get the @default_font_size
        @restore_font_size()

        @init_draggable_splits()

        if opts.read_only
            @set_readonly_ui()

        if misc.filename_extension(@filename)?.toLowerCase() == 'sagews'
            @init_sagews_edit_buttons()

        @wizard = null

    programmatical_goto_line: (line) =>
        cm = @codemirror_with_last_focus
        pos = {line:line-1, ch:0}
        info = cm.getScrollInfo()
        cm.scrollIntoView(pos, info.clientHeight/2)

    get_users_cursors: (account_id) =>
        return @syncdoc?.get_users_cursors(account_id)

    init_file_actions: () =>
        if not @element?
            return
        actions = redux.getProjectActions(@project_id)
        dom_node = @element.find('.smc-editor-file-info-dropdown')[0]
        require('./r_misc').render_file_info_dropdown(@filename, actions, dom_node, @opts.public_access)

    init_draggable_splits: () =>
        @_layout1_split_pos = @local_storage("layout1_split_pos")
        @_layout2_split_pos = @local_storage("layout2_split_pos")

        layout1_bar = @element.find(".webapp-editor-resize-bar-layout-1")
        layout1_bar.draggable
            axis        : 'y'
            containment : @element
            zIndex      : 10
            start       : misc_page.drag_start_iframe_disable
            stop        : (event, ui) =>
                misc_page.drag_stop_iframe_enable()
                # compute the position of bar as a number from 0 to 1, with
                # 0 being at top (left), 1 at bottom (right), and .5 right in the middle
                e   = @element.find(".webapp-editor-codemirror-input-container-layout-1")
                top = e.offset().top
                ht  = e.height()
                p   = layout1_bar.offset().top + layout1_bar.height()/2
                @_layout1_split_pos = (p - top) / ht
                @local_storage("layout1_split_pos", @_layout1_split_pos)
                # redraw, which uses split info
                @show()

        layout2_bar = @element.find(".webapp-editor-resize-bar-layout-2")
        layout2_bar.draggable
            axis        : 'x'
            containment : @element
            zIndex      : 100
            start       : misc_page.drag_start_iframe_disable
            stop        : (event, ui) =>
                misc_page.drag_stop_iframe_enable()
                # compute the position of bar as a number from 0 to 1, with
                # 0 being at top (left), 1 at bottom (right), and .5 right in the middle
                e     = @element.find(".webapp-editor-codemirror-input-container-layout-2")
                left  = e.offset().left
                width = e.width()
                p     = layout2_bar.offset().left
                @_layout2_split_pos = (p - left) / width
                @local_storage("layout2_split_pos", @_layout2_split_pos)
                # redraw, which uses split info
                @show()

    hide_content: () =>
        @element.find(".webapp-editor-codemirror-content").hide()

    show_content: () =>
        @hide_startup_message()
        @element.find(".webapp-editor-codemirror-content").show()
        for cm in @codemirrors()
            cm.refresh()

    hide_startup_message: () =>
        @element.find(".webapp-editor-codemirror-startup-message").hide()

    show_startup_message: (mesg, type='info') =>
        @hide_content()
        if typeof(mesg) != 'string'
            mesg = JSON.stringify(mesg)
        e = @element.find(".webapp-editor-codemirror-startup-message").show().text(mesg)
        for t in ['success', 'info', 'warning', 'danger']
            e.removeClass("alert-#{t}")
        e.addClass("alert-#{type}")

    is_active: () =>
        return @codemirror? and misc.tab_to_path(redux.getProjectStore(@project_id).get('active_project_tab')) == @filename

    set_theme: (theme) =>
        # Change the editor theme after the editor has been created
        for cm in @codemirrors()
            cm.setOption('theme', theme)
        @opts.theme = theme

    # add something visual to the UI to suggest that the file is read only
    set_readonly_ui: (readonly=true) =>
        @opts.read_only = readonly
<<<<<<< HEAD
        if readonly
            @element.find(".webapp-editor-write-only").hide()
            @element.find(".webapp-editor-read-only").show()
            @codemirror.setOption('readOnly', true)
            @codemirror1.setOption('readOnly', true)
        else
            @element.find(".webapp-editor-write-only").show()
            @element.find(".webapp-editor-read-only").hide()
            @codemirror.setOption('readOnly', false)
            @codemirror1.setOption('readOnly', false)
=======
        @element.find(".salvus-editor-write-only").toggle(!readonly)
        @element.find(".salvus-editor-read-only").toggle(readonly)
        for cm in @codemirrors()
            cm.setOption('readOnly', readonly)
>>>>>>> 3da22297

    set_cursor_center_focus: (pos, tries=5) =>
        if tries <= 0
            return
        cm = @codemirror_with_last_focus
        if not cm?
            cm = @codemirror
        if not cm?
            return
        cm.setCursor(pos)
        info = cm.getScrollInfo()
        try
            # This call can fail during editor initialization (as of codemirror 3.19, but not before).
            cm.scrollIntoView(pos, info.clientHeight/2)
        catch e
            setTimeout((() => @set_cursor_center_focus(pos, tries-1)), 250)
        cm.focus()

    disconnect_from_session: (cb) =>
        # implement in a derived class if you need this
        @syncdoc?.disconnect_from_session()
        cb?()

    codemirrors: () =>
        c = [@codemirror, @codemirror1]
        return underscore.filter(c, ((x) -> x?))

    focused_codemirror: () =>
        if @codemirror_with_last_focus?
            return @codemirror_with_last_focus
        else
            return @codemirror

    action_key: (opts) =>
        # opts ignored by default; worksheets use them....
        @click_save_button()

    interrupt_key: () =>
        # does nothing for generic editor, but important, e.g., for the sage worksheet editor.

    press_tab_key: (editor) =>
        if editor.somethingSelected()
            CodeMirror.commands.defaultTab(editor)
        else
            @tab_nothing_selected(editor)

    tab_nothing_selected: (editor) =>
        if @opts.spaces_instead_of_tabs
            editor.tab_as_space()
        else
            CodeMirror.commands.defaultTab(editor)

    init_edit_buttons: () =>
        that = @
        button_names = ['search', 'next', 'prev', 'replace', 'undo', 'redo', 'autoindent',
                        'shift-left', 'shift-right', 'split-view','increase-font', 'decrease-font', 'goto-line' ]

        # if the file extension indicates that we know how to print it, show and enable the print button
        if printing.can_print(@ext)
            button_names.push('print')
        else
            @element.find('a[href="#print"]').remove()

        # sagews2pdf conversion
        if @ext == 'sagews'
            button_names.push('sagews2pdf')
        else
            @element.find('a[href="#sagews2pdf"]').remove()

        for name in button_names
            e = @element.find("a[href=\"##{name}\"]")
            e.data('name', name).tooltip(delay:{ show: 500, hide: 100 }).click (event) ->
                that.click_edit_button($(@).data('name'))
                return false

    click_edit_button: (name) =>
        cm = @codemirror_with_last_focus
        if not cm?
            cm = @codemirror
        if not cm?
            return
        switch name
            when 'search'
                CodeMirror.commands.find(cm)
            when 'next'
                if cm._searchState?.query
                    CodeMirror.commands.findNext(cm)
                else
                    CodeMirror.commands.goPageDown(cm)
                    cm.focus()
            when 'prev'
                if cm._searchState?.query
                    CodeMirror.commands.findPrev(cm)
                else
                    CodeMirror.commands.goPageUp(cm)
                    cm.focus()
            when 'replace'
                CodeMirror.commands.replace(cm)
            when 'undo'
                cm.undo()
                cm.focus()
            when 'redo'
                cm.redo()
                cm.focus()
            when 'split-view'
                @toggle_split_view(cm)
            when 'autoindent'
                CodeMirror.commands.indentAuto(cm)
            when 'shift-left'
                cm.unindent_selection()
                cm.focus()
            when 'shift-right'
                @press_tab_key(cm)
                cm.focus()
            when 'increase-font'
                @change_font_size(cm, +1)
                cm.focus()
            when 'decrease-font'
                @change_font_size(cm, -1)
                cm.focus()
            when 'goto-line'
                @goto_line(cm)
            when 'sagews2pdf'
                @print(sagews2html = false)
            when 'print'
                @print(sagews2html = true)

    restore_font_size: () =>
        # we set the font_size from local storage
        # or fall back to the default from the account settings
        for i, cm of @codemirrors()
            size = @local_storage("font_size#{i}")
            if size?
                @set_font_size(cm, size)
            else if @default_font_size?
                @set_font_size(cm, @default_font_size)

    get_font_size: (cm) ->
        elt = $(cm.getWrapperElement())
        elt.data('font-size') ? @default_font_size

    set_font_size: (cm, size) =>
        if size > 1
            elt = $(cm.getWrapperElement())
            elt.css('font-size', size + 'px')
            elt.data('font-size', size)

    change_font_size: (cm, delta) =>
        #console.log("change_font_size #{cm.name}, #{delta}")
        scroll_before = cm.getScrollInfo()

        elt = $(cm.getWrapperElement())
        size = elt.data('font-size')
        if not size?
            s = elt.css('font-size')
            size = parseInt(s.slice(0,s.length-2))
        new_size = size + delta
        @set_font_size(cm, new_size)
        @local_storage("font_size#{cm.name}", new_size)

        # we have to do the scrollTo in the next render loop, since otherwise
        # the getScrollInfo function below will return the sizing data about
        # the cm instance before the above css font-size change has been rendered.
        f = () =>
            cm.refresh()
            scroll_after = cm.getScrollInfo()
            x = (scroll_before.left / scroll_before.width) * scroll_after.width
            y = (((scroll_before.top+scroll_before.clientHeight/2) / scroll_before.height) * scroll_after.height) - scroll_after.clientHeight/2
            cm.scrollTo(x, y)
        setTimeout(f, 0)

    toggle_split_view: (cm) =>
        @_layout = (@_layout + 1) % 3
        @local_storage("layout", @_layout)
        @show()
        if cm?
            if @_layout > 0
                cm.focus()
            else
                # focus first editor since it is only one that is visible.
                @codemirror.focus()
        f = () =>
            for x in @codemirrors()
                x.scrollIntoView()  # scroll the cursors back into view -- see https://github.com/sagemathinc/cocalc/issues/1044
        setTimeout(f, 1)   # wait until next loop after codemirror has laid itself out.
        @emit 'toggle-split-view'

    goto_line: (cm) =>
        focus = () =>
            @focus()
            cm.focus()
        dialog = templates.find(".webapp-goto-line-dialog").clone()
        dialog.modal('show')
        dialog.find(".btn-close").off('click').click () ->
            dialog.modal('hide')
            setTimeout(focus, 50)
            return false
        input = dialog.find(".webapp-goto-line-input")
        input.val(cm.getCursor().line+1)  # +1 since line is 0-based
        dialog.find(".webapp-goto-line-range").text("1-#{cm.lineCount()} or n%")
        dialog.find(".webapp-goto-line-input").focus().select()
        submit = () =>
            dialog.modal('hide')
            result = input.val().trim()
            if result.length >= 1 and result[result.length-1] == '%'
                line = Math.floor( cm.lineCount() * parseInt(result.slice(0,result.length-1)) / 100.0)
            else
                line = Math.min(parseInt(result)-1)
            if line >= cm.lineCount()
                line = cm.lineCount() - 1
            if line <= 0
                line = 0
            pos = {line:line, ch:0}
            cm.setCursor(pos)
            info = cm.getScrollInfo()
            cm.scrollIntoView(pos, info.clientHeight/2)
            setTimeout(focus, 50)
        dialog.find(".btn-submit").off('click').click(submit)
        input.keydown (evt) =>
            if evt.which == 13 # enter
                submit()
                return false
            if evt.which == 27 # escape
                setTimeout(focus, 50)
                dialog.modal('hide')
                return false

    print: (sagews2html = true) =>
        switch @ext
            when 'sagews'
                if sagews2html
                    @print_html()
                else
                    @print_sagews()
            when 'txt', 'csv'
                print_button = @element.find('a[href="#print"]')
                print_button.icon_spin(start:true, delay:0).addClass("disabled")
                printing.Printer(@, @filename + '.pdf').print (err) ->
                    print_button.removeClass('disabled')
                    print_button.icon_spin(false)
                    if err
                        alert_message
                            type    : "error"
                            message : "Printing error -- #{err}"

    print_html: =>
        dialog     = null
        d_content  = null
        d_open     = null
        d_download = null
        d_progress = _.noop
        output_fn  = null # set this before showing the dialog

        show_dialog = (cb) =>
            # this creates the dialog element and defines the action functions like d_progress
            dialog = $("""
            <div class="modal" tabindex="-1" role="dialog">
              <div class="modal-dialog" role="document">
                <div class="modal-content">
                  <div class="modal-header">
                    <button type="button" class="close" data-dismiss="modal" aria-label="Close"><span aria-hidden="true">&times;</span></button>
                    <h4 class="modal-title">Print to HTML</h4>
                  </div>
                  <div class="modal-body">
                    <div class="progress">
                      <div class="progress-bar" role="progressbar" aria-valuenow="0" aria-valuemin="0" aria-valuemax="100" style="width: 0%;">
                        0 %
                      </div>
                    </div>
                    <div class="content" style="text-align: center;"></div>
                    <div style="margin-top: 25px;">
                      <p><b>More information</b></p>
                      <p>
                      This SageWS to HTML conversion transforms the current worksheet
                      to a static HTML file.
                      <br/>
                      <a href="https://github.com/sagemathinc/cocalc/wiki/sagews2html" target='_blank'>Click here for more information</a>.
                      </p>
                    </div>
                  </div>
                  <div class="modal-footer">
                    <button type="button" class="btn-download btn btn-primary disabled">Download</button>
                    <button type="button" class="btn-open btn btn-success disabled">Open</button>
                    <button type="button" class="btn-close btn btn-default" data-dismiss="modal">Close</button>
                  </div>
                </div>
              </div>
            </div>
            """)
            d_content  = dialog.find('.content')
            d_open     = dialog.find('.btn-open')
            d_download = dialog.find('.btn-download')
            action     = redux.getProjectActions(@project_id)
            d_progress = (p) ->
                pct = "#{Math.round(100 * p)}%"
                dialog.find(".progress-bar").css('width', pct).text(pct)
            dialog.find('.btn-close').click ->
                dialog.modal('hide')
                return false
            d_open.click =>
                action.download_file
                    path : output_fn
                    auto : false  # open in new tab
            d_download.click =>
                action.download_file
                    path : output_fn
                    auto : true
            dialog.modal('show')
            cb()

        convert = (cb) =>
            # initiates the actual conversion via printing.Printer ...
            switch @ext
                when 'sagews'
                    output_fn = @filename + '.html'
                    progress = (percent, mesg) =>
                        d_content.text(mesg)
                        d_progress(percent)
                    progress = _.debounce(progress, 5)
                    progress(.01, "Loading ...")
                    done = (err) =>
                        #console.log 'Printer.print_html is done: err = ', err
                        if err
                            progress(0, "Problem printing to HTML: #{err}")
                        else
                            progress(1, 'Printing finished.')
                            # enable open & download buttons
                            dialog.find('button.btn').removeClass('disabled')
                    printing.Printer(@, output_fn).print(done, progress)
                    cb(); return

            # fallback
            cb("err -- unable to convert files with extension '@ext'")

        async.series([show_dialog, convert], (err) =>
            if err
                msg = "problem printing -- #{misc.to_json(err)}"
                alert_message
                    type    : "error"
                    message : msg
                dialog.content.text(msg)
        )

    # WARNING: this "print" is actually for printing Sage worksheets, not arbitrary files.
    print_sagews: =>
        dialog = templates.find(".webapp-file-print-dialog").clone()
        p = misc.path_split(@filename)
        v = p.tail.split('.')
        if v.length <= 1
            ext = ''
            base = p.tail
        else
            ext = v[v.length-1]
            base = v.slice(0,v.length-1).join('.')

        ext = ext.toLowerCase()
        if ext != 'sagews'
            console.error("editor.print called on file with extension '#{ext}' but only supports 'sagews'.")
            return

        submit = () =>
            dialog.find(".webapp-file-printing-progress").show()
            dialog.find(".webapp-file-printing-link").hide()
            $print_tempdir = dialog.find(".smc-file-printing-tempdir")
            $print_tempdir.hide()
            is_subdir = dialog.find(".webapp-file-print-keepfiles").is(":checked")
            dialog.find(".btn-submit").icon_spin(start:true)
            pdf = undefined
            async.series([
                (cb) =>
                    @save(cb)
                (cb) =>
                    # get info from the UI and attempt to convert the sagews to pdf
                    options =
                        title      : dialog.find(".webapp-file-print-title").text()
                        author     : dialog.find(".webapp-file-print-author").text()
                        date       : dialog.find(".webapp-file-print-date").text()
                        contents   : dialog.find(".webapp-file-print-contents").is(":checked")
                        subdir     : is_subdir
                        base_url   : require('./misc_page').BASE_URL
                        extra_data : misc.to_json(@syncdoc.print_to_pdf_data())  # avoid de/re-json'ing

                    printing.Printer(@, @filename + '.pdf').print
                        project_id  : @project_id
                        path        : @filename
                        options     : options
                        cb          : (err, _pdf) =>
                            if err and not is_subdir
                                cb(err)
                            else
                                pdf = _pdf
                                cb()
                (cb) =>
                    if is_subdir or not pdf?
                        cb(); return
                    # does the pdf file exist?
                    project_tasks(@project_id).file_nonzero_size
                        path    : pdf
                        cb      : (err) =>
                            if err
                                err_msg = 'Unable to convert file to PDF. '
                                if not is_subdir
                                    err_msg += "Enable 'Keep generated files in a sub-directory...' and check for Latex errors."
                                cb(err_msg)
                            else
                                cb()
                (cb) =>
                    if is_subdir or not pdf?
                        cb(); return
                    # pdf file exists -- show it in the UI
                    url = webapp_client.read_file_from_project
                        project_id  : @project_id
                        path        : pdf
                    dialog.find(".webapp-file-printing-link").attr('href', url).text(pdf).show()
                    cb()
                (cb) =>
                    if not is_subdir
                        cb(); return
                    {join} = require('path')
                    subdir_texfile = join(p.head, "#{base}-sagews2pdf", "tmp.tex")
                    # check if generated tmp.tex exists and has nonzero size
                    project_tasks(@project_id).file_nonzero_size
                        path    : subdir_texfile
                        cb      : (err) =>
                            if err
                                cb('Unable to create directory of temporary Latex files.')
                            else
                                tempdir_link = $('<a>').text('Click to open temporary file')
                                tempdir_link.click =>
                                    redux.getProjectActions(@project_id).open_file
                                        path       : subdir_texfile
                                        foreground : true
                                    dialog.modal('hide')
                                    return false
                                $print_tempdir.html(tempdir_link)
                                $print_tempdir.show()
                                cb()
                (cb) =>
                    # if there is no subdirectory of temporary files, print generated pdf file
                    if not is_subdir
                        redux.getProjectActions(@project_id).print_file(path: pdf)
                    cb()
            ], (err) =>
                dialog.find(".btn-submit").icon_spin(false)
                dialog.find(".webapp-file-printing-progress").hide()
                if err
                    alert_message(type:"error", message:"problem printing '#{p.tail}' -- #{misc.to_json(err)}")
            )
            return false

        dialog.find(".webapp-file-print-filename").text(@filename)
        dialog.find(".webapp-file-print-title").text(base)
        dialog.find(".webapp-file-print-author").text(redux.getStore('account').get_fullname())
        dialog.find(".webapp-file-print-date").text((new Date()).toLocaleDateString())
        dialog.find(".btn-submit").click(submit)
        dialog.find(".btn-close").click(() -> dialog.modal('hide'); return false)
        if ext == "sagews"
            dialog.find(".webapp-file-options-sagews").show()
        dialog.modal('show')

    init_save_button: () =>
        @save_button = @element.find("a[href=\"#save\"]").tooltip().click(@click_save_button)
        @save_button.find(".spinner").hide()

    init_uncommitted_element: () =>
        @uncommitted_element = @element.find(".smc-uncommitted")

    init_history_button: () =>
        if not @opts.public_access and @filename.slice(@filename.length-13) != '.sage-history'
            @history_button = @element.find(".webapp-editor-history-button")
            @history_button.click(@click_history_button)
            @history_button.show()
            @history_button.css
                display: 'inline-block'   # this is needed due to subtleties of jQuery show().

    click_save_button: () =>
        if @opts.read_only
            return
        if not @save?  # not implemented...
            return
        if @_saving
            return
        @_saving = true
        @save_button.icon_spin(start:true, delay:8000)
        @save (err) =>
            # WARNING: As far as I can tell, this doesn't call FileEditor.save
            if err
                if redux.getProjectStore(@project_id).is_file_open(@filename)  # only show error if file actually opened
                    alert_message(type:"error", message:"Error saving '#{@filename}' (#{err}) -- (you might need to close and open this file or restart this project)")
            else
                @emit('saved')
            @save_button.icon_spin(false)
            @_saving = false
        return false

    click_history_button: () =>
        redux.getProjectActions(@project_id).open_file
            path       : misc.history_path(@filename)
            foreground : true

    _get: () =>
        return @codemirror?.getValue()

    _set: (content) =>
        if not @codemirror?
            # document is already closed and freed up.
            return
        {from} = @codemirror.getViewport()
        @codemirror.setValue(content)
        @codemirror.scrollIntoView(from)
        # even better -- fully restore cursors, if available in localStorage
        setTimeout((()=>@restore_cursor_position()),1)  # do in next round, so that both editors get set by codemirror first (including the linked one)

    # save/restore view state -- hooks used by React editor wrapper.
    save_view_state: =>
        state =
            scroll : (cm.getScrollInfo() for cm in @codemirrors())
        @_view_state = state
        return state

    restore_view_state: (second_try) =>
        state = @_view_state
        if not state?
            return
        cms = @codemirrors()
        i = 0
        for v in state.scroll
            cm = cms[i]
            if cm?
                cm.scrollTo(v.left, v.top)
                info = cm.getScrollInfo()
                # THIS IS HORRIBLE and SUCKS, but I can't understand what is going on sufficiently
                # well to remove this.  Sometimes scrollTo fails (due to the document being reported as much
                # smaller than it is for a few ms) **and** it's then not possible to scroll,
                # so we just try again. See https://github.com/sagemathinc/cocalc/issues/1327
                if not second_try and info.top != v.top
                    # didn't work -- not fully visible; try again one time when rendering is presumably done.
                    setTimeout((=>@restore_view_state(true)), 250)
            i += 1

    restore_cursor_position: () =>
        for i, cm of @codemirrors()
            if cm?
                pos = @local_storage("cursor#{cm.name}")
                if pos?
                    cm.setCursor(pos)
                    #console.log("#{@filename}: setting view #{cm.name} to cursor pos -- #{misc.to_json(pos)}")
                    info = cm.getScrollInfo()
                    try
                        cm.scrollIntoView(pos, info.clientHeight/2)
                    catch e
                        #console.log("#{@filename}: failed to scroll view #{cm.name} into view -- #{e}")
        @codemirror?.focus()

    # set background color of active line in editor based on background color (which depends on the theme)
    _style_active_line: () =>
        if not @opts.style_active_line
            return
        rgb = $(@codemirror.getWrapperElement()).css('background-color')
        v = (parseInt(x) for x in rgb.slice(4,rgb.length-1).split(','))
        amount = @opts.style_active_line
        for i in [0..2]
            if v[i] >= 128
                v[i] -= amount
            else
                v[i] += amount
        $("body").remove("#webapp-cm-activeline")
        $("body").append("<style id='webapp-cm-activeline' type=text/css>.CodeMirror-activeline{background:rgb(#{v[0]},#{v[1]},#{v[2]});}</style>")



    _show_codemirror_editors: (height) =>
        # console.log("_show_codemirror_editors: #{@_layout}")
        switch @_layout
            when 0
                p = 1
            when 1
                p = @_layout1_split_pos ? 0.5
            when 2
                p = @_layout2_split_pos ? 0.5

        # Change the height of the *top* div that contain the editors; the bottom one then
        # uses of all remaining vertical height.
        if @_layout > 0
            p = Math.max(MIN_SPLIT, Math.min(MAX_SPLIT, p))

        # We set only the default size of the *first* div -- everything else expands accordingly.
        elt = @element.find(".webapp-editor-codemirror-input-container-layout-#{@_layout}").show()

        if @_layout == 1
            @element.find(".webapp-editor-resize-bar-layout-1").css(top:0)
        else if @_layout == 2
            @element.find(".webapp-editor-resize-bar-layout-2").css(left:0)

        c = elt.find(".webapp-editor-codemirror-input-box")
        if @_layout == 0
            c.css('flex', 1)   # use the full vertical height
        else
            c.css('flex-basis', "#{p*100}%")

        if @_last_layout != @_layout
            # The layout has changed
            btn = @element.find('a[href="#split-view"]')

            if @_last_layout?
                # Hide previous
                btn.find(".webapp-editor-layout-#{@_last_layout}").hide()
                @element.find(".webapp-editor-codemirror-input-container-layout-#{@_last_layout}").hide()

            # Show current
            btn.find(".webapp-editor-layout-#{@_layout}").show()

            # Put editors in their place -- in the div inside of each box
            elt.find(".webapp-editor-codemirror-input-box div").empty().append($(@codemirror.getWrapperElement()))
            elt.find(".webapp-editor-codemirror-input-box-1 div").empty().append($(@codemirror1.getWrapperElement()))

            # Save for next time
            @_last_layout = @_layout

        # Workaround a major and annoying bug in Safari:
        #     https://github.com/philipwalton/flexbugs/issues/132
        if $.browser.safari and @_layout == 1
            # This is only needed for the "split via a horizontal line" layout, since
            # the flex layout with column direction is broken on Safari.
            @element.find(".webapp-editor-codemirror-input-container-layout-#{@_layout}").make_height_defined()

        refresh = (cm) =>
            return if not cm?
            cm.refresh()
            # See https://github.com/sagemathinc/cocalc/issues/1327#issuecomment-265488872
            setTimeout((=>cm.refresh()), 1)

        for cm in @codemirrors()
            refresh(cm)

        @emit('show')

    _show: (opts={}) =>
        # show the element that contains this editor
        #@element.show()
        # show the codemirror editors, resizing as needed
        @_show_codemirror_editors()

    focus: () =>
        if not @codemirror?
            return
        @show()
        if not IS_MOBILE
            @codemirror_with_last_focus?.focus()

    ############
    # Editor button bar support code
    ############
    textedit_command: (cm, cmd, args) =>
        switch cmd
            when "link"
                cm.insert_link(cb:() => @syncdoc?.sync())
                return false  # don't return true or get an infinite recurse
            when "image"
                cm.insert_image(cb:() => @syncdoc?.sync())
                return false  # don't return true or get an infinite recurse
            when "SpecialChar"
                cm.insert_special_char(cb:() => @syncdoc?.sync())
                return false  # don't return true or get an infinite recurse
            else
                cm.edit_selection
                    cmd  : cmd
                    args : args
                @syncdoc?.sync()
                # needed so that dropdown menu closes when clicked.
                return true

    wizard_handler: () =>
        # @wizard is this WizardActions object
        if not @wizard?
            $target = @mode_display.parent().find('.react-target')
            {render_wizard} = require('./wizard')
            @wizard = render_wizard($target[0], @project_id, @filename, lang = @_current_mode, cb = @wizard_insert_handler)
        else
            @wizard.show(lang = @_current_mode)

    wizard_insert_handler: (insert) =>
        code = insert.code
        lang = insert.lang
        cm = @focused_codemirror()
        line = cm.getCursor().line
        # console.log "wizard insert:", lang, code, insert.descr
        if insert.descr?
            @syncdoc?.insert_new_cell(line)
            cm.replaceRange("%md\n#{insert.descr}", {line : line+1, ch:0})
            @action_key(execute: true, advance:false, split:false)
        line = cm.getCursor().line
        @syncdoc?.insert_new_cell(line)
        cell = code
        if lang != @_current_mode
            cell = "%#{lang}\n#{cell}"
        cm.replaceRange(cell, {line : line+1, ch:0})
        @action_key(execute: true, advance:false, split:false)
        @syncdoc?.sync()

    # add a textedit toolbar to the editor
    init_sagews_edit_buttons: () =>
        if @opts.read_only  # no editing button bar needed for read-only files
            return

        if IS_MOBILE  # no edit button bar on mobile either -- too big (for now at least)
            return

        if not redux.getStore('account').get_editor_settings().extra_button_bar
            # explicitly disabled by user
            return

        NAME_TO_MODE = {xml:'html', markdown:'md', mediawiki:'wiki'}
        for x in sagews_decorator_modes
            mode = x[0]
            name = x[1]
            v = name.split('-')
            if v.length > 1
                name = v[1]
            NAME_TO_MODE[name] = "#{mode}"

        name_to_mode = (name) ->
            n = NAME_TO_MODE[name]
            if n?
                return n
            else
                return "#{name}"

        # add the text editing button bar
        e = @element.find(".webapp-editor-codemirror-textedit-buttons")
        @textedit_buttons = templates.find(".webapp-editor-textedit-buttonbar").clone().hide()
        e.append(@textedit_buttons).show()

        # add the code editing button bar
        @codeedit_buttons = templates.find(".webapp-editor-codeedit-buttonbar").clone()
        e.append(@codeedit_buttons)

        # the r-editing button bar
        @redit_buttons =  templates.find(".webapp-editor-redit-buttonbar").clone()
        e.append(@redit_buttons)

        # the Julia-editing button bar
        @julia_edit_buttons =  templates.find(".webapp-editor-julia-edit-buttonbar").clone()
        e.append(@julia_edit_buttons)

        # the sh-editing button bar
        @sh_edit_buttons =  templates.find(".webapp-editor-sh-edit-buttonbar").clone()
        e.append(@sh_edit_buttons)

        @cython_buttons =  templates.find(".webapp-editor-cython-buttonbar").clone()
        e.append(@cython_buttons)

        @fallback_buttons = templates.find(".webapp-editor-fallback-edit-buttonbar").clone()
        e.append(@fallback_buttons)

        all_edit_buttons = [@textedit_buttons, @codeedit_buttons, @redit_buttons,
                            @cython_buttons, @julia_edit_buttons, @sh_edit_buttons, @fallback_buttons]

        # activite the buttons in the bar
        that = @
        edit_button_click = (e) ->
            e.preventDefault()
            args = $(this).data('args')
            cmd  = $(this).attr('href').slice(1)
            if cmd == 'todo'
                return
            if args? and typeof(args) != 'object'
                args = "#{args}"
                if args.indexOf(',') != -1
                    args = args.split(',')
            return that.textedit_command(that.focused_codemirror(), cmd, args)

        # FUTURE: activate color editing buttons -- for now just hide them
        @element.find(".sagews-output-editor-foreground-color-selector").hide()
        @element.find(".sagews-output-editor-background-color-selector").hide()

        @fallback_buttons.find('a[href="#todo"]').click () =>
            bootbox.alert("<i class='fa fa-wrench' style='font-size: 18pt;margin-right: 1em;'></i> Button bar not yet implemented in <code>#{mode_display.text()}</code> cells.")
            return false

        for edit_buttons in all_edit_buttons
            edit_buttons.find("a").click(edit_button_click)
            edit_buttons.find("*[title]").tooltip(TOOLTIP_DELAY)

        @mode_display = mode_display = @element.find(".webapp-editor-codeedit-buttonbar-mode")
        @_current_mode = "sage"
        @mode_display.show()

        set_mode_display = (name) =>
            #console.log("set_mode_display: #{name}")
            if name?
                mode = name_to_mode(name)
            else
                mode = ""
            mode_display.text("%" + mode)
            @_current_mode = mode

        show_edit_buttons = (which_one, name) ->
            for edit_buttons in all_edit_buttons
                edit_buttons.toggle(edit_buttons == which_one)
            set_mode_display(name)

        mode_display.click(@wizard_handler)

        # The code below changes the bar at the top depending on where the cursor
        # is located.  We only change the edit bar if the cursor hasn't moved for
        # a while, to be more efficient, avoid noise, and be less annoying to the user.
        # Replaced by http://underscorejs.org/#debounce
        #bar_timeout = undefined
        #f = () =>
        #    if bar_timeout?
        #        clearTimeout(bar_timeout)
        #    bar_timeout = setTimeout(update_context_sensitive_bar, 250)

        update_context_sensitive_bar = () =>
            cm = @focused_codemirror()
            if not cm?
                return
            pos = cm.getCursor()
            name = cm.getModeAt(pos).name
            #console.log("update_context_sensitive_bar, pos=#{misc.to_json(pos)}, name=#{name}")
            if name in ['xml', 'stex', 'markdown', 'mediawiki']
                show_edit_buttons(@textedit_buttons, name)
            else if name == "r"
                show_edit_buttons(@redit_buttons, name)
            else if name == "julia"
                show_edit_buttons(@julia_edit_buttons, name)
            else if name == "cython"  # doesn't work yet, since name=python still
                show_edit_buttons(@cython_buttons, name)
            else if name == "python"  # doesn't work yet, since name=python still
                show_edit_buttons(@codeedit_buttons, "sage")
            else if name == "shell"
                show_edit_buttons(@sh_edit_buttons, name)
            else
                show_edit_buttons(@fallback_buttons, name)

        for cm in @codemirrors()
            cm.on('cursorActivity', _.debounce(update_context_sensitive_bar, 250))

        update_context_sensitive_bar()
        @element.find(".webapp-editor-codemirror-textedit-buttons").mathjax()


codemirror_session_editor = exports.codemirror_session_editor = (project_id, filename, extra_opts) ->
    #console.log("codemirror_session_editor '#{filename}'")
    ext = filename_extension_notilde(filename).toLowerCase()

    E = new CodeMirrorEditor(project_id, filename, "", extra_opts)
    # Enhance the editor with synchronized session capabilities.
    opts =
        cursor_interval : E.opts.cursor_interval
        sync_interval   : E.opts.sync_interval

    switch ext
        when "sagews"
            # temporary.
            opts =
                cursor_interval : 2000
                sync_interval   : 250
            E.syncdoc = new (sagews.SynchronizedWorksheet)(E, opts)
            E.action_key = E.syncdoc.action
            E.interrupt_key = E.syncdoc.interrupt
            E.tab_nothing_selected = () => E.syncdoc.introspect()
        when "sage-history"
            # no syncdoc
        else
            E.syncdoc = new (syncdoc.SynchronizedDocument2)(E, opts)

    E.save = E.syncdoc?.save
    return E


###############################################
# LateX Editor
###############################################

# Make a (server-side) self-destructing temporary uuid-named directory in path.
tmp_dir = (opts) ->
    opts = defaults opts,
        project_id : required
        path       : required
        ttl        : 120            # self destruct in this many seconds
        cb         : required       # cb(err, directory_name)
    path_name = "." + uuid()   # hidden
    if "'" in opts.path
        opts.cb("there is a disturbing ' in the path: '#{opts.path}'")
        return
    remove_tmp_dir
        project_id : opts.project_id
        path       : opts.path
        tmp_dir    : path_name
        ttl        : opts.ttl
    webapp_client.exec
        project_id : opts.project_id
        path       : opts.path
        command    : "mkdir"
        args       : [path_name]
        cb         : (err, output) =>
            if err
                opts.cb("Problem creating temporary directory in '#{opts.path}'")
            else
                opts.cb(false, path_name)

remove_tmp_dir = (opts) ->
    opts = defaults opts,
        project_id : required
        path       : required
        tmp_dir    : required
        ttl        : 120            # run in this many seconds (even if client disconnects)
        cb         : undefined
    webapp_client.exec
        project_id : opts.project_id
        command    : "sleep #{opts.ttl} && rm -rf '#{opts.path}/#{opts.tmp_dir}'"
        timeout    : 10 + opts.ttl
        cb         : (err, output) =>
            cb?(err)


# Class that wraps "a remote latex doc with PDF preview"
class PDFLatexDocument
    constructor: (opts) ->
        opts = defaults opts,
            project_id : required
            filename   : required
            image_type : 'png'  # 'png' or 'jpg'

        @project_id = opts.project_id
        @filename   = opts.filename
        @image_type = opts.image_type
        @ext = misc.filename_extension_notilde(@filename)?.toLowerCase()

        @_pages     = {}
        @num_pages  = 0
        @latex_log  = ''
        s = path_split(@filename)
        @path = s.head
        if @path == ''
            @path = './'
        if @ext == 'rnw'
            @filename_tex = misc.change_filename_extension(s.tail, 'tex')
            @filename_rnw = s.tail
        else
            @filename_tex  = s.tail
        @base_filename = misc.separate_file_extension(@filename_tex).name
        @filename_pdf  = @base_filename + '.pdf'

    dbg: (mesg) =>
        #console.log("PDFLatexDocument: #{mesg}")

    page: (n) =>
        if not @_pages[n]?
            @_pages[n] = {}
        return @_pages[n]

    _exec: (opts) =>
        opts = defaults opts,
            path        : @path
            project_id  : @project_id
            command     : required
            args        : []
            timeout     : 30
            err_on_exit : false
            bash        : false
            cb          : required
        #console.log(opts.path)
        #console.log(opts.command + ' ' + opts.args.join(' '))
        webapp_client.exec(opts)

    spell_check: (opts) =>
        opts = defaults opts,
            lang : undefined
            cb   : required
        if not opts.lang?
            opts.lang = misc_page.language()
        if opts.lang == 'disable'
            opts.cb(undefined,[])
            return
        @_exec
            command : "cat '#{@filename_tex}'|aspell --mode=tex --lang=#{opts.lang} list|sort|uniq"
            bash    : true
            cb      : (err, output) =>
                if err
                    opts.cb(err); return
                if output.stderr
                    opts.cb(output.stderr); return
                opts.cb(undefined, output.stdout.slice(0,output.stdout.length-1).split('\n'))  # have to slice final \n

    inverse_search: (opts) =>
        opts = defaults opts,
            n          : required   # page number
            x          : required   # x coordinate in unscaled png image coords (as reported by click EventEmitter)...
            y          : required   # y coordinate in unscaled png image coords
            resolution : required   # resolution used in ghostscript
            cb         : required   # cb(err, {input:'file.tex', line:?})

        scale = opts.resolution / 72
        x = opts.x / scale
        y = opts.y / scale
        @_exec
            command : 'synctex'
            args    : ['edit', '-o', "#{opts.n}:#{x}:#{y}:#{@filename_pdf}"]
            path    : @path
            timeout : 7
            cb      : (err, output) =>
                if err
                    opts.cb(err); return
                if output.stderr
                    opts.cb(output.stderr); return
                s = output.stdout
                i = s.indexOf('\nInput:')
                input = s.slice(i+7, s.indexOf('\n',i+3))

                # normalize path to be relative to project home
                j = input.indexOf('/./')
                if j != -1
                    fname = input.slice(j+3)
                else
                    j = input.indexOf('/../')
                    if j != -1
                        fname = input.slice(j+1)
                    else
                        fname = input
                if @path != './'
                    input = @path + '/' + fname
                else
                    input = fname

                i = s.indexOf('Line')
                line = parseInt(s.slice(i+5, s.indexOf('\n',i+1)))
                opts.cb(false, {input:input, line:line-1})   # make line 0-based

    forward_search: (opts) =>
        opts = defaults opts,
            n  : required
            cb : required   # cb(err, {page:?, x:?, y:?})    x,y are in terms of 72dpi pdf units

        fn = switch @ext
            when 'tex'
                @filename_tex
            when 'rnw'
                # extensions are considered lowercase, but for synctex it needs to be .Rnw
                misc.change_filename_extension(@filename_rnw, 'Rnw')
            else
                opts.cb("latex forward search: known extension '#{@ext}'")
        @_exec
            command : 'synctex'
            args    : ['view', '-i', "#{opts.n}:0:#{fn}", '-o', @filename_pdf]
            path    : @path
            cb      : (err, output) =>
                if err
                    opts.cb(err); return
                if output.stderr
                    opts.cb(output.stderr); return
                s = output.stdout
                i = s.indexOf('\nPage:')
                n = s.slice(i+6, s.indexOf('\n',i+3))
                i = s.indexOf('\nx:')
                x = parseInt(s.slice(i+3, s.indexOf('\n',i+3)))
                i = s.indexOf('\ny:')
                y = parseInt(s.slice(i+3, s.indexOf('\n',i+3)))
                opts.cb(false, {n:n, x:x, y:y})

    default_tex_command: (flavor) ->
        # errorstopmode recommended by http://tex.stackexchange.com/questions/114805/pdflatex-nonstopmode-with-tikz-stops-compiling
        # since in some cases things will hang (using )
        #return "pdflatex -synctex=1 -interact=errorstopmode '#{@filename_tex}'"
        # However, users hate nostopmode, so we use nonstopmode, which can hang in rare cases with tikz.
        # See https://github.com/sagemathinc/cocalc/issues/156
        latexmk = (f) =>
            # f: force even when there are errors
            # g: ignore heuristics to stop processing latex (sagetex)
            # silent: **don't** set -silent, also silences sagetex mesgs!
            # bibtex: a default, run bibtex when necessary
            # synctex: forward/inverse search in pdf
            # nonstopmode: continue after errors (otherwise, partial files)
            "latexmk -#{f} -f -g -bibtex -synctex=1 -interaction=nonstopmode '#{@filename_tex}'"

        return switch flavor ? 'pdflatex'
            when 'default', 'pdflatex'
                latexmk('pdf')
            when 'xelatex'
                latexmk('xelatex')
            when 'luatex'
                latexmk('lualatex')
            when 'old'
                "pdflatex -synctex=1 -interact=nonstopmode '#{@filename_tex}'"
            else
                latexmk('pdf')

    # runs pdflatex; updates number of pages, latex log, parsed error log
    update_pdf: (opts={}) =>
        opts = defaults opts,
            status        : undefined  # status(start:'latex' or 'sage' or 'bibtex'), status(end:'latex', 'log':'output of thing running...')
            latex_command : undefined
            cb            : undefined
        @pdf_updated = true
        if not opts.latex_command?
            opts.latex_command = @default_tex_command()
        @_need_to_run =
            knitr  : @ext == 'rnw'
            latex  : true   # initially, only latex is true
            sage   : false  # either false or a filename
            bibtex : false
        log = ''
        status = opts.status

        task_latex = (cb) =>
            if @_need_to_run.latex
                status?(start:'latex')
                @_run_latex opts.latex_command, (err, _log) =>
                    log += _log
                    status?(end:'latex', log:_log)
                    cb(err)
            else
                cb()

        # TODO in the future not necessary, because of 'latexmk -bibtex'
        _task_bibtex = (cb) =>
            status?(start:'bibtex')
            @_run_bibtex (err, _log) =>
                status?(end:'bibtex', log:_log)
                log += _log
                cb(err)

        task_bibtex = (cb) =>
            if @_need_to_run.bibtex
                async.series([_task_bibtex, task_latex], cb)
            else
                cb()

        task_sage = (cb) =>
            if @_need_to_run.sage
                status?(start:'sage')
                @_run_sage @_need_to_run.sage, (err, _log) =>
                    log += _log
                    status?(end:'sage', log:_log)
                    cb(err)
            else
                cb()

        task_knitr = (cb) =>
            if @_need_to_run.knitr
                status?(start:'knitr')
                @_run_knitr (err, _log) =>
                    status?(end:'knitr', log:_log)
                    log += _log
                    cb(err)
            else
                cb()

        # when running knitr, this patches the synctex file
        task_patch_synctex = (cb) =>
            if @_need_to_run.knitr
                status?(start:'synctex')
                @_run_patch_synctex (err, _log) =>
                    status?(end:'synctex', log:_log)
                    log += _log
                    cb(err)
            else
                cb()

        async.series([
            task_knitr,
            task_latex,
            task_sage,
            task_bibtex,
            task_latex,
            task_patch_synctex,
            @update_number_of_pdf_pages
        ], (err) =>
            opts.cb?(err, log)
        )

    _run_latex: (command, cb) =>
        if not command?
            command = @default_tex_command()
        sagetex_file = @base_filename + '.sagetex.sage'
        not_latexmk = command.indexOf('latexmk') == -1
        sha_marker = 'sha1sums'
        @_need_to_run ?= {}
        @_need_to_run.latex = false
        # yes x business recommended by http://tex.stackexchange.com/questions/114805/pdflatex-nonstopmode-with-tikz-stops-compiling
        latex_cmd = "yes x 2> /dev/null | #{command}; echo '#{sha_marker}'; test -r '#{sagetex_file}' && sha1sum '#{sagetex_file}'"
        @_exec
            command     : latex_cmd
            bash        : true
            timeout     : 30
            err_on_exit : false
            cb          : (err, output) =>
                if err
                    cb?(err)
                else
                    i = output.stdout.lastIndexOf(sha_marker)
                    if i != -1
                        shas = output.stdout.slice(i+sha_marker.length+1)
                        output.stdout = output.stdout.slice(0,i)
                        for x in shas.split('\n')
                            v = x.split(/\s+/)
                            if v.length != 2
                                continue
                            #if DEBUG then console.log(v, sagetex_file, @_sagetex_file_sha)
                            if v[1] == sagetex_file and v[0] != @_sagetex_file_sha
                                @_need_to_run.sage = sagetex_file
                                @_sagetex_file_sha = v[0]

                    log = output.stdout + '\n\n' + output.stderr

                    # TODO remove this in the future. not necessary due to latexmk
                    if not_latexmk and log.indexOf('Rerun to get cross-references right') != -1
                        @_need_to_run.latex = true

                    run_sage_on = '\nRun Sage on'
                    i = log.indexOf(run_sage_on)
                    if i != -1
                        j = log.indexOf(', and then run LaTeX', i)
                        if j != -1
                            # the .replace(/"/g,'') is because sagetex tosses "'s around part of the filename
                            # in some cases, e.g., when it has a space in it.  Tex itself won't accept
                            # filenames with quotes, so this replacement isn't dangerous.  We don't need
                            # or want these quotes, since we're not passing this command via bash/sh.
                            @_need_to_run.sage = log.slice(i + run_sage_on.length, j).trim().replace(/"/g,'')

                    # TODO remove this in the future. not necessary due to latexmk
                    no_bbl = "No file #{@base_filename}.bbl."
                    if not_latexmk and log.indexOf(no_bbl) != -1
                        @_need_to_run.bibtex = true

                    log += "\n\n#{misc.to_json(@_need_to_run)}\n@_sagetex_file_sha: #{@_sagetex_file_sha}"

                    @last_latex_log = log
                    cb?(false, log)

    _run_sage: (target, cb) =>
        @_need_to_run ?= {}
        # don't run sage if target is false
        if underscore.isBoolean(target) and not target
            cb()
        if not target?
            target = @base_filename + '.sagetex.sage'
        @_exec
            command : 'sage'
            args    : [target]
            timeout : 45
            cb      : (err, output) =>
                if err
                    cb?(err)
                else
                    log = output.stdout + '\n\n' + output.stderr
                    @_need_to_run.latex = true
                    cb?(false, log)

    _run_bibtex: (cb) =>
        @_need_to_run ?= {}
        @_exec
            command : 'bibtex'
            args    : [@base_filename]
            timeout : 10
            cb      : (err, output) =>
                if err
                    cb?(err)
                else
                    log = output.stdout + '\n\n' + output.stderr
                    @_need_to_run.latex = true
                    cb?(false, log)

    _run_knitr: (cb) =>
        @_need_to_run ?= {}
        @_exec
            command  : "echo 'require(knitr); opts_knit$set(concordance = TRUE); knit(\"#{@filename_rnw}\")' | R --no-save"
            bash     : true
            timeout  : 60
            cb       : (err, output) =>
                if err
                    cb?(err)
                else
                    log = output.stdout + '\n\n' + output.stderr
                    @_need_to_run.latex = true
                    cb?(false, log)

    _run_patch_synctex: (cb) =>
        # only for knitr, because the full chain is Rnw → tex → pdf
        @_exec
            command  : "echo 'require(patchSynctex);
patchSynctex(\"#{@filename_tex}\");' | R --no-save"
            bash     : true
            timeout  : 10
            cb       : (err, output) =>
                if err
                    cb?(err)
                else
                    log = output.stdout + '\n\n' + output.stderr
                    cb?(false, log)

    pdfinfo: (cb) =>   # cb(err, info)
        @_exec
            command     : "pdfinfo"
            args        : [@filename_pdf]
            bash        : false
            err_on_exit : true
            cb          : (err, output) =>
                if err
                    console.log("Make sure pdfinfo is installed!  sudo apt-get install poppler-utils.")
                    cb(err)
                    return
                v = {}
                for x in output.stdout?.split('\n')
                    w = x.split(':')
                    if w.length == 2
                        v[w[0].trim()] = w[1].trim()
                cb(undefined, v)

    update_number_of_pdf_pages: (cb) =>
        before = @num_pages
        @pdfinfo (err, info) =>
            # if err maybe no pdf yet -- just don't do anything
            if not err and info?.Pages?
                @num_pages = info.Pages
                # Delete trailing removed pages from our local view of things; otherwise, they won't properly
                # re-appear later if they look identical, etc.
                if @num_pages < before
                    for n in [@num_pages ... before]
                        delete @_pages[n]
            cb()

    # runs pdftotext; updates plain text of each page.
    # (not used right now, since we are using synctex instead...)
    update_text: (cb) =>
        @_exec
            command : "pdftotext"   # part of the "calibre" ubuntu package
            args    : [@filename_pdf, '-']
            cb      : (err, output) =>
                if not err
                    @_parse_text(output.stdout)
                cb?(err)

    trash_aux_files: (cb) =>
        log = ''
        EXT = ['aux', 'log', 'bbl', 'fls', 'synctex.gz', 'sagetex.py', 'sagetex.sage', 'sagetex.sage.py', 'sagetex.scmd', 'sagetex.sout']
        EXT = ('.' + E for E in EXT)
        EXT.push('-concordance.tex')
        async.series([
            (cb) =>
                # needs to come before deleting the .log file!
                @_exec
                    command: 'latexmk'
                    args   : ['-c', @base_filename]
                    cb     : (err, output) ->
                        if output?
                            log += output.stdout + '\n\n' + output.stderr + '\n\n'
                        if err
                            log += "#{err}" + '\n\n'
                        cb(err)
            (cb) =>
                # this in particular gets rid of the sagetex files
                files = (@base_filename + ext for ext in EXT)
                # -f: don't complain when it doesn't exist
                # --: then it works with filenames starting with a "-"
                @_exec
                    command : "rm"
                    args    : ['-v', '-f', '--'].concat(files)
                    cb      : (err, output) ->
                        if output?
                            log += output.stdout + '\n\n' + output.stderr + '\n\n'
                        if err
                            log += "#{err}" + '\n\n'
                        cb(err)
        ], (err) =>
            log += 'done.'
            cb?(err, log)
        )

    _parse_text: (text) =>
        # FUTURE -- parse through the text file putting the pages in the correspondings @pages dict.
        # for now... for debugging.
        @_text = text
        n = 1
        for t in text.split('\x0c')  # split on form feed
            @page(n).text = t
            n += 1

    # Updates previews for a given range of pages.
    # This computes images on backend, and fills in the sha1 hashes of @pages.
    # If any sha1 hash changes from what was already there, it gets temporary
    # url for that file.
    # It assumes the pdf files are there already, and doesn't run pdflatex.
    update_images: (opts={}) =>
        opts = defaults opts,
            first_page : 1
            last_page  : undefined  # defaults to @num_pages, unless 0 in which case 99999
            cb         : undefined  # cb(err, [array of page numbers of pages that changed])
            resolution : 50         # number
            device     : '16m'      # one of '16', '16m', '256', '48', 'alpha', 'gray', 'mono'  (ignored if image_type='jpg')
            png_downscale : 2       # ignored if image type is jpg
            jpeg_quality  : 75      # jpg only -- scale of 1 to 100


        res = opts.resolution
        if @image_type == 'png'
            res /= opts.png_downscale

        if not opts.last_page?
            opts.last_page = @num_pages
            if opts.last_page == 0
                opts.last_page = 99999

        #console.log("opts.last_page = ", opts.last_page)

        if opts.first_page <= 0
            opts.first_page = 1
        if opts.last_page > @num_pages
            opts.last_page = @num_pages

        if opts.last_page < opts.first_page
            # easy special case
            opts.cb?(false,[])
            return

        @dbg("update_images: #{opts.first_page} to #{opts.last_page} with res=#{opts.resolution}")

        tmp = undefined
        sha1_changed = []
        changed_pages = []
        pdf = undefined
        async.series([
            (cb) =>
                tmp_dir
                    project_id : @project_id
                    path       : "/tmp"
                    ttl        : 180
                    cb         : (err, _tmp) =>
                        tmp = "/tmp/#{_tmp}"
                        cb(err)
            (cb) =>
                pdf = "#{tmp}/#{@filename_pdf}"
                @_exec
                    command : 'cp'
                    args    : [@filename_pdf, pdf]
                    timeout : 15
                    err_on_exit : true
                    cb      : cb
            (cb) =>
                if @image_type == "png"
                    args = ["-r#{opts.resolution}",
                               '-dBATCH', '-dNOPAUSE',
                               "-sDEVICE=png#{opts.device}",
                               "-sOutputFile=#{tmp}/%d.png",
                               "-dFirstPage=#{opts.first_page}",
                               "-dLastPage=#{opts.last_page}",
                               "-dDownScaleFactor=#{opts.png_downscale}",
                               pdf]
                else if @image_type == "jpg"
                    args = ["-r#{opts.resolution}",
                               '-dBATCH', '-dNOPAUSE',
                               '-sDEVICE=jpeg',
                               "-sOutputFile=#{tmp}/%d.jpg",
                               "-dFirstPage=#{opts.first_page}",
                               "-dLastPage=#{opts.last_page}",
                               "-dJPEGQ=#{opts.jpeg_quality}",
                               pdf]
                else
                    cb("unknown image type #{@image_type}")
                    return

                #console.log('gs ' + args.join(" "))
                @_exec
                    command : 'gs'
                    args    : args
                    err_on_exit : true
                    timeout : 120
                    cb      : (err, output) ->
                        cb(err)

            # get the new sha1 hashes
            (cb) =>
                @_exec
                    command : "sha1sum *.png *.jpg"
                    bash    : true
                    path    : tmp
                    timeout : 15
                    cb      : (err, output) =>
                        if err
                            cb(err); return
                        for line in output.stdout.split('\n')
                            v = line.split(' ')
                            if v.length > 1
                                try
                                    filename = v[2]
                                    n = parseInt(filename.split('.')[0]) + opts.first_page - 1
                                    if @page(n).sha1 != v[0]
                                        sha1_changed.push( page_number:n, sha1:v[0], filename:filename )
                                catch e
                                    console.log("sha1sum: error parsing line=#{line}")
                        cb()

            # get the images whose sha1's changed
            (cb) =>
                #console.log("sha1_changed = ", sha1_changed)
                update = (obj, cb) =>
                    n = obj.page_number
                    webapp_client.read_file_from_project
                        project_id : @project_id
                        path       : "#{tmp}/#{obj.filename}"
                        timeout    : 10  # a single page shouldn't take long
                        cb         : (err, result) =>
                            if err
                                cb(err)
                            else if not result.url?
                                cb("no url in result for a page")
                            else
                                p = @page(n)
                                p.sha1 = obj.sha1
                                p.url = result.url
                                p.resolution = res
                                changed_pages.push(n)
                                cb()
                async.mapSeries(sha1_changed, update, cb)
        ], (err) =>
            opts.cb?(err, changed_pages)
        )

# FOR debugging only
if DEBUG
    exports.PDFLatexDocument = PDFLatexDocument

class PDF_Preview extends FileEditor
    constructor: (@project_id, @filename, contents, opts) ->
        super(@project_id, @filename)
        @pdflatex = new PDFLatexDocument(project_id:@project_id, filename:@filename, image_type:"png")
        @opts = opts
        @_updating = false
        @element = templates.find(".webapp-editor-pdf-preview").clone()
        @spinner = @element.find(".webapp-editor-pdf-preview-spinner")
        s = path_split(@filename)
        @path = s.head
        if @path == ''
            @path = './'
        @file = s.tail
        @last_page = 0
        @output    = @element.find(".webapp-editor-pdf-preview-output")
        @page      = @element.find(".webapp-editor-pdf-preview-page")
        @message   = @element.find(".webapp-editor-pdf-preview-message")
        @highlight = @element.find(".webapp-editor-pdf-preview-highlight").hide()
        @page.text('Loading preview...')
        @_first_output = true
        @_needs_update = true
        @_dragpos = null
        @_init_dragging()

    dbg: (mesg) =>
        #console.log("PDF_Preview: #{mesg}")

    # TODO refactor this into misc_page
    _init_dragging: =>
        reset = =>
            @page.css('cursor', '')
            @_dragpos = null

        @page.on 'mousedown', (e) =>
            e.preventDefault()
            # weird next line removes the focus from the codemirror textarea
            # otherwise, space-key and others have no effect on scrolling
            document.activeElement.blur()
            @_dragpos =
                left : e.clientX
                top  : e.clientY
            return false

        @page.on 'mouseup', (e) =>
            e.preventDefault()
            reset()
            return false

        {throttle} = require('underscore')
        mousemove_handler = (e) =>
            e.preventDefault()
            if not @_dragpos?
                return
            # this checks, if we come back into the viewport after leaving it
            # but the mouse is no longer pressed
            if e.which != 1
                reset()
                return
            @page.css('cursor', 'move')
            delta =
                left : e.clientX - @_dragpos.left
                top  : e.clientY - @_dragpos.top
            @output.scrollLeft(@output.scrollLeft() - delta.left)
            @output.scrollTop (@output.scrollTop()  - delta.top)
            @_dragpos =
                left : e.clientX
                top  : e.clientY
            return false
        @page.on 'mousemove', throttle(mousemove_handler, 20)

    zoom: (opts) =>
        opts = defaults opts,
            delta : undefined
            width : undefined

        images = @page.find("img")
        if images.length == 0
            return # nothing to do

        if opts.delta?
            if not @zoom_width?
                @zoom_width = 160   # NOTE: hardcoded also in editor.css class .webapp-editor-pdf-preview-image
            max_width = @zoom_width
            max_width += opts.delta
        else if opts.width?
            max_width = opts.width

        if max_width?
            @zoom_width = max_width
            n = @current_page().number
            max_width = "#{max_width}%"
            @page.find(".webapp-editor-pdf-preview-page-single").css
                'max-width'   : max_width
                width         : max_width
            @scroll_into_view(n : n, highlight_line:false, y:$(window).height()/2)

        @recenter()

    recenter: () =>
        container_width = @page.width()
        content_width = @page.find(':first-child:first').width()
        offset = (content_width - container_width)/2
        @page.parent().scrollLeft(offset)

    show_pages: (show) =>
        @page.toggle(show)
        @message.toggle(!show)

    show_message: (message_el) =>
        @show_pages(false)
        @message.empty()
        @message.append(message_el)

    watch_scroll: () =>
        if @_f?
            clearInterval(@_f)
        timeout = undefined
        @output.on 'scroll', () =>
            @_needs_update = true
        f = () =>
            if @_needs_update and @element.is(':visible')
                @_needs_update = false
                @update cb:(err) =>
                    if err
                        @_needs_update = true
        @_f = setInterval(f, 1000)

    highlight_middle: (fade_time) =>
        if not fade_time?
            fade_time = 5000
        @highlight.show().offset(top:$(window).height()/2)
        @highlight.stop().animate(opacity:.3).fadeOut(fade_time)

    scroll_into_view: (opts) =>
        opts = defaults opts,
            n              : required   # page
            y              : 0          # y-coordinate on page
            highlight_line : true
        pg = @pdflatex.page(opts.n)
        elt = @element.find(".webapp-editor-pdf-preview-output")
        if not pg?.element? or not elt?
            # the page has vanished in the meantime...
            return
        t = elt.offset().top
        elt.scrollTop(0)  # reset to 0 first so that pg.element.offset().top is correct below
        top = (pg.element.offset().top + opts.y) - $(window).height() / 2
        elt.scrollTop(top)
        if opts.highlight_line
            # highlight location of interest
            @highlight_middle()

    remove: () =>
        if @_f?
            clearInterval(@_f)
        super()

    focus: () =>

    current_page: () =>
        tp = @element.offset().top
        for _page in @page.children()
            page = $(_page)
            offset = page.offset()
            if offset.top - tp > 0   # starts on the visible page
                n = page.data('number')
                if n > 1
                    n -= 1
                return {number:n, offset:offset.top}
        if page?
            return {number:page.data('number')}
        else
            return {number:1}

    update: (opts={}) =>
        opts = defaults opts,
            window_size : 4
            cb          : undefined

        if @_updating
            opts.cb?("already updating")  # don't change string
            return

        @dbg("update")
        #@spinner.show().spin(true)
        @_updating = true

        # Hide trailing pages.
        if @pdflatex.num_pages?
            @dbg("update: num_pages = #{@pdflatex.num_pages}")
            # This is O(N), but behaves better given the async nature...
            for p in @page.children()
                page = $(p)
                if page.data('number') > @pdflatex.num_pages
                    @dbg("update: removing page number #{page.data('number')}")
                    page.remove()

        n = @current_page().number
        @dbg("update: current_page=#{n}")

        f = (opts, cb) =>
            opts.cb = (err, changed_pages) =>
                if err
                    cb(err)
                else if changed_pages.length == 0
                    cb()
                else
                    g = (m, cb) =>
                        @_update_page(m, cb)
                    async.map(changed_pages, g, cb)
            @pdflatex.update_images(opts)

        hq_window = opts.window_size
        if n == 1
            hq_window *= 2

        f {first_page: n, last_page: n+1, resolution:@opts.resolution*3, device:'16m', png_downscale:3}, (err) =>
            if err
                #@spinner.spin(false).hide()
                @_updating = false
                opts.cb?(err)
            else if not @pdflatex.pdf_updated? or @pdflatex.pdf_updated
                @pdflatex.pdf_updated = false
                g = (obj, cb) =>
                    if obj[2]
                        f({first_page:obj[0], last_page:obj[1], resolution:'300', device:'16m', png_downscale:3}, cb)
                    else
                        f({first_page:obj[0], last_page:obj[1], resolution:'150', device:'gray', png_downscale:1}, cb)
                v = []
                v.push([n-hq_window, n-1, true])
                v.push([n+2, n+hq_window, true])

                k1 = Math.round((1 + n-hq_window-1)/2)
                v.push([1, k1])
                v.push([k1+1, n-hq_window-1])
                if @pdflatex.num_pages
                    k2 = Math.round((n+hq_window+1 + @pdflatex.num_pages)/2)
                    v.push([n+hq_window+1,k2])
                    v.push([k2,@pdflatex.num_pages])
                else
                    v.push([n+hq_window+1,999999])
                async.map v, g, (err) =>
                    #@spinner.spin(false).hide()
                    @_updating = false

                    # If first time, start watching for scroll movements to update.
                    if not @_f?
                        @watch_scroll()
                    opts.cb?()
            else
                @_updating = false
                opts.cb?()


    # update page n based on currently computed data.
    _update_page: (n, cb) =>
        p          = @pdflatex.page(n)
        url        = p.url
        resolution = p.resolution
        if not url?
            # delete page and all following it from DOM
            for m in [n .. @last_page]
                @page.remove(".webapp-editor-pdf-preview-page-#{m}")
            if @last_page >= n
                @last_page = n-1
        else
            @dbg("_update_page(#{n}) using #{url}")
            # update page
            recenter = (@last_page == 0)
            that = @
            page = @page.find(".webapp-editor-pdf-preview-page-#{n}")

            set_zoom_width = (page) =>
                if @zoom_width?
                    max_width = "#{@zoom_width}%"
                    page.css
                        'max-width'   : max_width
                        width         : max_width

            if page.length == 0
                # create
                for m in [@last_page+1 .. n]
                    page = $("<div class='webapp-editor-pdf-preview-page-single webapp-editor-pdf-preview-page-#{m}'>Page #{m}<br><img alt='Page #{m}' class='webapp-editor-pdf-preview-image'></div>")
                    page.data("number", m)

                    f = (e) ->
                        pg = $(e.delegateTarget)
                        n  = pg.data('number')
                        offset = $(e.target).offset()
                        x = e.pageX - offset.left
                        y = e.pageY - offset.top
                        img = pg.find("img")
                        nH = img[0].naturalHeight
                        nW = img[0].naturalWidth
                        y *= nH/img.height()
                        x *= nW/img.width()
                        that.emit 'shift-click', {n:n, x:x, y:y, resolution:img.data('resolution')}
                        return false

                    page.click (e) ->
                        if e.shiftKey or e.ctrlKey
                            f(e)
                        return false

                    page.dblclick(f)

                    set_zoom_width(page)

                    if @_first_output
                        @page.empty()
                        @_first_output = false

                    # Insert page in the right place in the output.  Since page creation
                    # can happen in parallel/random order (esp because of deletes of trailing pages),
                    # we have to work at this a bit.
                    done = false
                    for p in @page.children()
                        pg = $(p)
                        if pg.data('number') > m
                            page.insertBefore(pg)
                            done = true
                            break
                    if not done
                        @page.append(page)

                    @pdflatex.page(m).element = page

                @last_page = n
            # ~END: if page.length == 0

            img =  page.find("img")
            #console.log("setting an img src to", url)
            img.attr('src', url).data('resolution', resolution)
            load_error = () ->
                img.off('error', load_error)
                setTimeout((()->img.attr('src',url)), 2000)
            img.on('error', load_error)

            if recenter
                img.one 'load', () =>
                    @recenter()

            set_zoom_width(page)

            #page.find(".webapp-editor-pdf-preview-text").text(p.text)
        cb()

    show: =>

    hide: =>


exports.PDF_Preview = PDF_Preview

# NOTE: This is *ONLY* used as part of the latex editor now.  There is a rewrite
# in eidtor_pdf.cjsx in react that is much better.
class PDF_PreviewEmbed extends FileEditor
    constructor: (@project_id, @filename, contents, @opts) ->
        super(@project_id, @filename)
        @element = templates.find(".webapp-editor-pdf-preview-embed").clone()
        @pdf_title = @element.find(".webapp-editor-pdf-title")
        @pdf_title.find("span").text("loading ...")

        @spinner = @element.find(".webapp-editor-pdf-preview-embed-spinner")

        s = path_split(@filename)
        @path = s.head
        if @path == ''
            @path = './'
        @file = s.tail

        @output = @element.find(".webapp-editor-pdf-preview-embed-page")

        @element.find('a[href="#refresh"]').click () =>
            @update()
            return false

        @update()

    update: (cb) =>
        button = @element.find('a[href="#refresh"]')
        button.icon_spin(true)

        @spinner.show().spin(true)
        webapp_client.read_file_from_project
            project_id : @project_id
            path       : @filename
            timeout    : 20
            cb         : (err, result) =>
                button.icon_spin(false)
                @spinner.spin(false).hide()
                if err or not result.url?
                    alert_message(type:"error", message:"unable to get pdf -- #{err}")
                else
                    @pdf_title.find("span").text(@filename)
                    @pdf_title.attr('target', '_blank').attr("href", result.url)
                    @output.find("iframe").attr('src', result.url)
                    @output.find("a").attr('href',"#{result.url}?random=#{Math.random()}")
                    @output.find("span").text(@filename)

    show: =>
         # Workaround Safari flex layout bug https://github.com/philipwalton/flexbugs/issues/132
        if $.browser.safari
            @element.find(".webapp-editor-pdf-preview-embed-page").make_height_defined()

    focus:=>

    hide: =>

exports.PDF_PreviewEmbed = PDF_PreviewEmbed

class Terminal extends FileEditor
    constructor: (@project_id, @filename, content, opts) ->
        super(@project_id, @filename)
        @element = $("<div>").hide()
        elt = @element.webapp_console
            title      : "Terminal"
            filename   : @filename
            project_id : @project_id
            path       : @filename
            editor     : @
        @console = elt.data("console")
        @element = @console.element
        webapp_client.read_text_file_from_project
            project_id : @project_id
            path       : @filename
            cb         : (err, result) =>
                if err
                    alert_message(type:"error", message: "Error connecting to console server -- #{err}")
                else
                    # New session or connect to session
                    if result.content? and result.content.length < 36
                        # empty/corrupted -- messed up by bug in early version of SMC...
                        delete result.content
                    @opts = defaults opts,
                        session_uuid : result.content
                    @connect_to_server()

    connect_to_server: (cb) =>
        mesg =
            timeout    : 30  # just for making the connection; not the timeout of the session itself!
            type       : 'console'
            project_id : @project_id
            cb : (err, session) =>
                if err
                    alert_message(type:'error', message:err)
                    cb?(err)
                else
                    if @element.is(":visible")
                        @show()
                    @console.set_session(session)
                    @opts.session_uuid = session.session_uuid
                    webapp_client.write_text_file_to_project
                        project_id : @project_id
                        path       : @filename
                        content    : session.session_uuid
                        cb         : cb

        path = misc.path_split(@filename).head
        mesg.params  = {command:'bash', rows:@opts.rows, cols:@opts.cols, path:path, filename:@filename}
        if @opts.session_uuid?
            mesg.session_uuid = @opts.session_uuid
            webapp_client.connect_to_session(mesg)
        else
            webapp_client.new_session(mesg)


    _get: =>  # FUTURE ??
        return @opts.session_uuid ? ''

    _set: (content) =>  # FUTURE ??

    save: =>
        # DO nothing -- a no-op for now
        # FUTURE: Add notion of history
        cb?()

    focus: =>
        @console?.focus()

    blur: =>
        @console?.blur()

    terminate_session: () =>

    remove: =>
        @element.webapp_console(false)
        super()

    hide: =>
        @console?.blur()

    _show: () =>
        @console?.resize()

class Media extends FileEditor
    constructor: (@project_id, @filename, url, @opts) ->
        super(@project_id, @filename)
        @mode = if @ext in VIDEO_EXTS then 'video' else 'image'
        @element = templates.find(".webapp-editor-image").clone()
        @element.find(".webapp-editor-image-title").text(@filename)

        refresh = @element.find('a[href="#refresh"]')
        refresh.click () =>
            refresh.icon_spin(true)
            @update (err) =>
                refresh.icon_spin(false)
            return false

        @element.find('a[href="#close"]').click () =>
            return false

        if url?
            @element.find(".webapp-editor-image-container").find("span").hide()
            @set_src(url)
        else
            @update()

    set_src: (src) =>
        switch @mode
            when 'image'
                @element.find("img").attr('src', src)
                @element.find('video').hide()
            when 'video'
                @element.find('img').hide()
                @element.find('video').attr('src', src).show()

    update: (cb) =>
        @element.find('a[href="#refresh"]').icon_spin(start:true)
        webapp_client.read_file_from_project
            project_id : @project_id
            timeout    : 30
            path       : @filename
            cb         : (err, mesg) =>
                @element.find('a[href="#refresh"]').icon_spin(false)
                @element.find(".webapp-editor-image-container").find("span").hide()
                if err
                    alert_message(type:"error", message:"Communications issue loading #{@filename} -- #{err}")
                    cb?(err)
                else if mesg.event == 'error'
                    alert_message(type:"error", message:"Error getting #{@filename} -- #{to_json(mesg.error)}")
                    cb?(mesg.event)
                else
                    @set_src(mesg.url + "?random=#{Math.random()}")
                    cb?()

    show: () =>
        if not @is_active()
            return
        @element.show()


class PublicHTML extends FileEditor
    constructor: (@project_id, @filename, @content, opts) ->
        super(@project_id, @filename)
        @element = templates.find(".webapp-editor-static-html").clone()
        # ATTN: we can't set src='raw-path' because the sever might not run.
        # therefore we retrieve the content and set it directly.
        if not @content?
            @content = 'Loading...'
            # Now load the content from the backend...
            webapp_client.public_get_text_file
                project_id : @project_id
                path       : @filename
                timeout    : 60
                cb         : (err, content) =>
                    if err
                        @content = "Error opening file -- #{err}"
                    else
                        @content = content
                    if @iframe?
                        @set_iframe()

    show: () =>
        if not @is_active()
            return
        if not @iframe?
            # Setting the iframe in the *next* tick is critical on Firefox; otherwise, the browser
            # just deletes what we set.  I do not claim to fully understand why, but this does work.
            # See https://github.com/sagemathinc/cocalc/issues/843
            # -- wstein
            setTimeout(@set_iframe, 1)
        else
            @set_iframe()
        @element.show()

    set_iframe: () =>
        @iframe = @element.find(".webapp-editor-static-html-content").find('iframe')
        # We do this, since otherwise just loading the iframe using
        #      @iframe.contents().find('html').html(@content)
        # messes up the parent html page...
        # ... but setting the innerHTML=@content causes issue 1347!
        # A compromise is to set the 'srcdoc' attribute to the content,
        # but that doesn't work in IE/Edge -- http://caniuse.com/#search=srcdoc
        if $.browser.edge or $.browser.ie
            @iframe.contents().find('body').html(@content)
        else
            @iframe.attr('srcdoc', @content)
        @iframe.contents().find('body').find("a").attr('target','_blank')
        @iframe.maxheight()

class PublicCodeMirrorEditor extends CodeMirrorEditor
    constructor: (@project_id, @filename, content, opts, cb) ->
        opts.read_only = true
        opts.public_access = true
        super(@project_id, @filename, "Loading...", opts)
        @element.find('a[href="#save"]').hide()       # no need to even put in the button for published
        @element.find('a[href="#readonly"]').hide()   # ...
        webapp_client.public_get_text_file
            project_id : @project_id
            path       : @filename
            timeout    : 60
            cb         : (err, content) =>
                if err
                    content = "Error opening file -- #{err}"
                @_set(content)
                cb?(err)

class PublicSagews extends PublicCodeMirrorEditor
    constructor: (@project_id, @filename, content, opts) ->
        opts.allow_javascript_eval = false
        super @project_id, @filename, content, opts, (err) =>
            @element.find('a[href="#split-view"]').hide()  # disable split view
            if not err
                @syncdoc = new (sagews.SynchronizedWorksheet)(@, {static_viewer:true})
                @syncdoc.process_sage_updates()
                @syncdoc.init_hide_show_gutter()

class FileEditorWrapper extends FileEditor
    constructor: (@project_id, @filename, @content, @opts) ->
        super(@project_id, @filename)
        @init_wrapped(@project_id, @filename, @content, @opts)

    init_wrapped: () =>
        # Define @element and @wrapped in derived class
        throw Error('must define in derived class')

    save: (cb) =>
        if @wrapped?.save?
            @wrapped.save(cb)
        else
            cb?()

    has_unsaved_changes: (val) =>
        return @wrapped?.has_unsaved_changes?(val)

    has_uncommitted_changes: (val) =>
        return @wrapped?.has_uncommitted_changes?(val)

    _get: () =>
        # FUTURE
        return 'history saving not yet implemented'

    _set: (content) =>
        # FUTURE ???

    focus: () =>

    terminate_session: () =>

    disconnect_from_session: () =>
        @wrapped?.destroy?()

    remove: () =>
        super()
        @wrapped?.destroy?()
        delete @filename; delete @content; delete @opts

    show: () =>
        if not @is_active()
            return
        if not @element?
            return
        @element.show()

        if IS_MOBILE
            @element.css(position:'relative')

        @wrapped?.show?()

    hide: () =>
        @element?.hide()
        @wrapped?.hide?()

###
# Task list
###

class TaskList extends FileEditorWrapper
    init_wrapped: () =>
        @element = $("<div><span>&nbsp;&nbsp;Loading...</span></div>")
        require.ensure [], () =>
            tasks = require('./tasks')
            elt = tasks.task_list(@project_id, @filename, {})
            @element.replaceWith(elt)
            @element = elt
            @wrapped = elt.data('task_list')
            @show()  # need to do this due to async loading -- otherwise once it appears it isn't the right size, which is BAD.

    mount: () =>
        if not @mounted
            $(document.body).append(@element)
            @mounted = true
        return @mounted

###
# Jupyter notebook
###
jupyter = require('./editor_jupyter')

class JupyterNotebook extends FileEditorWrapper
    init_wrapped: () =>
        @init_font_size() # get the @default_font_size
        # console.log("JupyterNotebook@default_font_size: #{@default_font_size}")
        @opts.default_font_size = @default_font_size
        @element = jupyter.jupyter_notebook(@, @filename, @opts)
        @wrapped = @element.data('jupyter_notebook')

    mount: () =>
        if not @mounted
            $(document.body).append(@element)
            @mounted = true
        return @mounted

class JupyterNBViewer extends FileEditorWrapper
    init_wrapped: () ->
        @element = jupyter.jupyter_nbviewer(@project_id, @filename, @content, @opts)
        @wrapped = @element.data('jupyter_nbviewer')

class JupyterNBViewerEmbedded extends FileEditor
    # this is like JupyterNBViewer but https://nbviewer.jupyter.org in an iframe
    # it's only used for public files and when not part of the project or anonymous
    constructor: (@project_id, @filename, @content, opts) ->
        super(@project_id, @filename)
        @element = $(".smc-jupyter-templates .smc-jupyter-nbviewer").clone()
        @init_buttons()

    init_buttons: () =>
        # code duplication from editor_jupyter/JupyterNBViewer
        @element.find('a[href="#copy"]').click () =>
            actions = redux.getProjectActions(@project_id)
            actions.load_target('files')
            actions.set_all_files_unchecked()
            actions.set_file_checked(@filename, true)
            actions.set_file_action('copy')
            return false

        @element.find('a[href="#download"]').click () =>
            actions = redux.getProjectActions(@project_id)
            actions.load_target('files')
            actions.set_all_files_unchecked()
            actions.set_file_checked(@filename, true)
            actions.set_file_action('download')
            return false

    show: () =>
        if not @is_active()
            return
        if not @iframe?
            @iframe = @element.find(".smc-jupyter-nbviewer-content").find('iframe')
            {join} = require('path')
            ipynb_src = join(window.location.hostname,
                             window.app_base_url,
                             @project_id,
                             'raw',
                             @filename)
            # for testing, set it to a src like this: (smc-in-smc doesn't work for published files, since it
            # still requires the user to be logged in with access to the host project)
            #ipynb_src = 'cocalc.com/14eed217-2d3c-4975-a381-b69edcb40e0e/raw/scratch/1_notmnist.ipynb'
            @iframe.attr('src', "//nbviewer.jupyter.org/urls/#{ipynb_src}")
        @element.show()

{HTML_MD_Editor} = require('./editor-html-md/editor-html-md')
html_md_exts = (ext for ext, opts of file_associations when opts.editor == 'html-md')

{LatexEditor} = require('./editor_latex')

exports.register_nonreact_editors = () ->

    # Make non-react editors available in react rewrite
    reg = require('./editor_react_wrapper').register_nonreact_editor

    reg
        ext       : ''  # fallback for any type not otherwise explicitly specified
        f         : (project_id, path, opts) -> codemirror_session_editor(project_id, path, opts)
        is_public : false

    # wrapper for registering private and public editors
    register = (is_public, cls, extensions) ->
        icon = file_icon_class(extensions[0])
        reg
            ext       : extensions
            is_public : is_public
            icon      : icon
            f         : (project_id, path, opts) ->
                e = new cls(project_id, path, undefined, opts)
                if not e.ext?
                    console.error('You have to call super(@project_id, @filename) in the constructor to properly initialize this FileEditor instance.')
                return e

    # Editors for private normal editable files.
    register(false, HTML_MD_Editor,   html_md_exts)
    register(false, LatexEditor,      ['tex', 'rnw'])
    register(false, Terminal,         ['term', 'sage-term'])
    register(false, Media,            ['png', 'jpg', 'jpeg', 'gif', 'svg'].concat(VIDEO_EXTS))

    {HistoryEditor} = require('./editor_history')
    register(false, HistoryEditor,    ['sage-history'])
    register(false, TaskList,         ['tasks'])
    register(false, JupyterNotebook,  ['ipynb'])

    # "Editors" for read-only public files
    register(true, PublicCodeMirrorEditor,  [''])
    register(true, PublicHTML,              ['html'])
    register(true, PublicSagews,            ['sagews'])
    register(true, JupyterNBViewerEmbedded, ['ipynb'])<|MERGE_RESOLUTION|>--- conflicted
+++ resolved
@@ -1044,23 +1044,10 @@
     # add something visual to the UI to suggest that the file is read only
     set_readonly_ui: (readonly=true) =>
         @opts.read_only = readonly
-<<<<<<< HEAD
-        if readonly
-            @element.find(".webapp-editor-write-only").hide()
-            @element.find(".webapp-editor-read-only").show()
-            @codemirror.setOption('readOnly', true)
-            @codemirror1.setOption('readOnly', true)
-        else
-            @element.find(".webapp-editor-write-only").show()
-            @element.find(".webapp-editor-read-only").hide()
-            @codemirror.setOption('readOnly', false)
-            @codemirror1.setOption('readOnly', false)
-=======
-        @element.find(".salvus-editor-write-only").toggle(!readonly)
-        @element.find(".salvus-editor-read-only").toggle(readonly)
+        @element.find(".webapp-editor-write-only").toggle(!readonly)
+        @element.find(".webapp-editor-read-only").toggle(readonly)
         for cm in @codemirrors()
             cm.setOption('readOnly', readonly)
->>>>>>> 3da22297
 
     set_cursor_center_focus: (pos, tries=5) =>
         if tries <= 0
