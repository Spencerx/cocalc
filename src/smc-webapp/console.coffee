--- conflicted
+++ resolved
@@ -358,13 +358,8 @@
             @append_to_value(@session.init_history)
 
         @terminal.showCursor()
-<<<<<<< HEAD
-        @_ignore_mesg = false
+        @_ignore = false
         @update_size()
-=======
-        @_ignore = false
-        @resize()
->>>>>>> 585a09cb
 
     render: (data) =>
         #console.log "render '#{data}'"
@@ -875,31 +870,81 @@
             @once('init-syncdb', @update_size)
             return
 
-<<<<<<< HEAD
-=======
-        if not @value
-            # Critical that we wait to receive something before doing any sort of resize; otherwise,
-            # the terminal will get "corrupted" with control codes.
-            return
-
-        @resize_terminal()
-
-        # Resize the remote PTY
-        resize_code = (cols, rows) ->
-            # See http://invisible-island.net/xterm/ctlseqs/ctlseqs.txt
-            # CSI Ps ; Ps ; Ps t
-            # CSI[4];[height];[width]t
-            return CSI + "4;#{rows};#{cols}t"
-
-        # console.log 'connected: sending resize code'
-        @session.write_data(resize_code(@opts.cols, @opts.rows))
-
-        @full_rerender()
-
-        # Refresh depends on correct @opts being set!
-        @refresh()
-
-        @_needs_resize = false
+        # Determine size of container DOM.
+        # Determine the average width of a character by inserting 10 characters,
+        # seeing how wide that is, and dividing by 10.  The result is typically not
+        # an integer, which is why we have to use multiple characters.
+        @_c = $("<span>Term-inal&nbsp;</span>").prependTo(@terminal.element)
+        character_width = @_c.width()/10
+        @_c.remove()
+        elt = $(@terminal.element)
+
+        # The above style trick for character width is not reliable for getting the height of each row.
+        # For that we use the terminal itself, since it already has rows, and hopefully at least
+        # one row has something in it (a div).
+        #
+        # The row height is in fact *NOT* constant -- it can vary by 1 (say) depending
+        # on what is in the row.  So we compute the maximum line height, which is safe, so
+        # long as we throw out the outliers.
+        heights = ($(x).height() for x in elt.children())
+        # Eliminate weird outliers that sometimes appear (e.g., for last row); yes, this is
+        # pretty crazy...
+        heights = (x for x in heights when x <= heights[0] + 2)
+        row_height = Math.max( heights ... )
+
+        if character_width == 0 or row_height == 0
+            # The editor must not yet be visible -- do nothing
+            return
+
+        terminal_elt = @element.find(".salvus-console-terminal-container")
+        # Determine the number of columns from the width of a character, computed above.
+        font_size = @opts.font.size
+        cols = Math.max(1, Math.floor(terminal_elt.width() / character_width) - 3)
+
+        # Determine number of rows from the height of the row, as computed above.
+        height = terminal_elt.height()
+        if IS_TOUCH
+            height -= 60
+        rows = Math.max(1, Math.floor(height / row_height) - 1)
+
+        @_character_width = character_width
+        @_row_height = row_height
+
+        cur = @_syncdb.get_one
+            id    : webapp_client._conn_id
+            table : 'clients'
+
+        if cur? and cur.rows == rows and cur.cols == cols and cur.active >= misc.server_minutes_ago(1)
+            # No change in our size *and* we set the active field less than a minute ago.
+            return
+
+        # Set our size
+        console.log "report our size as (rows=#{rows}, cols=#{cols})"
+        @_syncdb.set
+            rows   : rows
+            cols   : cols
+            active : misc.server_time()
+            table  : 'clients'
+            id     : webapp_client._conn_id
+        @_syncdb.save()
+
+    set_renderer_size: =>
+        if @_closed
+            return
+        if not @_syncdb?
+            # Not ready yet -- try again on connect
+            @once('init-syncdb', @set_renderer_size)
+            return
+        settings = @_syncdb.get_one(table:'settings')?.toJS()  # TODO: use immutable...
+        if not settings?.cols? or not settings?.rows?
+            return
+        console.log "set our renderer size to (rows=#{settings.rows}, cols=#{settings.cols})"
+        @terminal.resize(settings.cols, settings.rows)
+        if @_character_width? and @_row_height?
+            elt = $(@terminal.element)
+            elt.width(@_character_width*settings.cols)
+            elt.height(@_row_height*settings.rows)
+            @element.find(".salvus-console-scrollbar").height(@_row_height*settings.rows + 10)  # +10 because of border of 5px
 
     full_rerender: =>
         if @_ignore_timeout?
@@ -917,91 +962,6 @@
         # re-render.  See https://github.com/sagemathinc/cocalc/issues/1269
         @_ignore_timeout = setTimeout(done, 500)
 
-    resize_terminal: () =>
->>>>>>> 585a09cb
-        # Determine size of container DOM.
-        # Determine the average width of a character by inserting 10 characters,
-        # seeing how wide that is, and dividing by 10.  The result is typically not
-        # an integer, which is why we have to use multiple characters.
-        @_c = $("<span>Term-inal&nbsp;</span>").prependTo(@terminal.element)
-        character_width = @_c.width()/10
-        @_c.remove()
-        elt = $(@terminal.element)
-
-        # The above style trick for character width is not reliable for getting the height of each row.
-        # For that we use the terminal itself, since it already has rows, and hopefully at least
-        # one row has something in it (a div).
-        #
-        # The row height is in fact *NOT* constant -- it can vary by 1 (say) depending
-        # on what is in the row.  So we compute the maximum line height, which is safe, so
-        # long as we throw out the outliers.
-        heights = ($(x).height() for x in elt.children())
-        # Eliminate weird outliers that sometimes appear (e.g., for last row); yes, this is
-        # pretty crazy...
-        heights = (x for x in heights when x <= heights[0] + 2)
-        row_height = Math.max( heights ... )
-
-        if character_width == 0 or row_height == 0
-            # The editor must not yet be visible -- do nothing
-            return
-
-        terminal_elt = @element.find(".salvus-console-terminal-container")
-        # Determine the number of columns from the width of a character, computed above.
-        font_size = @opts.font.size
-        cols = Math.max(1, Math.floor(terminal_elt.width() / character_width) - 3)
-
-        # Determine number of rows from the height of the row, as computed above.
-        height = terminal_elt.height()
-        if IS_TOUCH
-            height -= 60
-        rows = Math.max(1, Math.floor(height / row_height) - 1)
-
-        @_character_width = character_width
-        @_row_height = row_height
-
-        cur = @_syncdb.get_one
-            id    : webapp_client._conn_id
-            table : 'clients'
-
-        if cur? and cur.rows == rows and cur.cols == cols and cur.active >= misc.server_minutes_ago(1)
-            # No change in our size *and* we set the active field less than a minute ago.
-            return
-
-        # Set our size
-        console.log "report our size as (rows=#{rows}, cols=#{cols})"
-        @_syncdb.set
-            rows   : rows
-            cols   : cols
-            active : misc.server_time()
-            table  : 'clients'
-            id     : webapp_client._conn_id
-        @_syncdb.save()
-
-    set_renderer_size: =>
-        if @_closed
-            return
-        if not @_syncdb?
-            # Not ready yet -- try again on connect
-            @once('init-syncdb', @set_renderer_size)
-            return
-        settings = @_syncdb.get_one(table:'settings')?.toJS()  # TODO: use immutable...
-        if not settings?.cols? or not settings?.rows?
-            return
-        console.log "set our renderer size to (rows=#{settings.rows}, cols=#{settings.cols})"
-        @terminal.resize(settings.cols, settings.rows)
-        if @_character_width? and @_row_height?
-            elt = $(@terminal.element)
-            elt.width(@_character_width*settings.cols)
-            elt.height(@_row_height*settings.rows)
-            @element.find(".salvus-console-scrollbar").height(@_row_height*settings.rows + 10)  # +10 because of border of 5px
-
-    full_rerender: =>
-        value = @value_orig
-        @reset()
-        @_ignore_mesg = true
-        @render(value)
-        @_ignore_mesg = false
-
     set_scrollbar_to_term: () =>
         if @terminal.ybase == 0  # less than 1 page of text in buffer
             @scrollbar.hide()
