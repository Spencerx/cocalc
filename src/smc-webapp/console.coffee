--- conflicted
+++ resolved
@@ -317,51 +317,6 @@
         @resize_terminal () =>
             @config_session()
 
-<<<<<<< HEAD
-            # The remote server sends data back to us to display:
-            @session.on 'data',  (data) =>
-                #console.log("terminal got #{data.length} characters -- '#{data}'")
-                @_got_remote_data = new Date()
-                if @_rendering_is_paused
-                    @_render_buffer += data
-                else
-                    @render(data)
-
-            @session.on 'reconnecting', () =>
-                #console.log('terminal: reconnecting')
-                @element.find(".salvus-console-terminal").css('opacity':'.5')
-                @element.find("a[href=\"#refresh\"]").addClass('btn-success').find(".fa").addClass('fa-spin')
-                @opts.on_reconnecting?()
-
-            @session.on 'reconnect', () =>
-                @_got_remote_data = new Date()
-                #console.log("terminal: reconnect")
-                @element.find(".salvus-console-terminal").css('opacity':'1')
-                @element.find("a[href=\"#refresh\"]").removeClass('btn-success').find(".fa").removeClass('fa-spin')
-                @_ignore_mesg = true
-                @value = ""
-                @reset()
-                @resize()
-                if @session.init_history?
-                    #console.log("writing history")
-                    try
-                        @terminal.write(@session.init_history)
-                    catch e
-                        console.log(e)
-                    #console.log("recording history for copy/paste buffer")
-                    @append_to_value(@session.init_history)
-
-                # On first write we ignore any queued terminal attributes responses that result.
-                @terminal.queue = ''
-                @terminal.showCursor()
-                @_ignore_mesg = false
-                @opts.on_reconnected?()
-
-            # Initialize pinging the server to keep the console alive
-            #@_init_session_ping()
-
-            #console.log("session -- history='#{@session.init_history}'")
-=======
     config_session: () =>
         # The remote server sends data back to us to display:
         @session.on 'data',  (data) =>
@@ -378,7 +333,7 @@
         @session.on 'reconnecting', () =>
             #console.log('terminal: reconnecting')
             @element.find(".salvus-console-terminal").css('opacity':'.5')
-            @element.find("a[href=#refresh]").addClass('btn-success').find(".fa").addClass('fa-spin')
+            @element.find("a[href=\"#refresh\"]").addClass('btn-success').find(".fa").addClass('fa-spin')
 
         @session.on 'reconnect', () =>
             partial_code = false
@@ -386,12 +341,11 @@
             @_got_remote_data = new Date()
             #console.log("terminal: reconnect")
             @element.find(".salvus-console-terminal").css('opacity':'1')
-            @element.find("a[href=#refresh]").removeClass('btn-success').find(".fa").removeClass('fa-spin')
+            @element.find("a[href=\"#refresh\"]").removeClass('btn-success').find(".fa").removeClass('fa-spin')
             @_ignore_mesg = true
             @value = ""
             @reset()
             @resize()
->>>>>>> 3c618bf4
             if @session.init_history?
                 #console.log("writing history")
                 try
