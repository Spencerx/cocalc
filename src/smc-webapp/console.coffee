--- conflicted
+++ resolved
@@ -39,15 +39,10 @@
 
 misc_page        = require('./misc_page')
 
-<<<<<<< HEAD
-{salvus_client}  = require('./salvus_client')
-
-templates        = $("#salvus-console-templates")
-console_template = templates.find(".salvus-console")
-=======
+{webapp_client}  = require('./webapp_client')
+
 templates        = $("#webapp-console-templates")
 console_template = templates.find(".webapp-console")
->>>>>>> 13ac0c5a
 
 feature = require('./feature')
 
@@ -201,7 +196,7 @@
             @set_session(opts.session)
 
     _init_syncdb: (cb) =>
-        syncdb = salvus_client.sync_db
+        syncdb = webapp_client.sync_db
             project_id   : @project_id
             path         : @path
             primary_keys : ['table', 'id']
@@ -282,12 +277,8 @@
             # In case nothing comes back soon, we reconnect -- maybe the session is dead?
             # We wait 20x the ping time (or 10s), so if connection is slow, this won't
             # constantly reconnect, but it is very fast in case the connection is fast.
-<<<<<<< HEAD
-            latency = salvus_client.latency()
-=======
             {webapp_client} = require('./webapp_client')
             latency = webapp_client.latency()
->>>>>>> 13ac0c5a
             if latency?
                 delay = Math.min(10000, latency*20)
                 setTimeout(@reconnect_if_no_recent_data, delay)
@@ -523,15 +514,9 @@
     _font_size_changed: () =>
         @opts.editor?.local_storage("font-size",@opts.font.size)
         $(@terminal.element).css('font-size':"#{@opts.font.size}px")
-<<<<<<< HEAD
-        @element.find(".salvus-console-font-indicator-size").text(@opts.font.size)
-        @element.find(".salvus-console-font-indicator").stop().show().animate(opacity:1).fadeOut(duration:8000)
-        @update_size()
-=======
         @element.find(".webapp-console-font-indicator-size").text(@opts.font.size)
         @element.find(".webapp-console-font-indicator").stop().show().animate(opacity:1).fadeOut(duration:8000)
-        @resize()
->>>>>>> 13ac0c5a
+        @update_size()
 
     _init_font_make_default: () =>
         @element.find("a[href=\"#font-make-default\"]").click () =>
@@ -551,15 +536,9 @@
         # Create the terminal DOM objects
         @terminal.open()
         # Give it our style; there is one in term.js (upstream), but it is named in a too-generic way.
-<<<<<<< HEAD
-        @terminal.element.className = "salvus-console-renderer"
-        ter = $(@terminal.element)
-        @element.find(".salvus-console-renderer").replaceWith(ter)
-=======
         @terminal.element.className = "webapp-console-terminal"
         ter = $(@terminal.element)
         @element.find(".webapp-console-terminal").replaceWith(ter)
->>>>>>> 13ac0c5a
 
         ter.css
             'font-family' : @opts.font.family + ", monospace"  # monospace fallback
@@ -671,12 +650,8 @@
         @element.find("a[href=\"#initfile\"]").click () =>
             initfn = misc.console_init_filename(@opts.filename)
             content = initfile_content(@opts.filename)
-<<<<<<< HEAD
-            salvus_client.exec
-=======
             {webapp_client} = require('./webapp_client')
             webapp_client.exec
->>>>>>> 13ac0c5a
                 project_id  : @project_id
                 command     : "test ! -r '#{initfn}' && echo '#{content}' > '#{initfn}'"
                 bash        : true
@@ -697,12 +672,8 @@
     open_init_file: ()  =>
         initfn = misc.console_init_filename(@opts.filename)
         content = initfile_content(@opts.filename)
-<<<<<<< HEAD
-        salvus_client.exec
-=======
         {webapp_client} = require('./webapp_client')
         webapp_client.exec
->>>>>>> 13ac0c5a
             project_id  : @project_id
             command     : "test ! -r '#{initfn}' && echo '#{content}' > '#{initfn}'"
             bash        : true
@@ -929,8 +900,10 @@
         cols = Math.max(1, Math.floor(terminal_elt.width() / character_width) - 3)
 
         # Determine number of rows from the height of the row, as computed above.
-<<<<<<< HEAD
-        rows = Math.max(1, Math.floor(terminal_elt.height() / row_height) - 1)
+        height = terminal_elt.height()
+        if IS_TOUCH
+            height -= 60
+        rows = Math.max(1, Math.floor(height / row_height) - 1)
 
         @_character_width = character_width
         @_row_height = row_height
@@ -938,12 +911,6 @@
         cur = @_syncdb.get_one
             id    : salvus_client._conn_id
             table : 'clients'
-=======
-        height = elt.height()
-        if IS_TOUCH
-            height -= 60
-        new_rows = Math.max(1, Math.floor(height / row_height))
->>>>>>> 13ac0c5a
 
         if cur? and cur.rows == rows and cur.cols == cols and cur.active >= misc.server_minutes_ago(1)
             # No change in our size *and* we set the active field less than a minute ago.
