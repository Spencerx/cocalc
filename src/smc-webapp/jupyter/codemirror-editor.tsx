/*
 *  This file is part of CoCalc: Copyright © 2020 Sagemath, Inc.
 *  License: AGPLv3 s.t. "Commons Clause" – see LICENSE.md for details
 */

// Focused codemirror editor, which you can interactively type into.

declare const $: any;

import { SAVE_DEBOUNCE_MS } from "../frame-editors/code-editor/const";

import * as LRU from "lru-cache";
import { delay } from "awaiting";
import { usePrevious } from "rooks";
import { React, useRef } from "../app-framework";
import * as underscore from "underscore";
import { Map as ImmutableMap } from "immutable";
import { three_way_merge } from "smc-util/sync/editor/generic/util";
import { Complete } from "./complete";
import { Cursors } from "./cursors";
import * as CodeMirror from "codemirror";

import { JupyterActions } from "./browser-actions";
import { NotebookFrameActions } from "../frame-editors/jupyter-editor/cell-notebook/actions";

// We cache a little info about each Codemirror editor we make here,
// so we can restore it when we make the same one again.  Due to
// windowing, destroying and creating the same codemirror can happen
interface CachedInfo {
  sel?: any[]; // only cache the selections right now...
  last_introspect_pos?: { line: number; ch: number };
}

const cache = new LRU<string, CachedInfo>({ max: 1000 });

const FOCUSED_STYLE: React.CSSProperties = {
  width: "100%",
  overflowX: "hidden",
  border: "1px solid #cfcfcf",
  borderRadius: "2px",
  background: "#f7f7f7",
  lineHeight: "1.21429em",
} as const;

// Todo: the frame-editor/code-editor needs a similar treatment...?
export interface EditorFunctions {
  save: () => string | undefined;
  set_cursor: (pos: { x?: number; y?: number }) => void;
  tab_key: () => void;
  shift_tab_key: () => void;
  refresh: () => void;
  get_cursor: () => { line: number; ch: number };
  get_cursor_xy: () => { x: number; y: number };
}

interface CodeMirrorEditorProps {
  actions: JupyterActions;
  frame_actions: NotebookFrameActions;
  id: string;
  options: ImmutableMap<any, any>;
  value: string;
  font_size?: number; // font_size not explicitly used, but it is critical
  // to re-render on change so Codemirror recomputes itself!
  cursors?: ImmutableMap<any, any>;
  set_click_coords: Function; // TODO: type
  click_coords?: any; // coordinates if cell was just clicked on
  set_last_cursor: Function; // TODO: type
  last_cursor?: any;
  is_focused?: boolean;
  is_scrolling?: boolean;
  complete?: ImmutableMap<any, any>;
}

export const CodeMirrorEditor: React.FC<CodeMirrorEditorProps> = React.memo(
  (props: CodeMirrorEditorProps) => {
    const {
      actions,
      frame_actions,
      id,
      options,
      value,
      font_size,
      cursors,
      set_click_coords,
      click_coords,
      set_last_cursor,
      last_cursor,
      is_focused,
      is_scrolling,
      complete,
    } = props;

    const cm = useRef<any>(null);
    const cm_last_remote = useRef<any>(null);
    const cm_change = useRef<any>(null);
    const cm_is_focused = useRef<boolean>(false);
    const vim_mode = useRef<boolean>(false);
    const cm_ref = React.createRef<HTMLPreElement>();

    const key = useRef<string | null>(null);

    const prev_options = usePrevious(options);

    function has_frame_actions(): boolean {
      return frame_actions != null && !frame_actions.is_closed();
    }

    React.useEffect(() => {
      if (has_frame_actions()) {
        key.current = `${frame_actions.frame_id}${id}`;
      }
      init_codemirror(options, value);

      return () => {
        if (cm.current != null) {
          cm_save();
          cm_destroy();
        }
      };
    }, []);

    React.useEffect(() => {
      if (cm.current == null) {
        init_codemirror(options, value);
        return;
      }
      if (prev_options != null && !prev_options.equals(options)) {
        update_codemirror_options(options, prev_options);
      }
    }, [options, value]);

    React.useEffect(() => {
      cm_refresh();
    }, [font_size, is_scrolling]);

    // In some cases (e.g., tab completion when selecting via keyboard)
    // nextProps.value and value are the same, but they
    // do not equal cm.current.getValue().  The complete prop changes
    // so the component updates, but without checking cm.getValue(),
    // we would fail to update the cm editor, which would is
    // a disaster.  May be root cause of
    //    https://github.com/sagemathinc/cocalc/issues/3978
    React.useEffect(() => {
      if (cm.current?.getValue() != value) {
        cm_merge_remote(value);
      }
    }, [value, cm.current?.getValue()]);

    React.useEffect(() => {
      // can't do anything if there is no codemirror editor
      if (cm.current == null) return;

      // gain focus
      if (is_focused && !cm_is_focused.current) {
        focus_cm();
      }

      (async () => {
        if (!is_focused && cm_is_focused.current) {
          // controlled loss of focus from store; we have to force
          // this somehow.  Note that codemirror has no .blur().
          // See http://codemirror.977696.n3.nabble.com/Blur-CodeMirror-editor-td4026158.html
          await delay(1);
          cm.current.getInputField().blur();
        }
      })();

      if (vim_mode.current && !is_focused) {
        $(cm.current.getWrapperElement()).css({ paddingBottom: 0 });
      }
    }, [is_focused]);

    function cm_destroy(): void {
      if (cm.current != null) {
        // console.log("destroy_codemirror", id);
        if (has_frame_actions()) {
          frame_actions.unregister_input_editor(id);
        }
        cm_last_remote.current = null;
        cm.current.save = null;
        if (cm_change.current != null) {
          cm.current.off("change", cm_change.current);
          cm.current.off("focus", cm_focus);
          cm.current.off("blur", cm_blur);
          cm_change.current = null;
        }
        $(cm.current.getWrapperElement()).remove(); // remove from DOM
        if (cm.current.getOption("extraKeys") != null) {
          cm.current.getOption("extraKeys").Tab = undefined; // no need to reference method of this react class
        }
        cm.current = null;
      }
    }

    function cm_focus(): void {
      cm_is_focused.current = true;
      if (cm.current == null || actions == null) {
        return;
      }
      if (has_frame_actions()) {
        frame_actions.unselect_all_cells();
        frame_actions.set_cur_id(id);
        frame_actions.set_mode("edit");
      }
      if (vim_mode.current) {
        $(cm.current.getWrapperElement()).css({ paddingBottom: "1.5em" });
      }
      cm_cursor();
    }

    function cm_blur(): void {
      cm_is_focused.current = false;
      if (cm.current == null || actions == null) {
        return;
      }
      set_last_cursor(cm.current.getCursor());
      // NOTE: see https://github.com/sagemathinc/cocalc/issues/5289
      // We had code here that did
      //    frame_actions?.set_mode("escape");
      // so that any time the jupyter notebook blurs the mode
      // changes, which is consistent with the behavior of Jupyter
      // classic.  However, it causes that bug #5289, and I don't
      // really see that it is a good idea to switch this mode on
      // blur anyways.
    }

    function cm_cursor(): void {
      if (cm.current == null || actions == null) {
        return;
      }
      const sel = cm.current.listSelections();
      if (key.current != null) {
        const cached_val = cache.get(key.current) ?? {};
        cached_val.sel = sel;
        cache.set(key.current, cached_val);
      }
      const locs = sel.map((c) => ({
        x: c.anchor.ch,
        y: c.anchor.line,
        id: id,
      }));
      actions.set_cursor_locs(locs, cm.current._setValueNoJump);

      // See https://github.com/jupyter/notebook/issues/2464 for discussion of this cell_list_top business.
      if (has_frame_actions()) {
        const cell_list_div = frame_actions.cell_list_div;
        if (cell_list_div != null) {
          const cell_list_top = cell_list_div.offset()?.top;
          if (
            cell_list_top != null &&
            cm.current.cursorCoords(true, "window").top < cell_list_top
          ) {
            const scroll = cell_list_div.scrollTop();
            cell_list_div.scrollTop(
              scroll -
                (cell_list_top - cm.current.cursorCoords(true, "window").top) -
                20
            );
          }
        }
      }
    }

    function cm_set_cursor(pos: { x?: number; y?: number }): void {
      let { x = 0, y = 0 } = pos; // codemirror tracebacks on undefined pos!
      if (y < 0) {
        // for getting last line...
        y = cm.current.lastLine() + 1 + y;
      }
      cm.current.setCursor({ line: y, ch: x });
    }

<<<<<<< HEAD
    function cm_refresh(): void {
      if (cm.current == null || frame_actions == null) {
        return;
      }
      cm.current.refresh();
=======
  _cm_redo = (): void => {
    if (this.cm == null || this.props.actions == null) {
      return;
    }
    this.props.actions.redo();
  };

  shift_tab_key = (): void => {
    if (this.cm == null) return;
    if (this.cm.somethingSelected() || this.whitespace_before_cursor()) {
      // Something is selected or there is whitespace before
      // the cursor: unindent.
      if (this.cm != null) this.cm.unindent_selection();
      return;
    }
    // Otherwise, Shift+tab in Jupyter is introspect.
    const pos = this.cm.getCursor();
    let last_introspect_pos: undefined | { line: number; ch: number } =
      undefined;
    if (this.key != null && cache[this.key]) {
      last_introspect_pos = cache[this.key].last_introspect_pos;
    }
    if (
      this.props.actions.store.get("introspect") != null &&
      last_introspect_pos != null &&
      last_introspect_pos.line === pos.line &&
      last_introspect_pos.ch === pos.ch
    ) {
      // make sure introspect pager closes (if visible)
      this.props.actions.introspect_close();
      last_introspect_pos = undefined;
    } else {
      this.props.actions.introspect_at_pos(this.cm.getValue(), 0, pos);
      last_introspect_pos = pos;
    }
    if (this.key != null) {
      if (cache[this.key] == null) cache[this.key] = {};
      cache[this.key].last_introspect_pos = last_introspect_pos;
>>>>>>> d3a9a94b
    }

    function cm_save(): string | undefined {
      if (cm.current == null || actions == null) {
        return;
      }
      const value = cm.current.getValue();
      if (value !== cm_last_remote.current) {
        // only save if we actually changed something
        cm_last_remote.current = value;
        // The true makes sure the Store has its state set immediately,
        // with no debouncing/throttling, etc., which is important
        // since some code, e.g., for introspection when doing evaluation,
        // which runs immediately after this, assumes the Store state
        // is set for the editor.
        actions.set_cell_input(id, value);
      }
      return value;
    }

    function cm_merge_remote(remote: string): void {
      if (cm.current == null) {
        return;
      }
      if (cm_last_remote.current == null) {
        cm_last_remote.current = "";
      }
      if (cm_last_remote.current === remote) {
        return; // nothing to do
      }
      const local = cm.current.getValue();
      const new_val = three_way_merge({
        base: cm_last_remote.current,
        local,
        remote,
      });
      cm_last_remote.current = remote;
      cm.current.setValueNoJump(new_val);
    }

    function cm_undo(): void {
      if (cm.current == null || actions == null) {
        return;
      }
      if (
        !actions.syncdb.in_undo_mode() ||
        cm.current.getValue() !== cm_last_remote.current
      ) {
        cm_save();
      }
      actions.undo();
    }

    function cm_redo(): void {
      if (cm.current == null || actions == null) {
        return;
      }
      actions.redo();
    }

    function shift_tab_key(): void {
      if (cm.current == null) return;
      if (cm.current.somethingSelected() || whitespace_before_cursor()) {
        // Something is selected or there is whitespace before
        // the cursor: unindent.
        if (cm.current != null) cm.current.unindent_selection();
        return;
      }
      // Otherwise, Shift+tab in Jupyter is introspect.
      const pos = cm.current.getCursor();
      let last_introspect_pos: undefined | { line: number; ch: number } =
        undefined;
      if (key.current != null) {
        const cached_val = cache.get(key.current);
        if (cached_val != null) {
          last_introspect_pos = cached_val.last_introspect_pos;
        }
      }
      if (
        actions.store.get("introspect") != null &&
        last_introspect_pos != null &&
        last_introspect_pos.line === pos.line &&
        last_introspect_pos.ch === pos.ch
      ) {
        // make sure introspect pager closes (if visible)
        actions.introspect_close();
        last_introspect_pos = undefined;
      } else {
        actions.introspect_at_pos(cm.current.getValue(), 0, pos);
        last_introspect_pos = pos;
      }
      if (key.current != null) {
        const cached_val = cache.get(key.current) ?? {};
        cached_val.last_introspect_pos = last_introspect_pos;
        cache.set(key.current, cached_val);
      }
    }

    function tab_key(): void {
      if (cm.current == null) {
        return;
      }
      if (cm.current.somethingSelected()) {
        // @ts-ignore
        CodeMirror.commands.defaultTab(cm.current);
      } else {
        tab_nothing_selected();
      }
    }

    function up_key(): void {
      if (cm.current == null) {
        return;
      }
      const cur = cm.current.getCursor();
      if (
        (cur != null ? cur.line : undefined) === cm.current.firstLine() &&
        (cur != null ? cur.ch : undefined) === 0
      ) {
        adjacent_cell(-1, -1);
      } else {
        CodeMirror.commands.goLineUp(cm.current);
      }
    }

    function down_key(): void {
      if (cm.current == null) {
        return;
      }
      const cur = cm.current.getCursor();
      const n = cm.current.lastLine();
      const cur_line = cur != null ? cur.line : undefined;
      const cur_ch = cur != null ? cur.ch : undefined;
      const line = cm.current.getLine(n);
      const line_length = line != null ? line.length : undefined;
      if (cur_line === n && cur_ch === line_length) {
        adjacent_cell(0, 1);
      } else {
        CodeMirror.commands.goLineDown(cm.current);
      }
    }

    function page_up_key(): void {
      if (cm.current == null) {
        return;
      }
      const cur = cm.current.getCursor();
      if (
        (cur != null ? cur.line : undefined) === cm.current.firstLine() &&
        (cur != null ? cur.ch : undefined) === 0
      ) {
        adjacent_cell(-1, -1);
      } else {
        CodeMirror.commands.goPageUp(cm.current);
      }
    }

    function page_down_key(): void {
      if (cm.current == null) {
        return;
      }
      const cur = cm.current.getCursor();
      const n = cm.current.lastLine();
      const cur_line = cur != null ? cur.line : undefined;
      const cur_ch = cur != null ? cur.ch : undefined;
      const line = cm.current.getLine(n);
      const line_length = line != null ? line.length : undefined;
      if (cur_line === n && cur_ch === line_length) {
        adjacent_cell(0, 1);
      } else {
        CodeMirror.commands.goPageDown(cm.current);
      }
    }

    function adjacent_cell(y: number, delta: number): void {
      if (!has_frame_actions()) return;
      frame_actions.move_cursor(delta);
      frame_actions.set_input_editor_cursor(frame_actions.store.get("cur_id"), {
        x: 0,
        y,
      });
      frame_actions.scroll("cell visible");
    }

    function whitespace_before_cursor(): boolean {
      if (cm.current == null) return false;
      const cur = cm.current.getCursor();
      return (
        cur.ch === 0 || /\s/.test(cm.current.getLine(cur.line)[cur.ch - 1])
      );
    }

    async function tab_nothing_selected(): Promise<void> {
      if (cm.current == null || actions == null) {
        return;
      }
      if (whitespace_before_cursor()) {
        if (cm.current.options.indentWithTabs) {
          // @ts-ignore
          CodeMirror.commands.defaultTab(cm.current);
        } else {
          cm.current.tab_as_space();
        }
        return;
      }
      const cur = cm.current.getCursor();
      const pos = cm.current.cursorCoords(cur, "local");
      const top = pos.bottom;
      const { left } = pos;
      const gutter = $(cm.current.getGutterElement()).width();
      // ensure that store has same version of cell as we're completing
      cm_save();
      // do the actual completion:
      try {
        const show_dialog: boolean = await actions.complete(
          cm.current.getValue(),
          cur,
          id,
          {
            top,
            left,
            gutter,
          }
        );
        if (!show_dialog && has_frame_actions()) {
          frame_actions.set_mode("edit");
        }
      } catch (err) {
        // ignore -- maybe another complete happened and this should be ignored.
      }
    }

<<<<<<< HEAD
    function update_codemirror_options(next: any, current: any): void {
      next.forEach((value: any, option: any) => {
        if (value !== current.get(option)) {
          if (typeof value.toJS === "function") {
            value = value.toJS();
          }
          cm.current.setOption(option, value);
        }
      });
=======
  update_codemirror_options = (next: any, current: any): void => {
    next.forEach((value: any, option: string) => {
      if (value !== current.get(option)) {
        if (option != "inputStyle") {
          // note: inputStyle can not (yet) be changed in a running editor
          // -- see https://github.com/sagemathinc/cocalc/issues/5383
          if (typeof value?.toJS === "function") {
            value = value.toJS();
          }
          this.cm.setOption(option, value);
        }
      }
    });
  };

  // NOTE: init_codemirror is VERY expensive, e.g., on the order of 10's of ms.
  private init_codemirror(
    options: ImmutableMap<string, any>,
    value: string
  ): void {
    if (this.cm != null) return;
    const node = this.cm_ref.current;
    if (node == null) {
      return;
>>>>>>> d3a9a94b
    }

    // NOTE: init_codemirror is VERY expensive, e.g., on the order of 10's of ms.
    function init_codemirror(
      options: ImmutableMap<string, any>,
      value: string
    ): void {
      if (cm.current != null) return;
      const node = cm_ref.current;
      if (node == null) {
        return;
      }
      // console.log("init_codemirror", id);
      const options0: any = options.toJS();
      if (actions != null) {
        if (options0.extraKeys == null) {
          options0.extraKeys = {};
        }
        options0.extraKeys["Shift-Tab"] = shift_tab_key;
        options0.extraKeys["Tab"] = tab_key;
        options0.extraKeys["Up"] = up_key;
        options0.extraKeys["Down"] = down_key;
        options0.extraKeys["PageUp"] = page_up_key;
        options0.extraKeys["PageDown"] = page_down_key;
        options0.extraKeys["Cmd-/"] = "toggleComment";
        options0.extraKeys["Ctrl-/"] = "toggleComment";
        options0.extraKeys["Ctrl-Enter"] = () => {}; // ignore control+enter, since there's a shortcut
        /*
      Disabled for now since fold state isn't preserved.
      if (options0.foldGutter) {
        options0.extraKeys["Ctrl-Q"] = cm => cm.foldCodeSelectionAware();
        options0.gutters = ["CodeMirror-linenumbers", "CodeMirror-foldgutter"];
      }
      */
      } else {
        options0.readOnly = true;
      }

      cm.current = CodeMirror(function (elt) {
        if (node.parentNode == null) return;
        node.parentNode.replaceChild(elt, node);
      }, options0);

      cm.current.save = () => actions.save();
      if (actions != null && options0.keyMap === "vim") {
        vim_mode.current = true;
        cm.current.on("vim-mode-change", async (obj) => {
          if (!has_frame_actions()) return;
          if (obj.mode === "normal") {
            // The delay is because this must not be set when the general
            // keyboard handler for the whole editor gets called with escape.
            // This is ugly, but I'm not going to spend forever on this before
            // the #v1 release, as vim support is a bonus feature.
            await delay(0);
            frame_actions.setState({
              cur_cell_vim_mode: "escape",
            });
          } else {
            frame_actions.setState({ cur_cell_vim_mode: "edit" });
          }
        });
      } else {
        vim_mode.current = false;
      }

      const css: any = { height: "auto" };
      if (options0.theme == null) {
        css.backgroundColor = "#fff";
      }
      $(cm.current.getWrapperElement()).css(css);

      cm_last_remote.current = value;
      cm.current.setValue(value);
      if (key.current != null) {
        const info = cache.get(key.current);
        if (info != null && info.sel != null) {
          cm.current
            .getDoc()
            .setSelections(info.sel, undefined, { scroll: false });
        }
      }
      cm_change.current = underscore.debounce(cm_save, SAVE_DEBOUNCE_MS);
      cm.current.on("change", cm_change.current);
      cm.current.on("beforeChange", (_, changeObj) => {
        if (changeObj.origin == "paste") {
          // See https://github.com/sagemathinc/cocalc/issues/5110
          cm_save();
        }
      });
      cm.current.on("focus", cm_focus);
      cm.current.on("blur", cm_blur);
      cm.current.on("cursorActivity", cm_cursor);

      // replace undo/redo by our sync aware versions
      cm.current.undo = cm_undo;
      cm.current.redo = cm_redo;

      if (has_frame_actions()) {
        const editor: EditorFunctions = {
          save: cm_save,
          set_cursor: cm_set_cursor,
          tab_key: tab_key,
          shift_tab_key: shift_tab_key,
          refresh: cm_refresh,
          get_cursor: () => cm.current.getCursor(),
          get_cursor_xy: () => {
            const pos = cm.current.getCursor();
            return { x: pos.ch, y: pos.line };
          },
        };
        frame_actions.register_input_editor(id, editor);
      }

      if (click_coords != null) {
        // editor clicked on, so restore cursor to that position
        cm.current.setCursor(cm.current.coordsChar(click_coords, "window"));
        set_click_coords(); // clear them
      } else if (last_cursor != null) {
        cm.current.setCursor(last_cursor);
        set_last_cursor();
      }

      if (is_focused) {
        focus_cm();
      }
    }

    function focus_cm(): void {
      if (cm.current == null) return;
      // Because we use react-window, it is critical to preventScroll
      // when focusing!  Unfortunately, CodeMirror's api does not
      // expose this option, so we have to bypass it in the dangerous
      // way below, which could break were CodeMirror to be refactored!
      // TODO: send them a PR to expose this.
      if (cm.current.display == null || cm.current.display.input == null)
        return;
      if (cm.current.display.input.textarea != null) {
        cm.current.display.input.textarea.focus({ preventScroll: true });
      } else if (cm.current.display.input.div != null) {
        cm.current.display.input.div.focus({ preventScroll: true });
      }
    }

    function render_complete() {
      if (
        complete != null &&
        complete.get("matches") &&
        complete.get("matches").size > 0
      ) {
        return (
          <Complete
            complete={complete}
            actions={actions}
            frame_actions={frame_actions}
            id={id}
          />
        );
      }
    }

    function render_cursors() {
      if (cursors != null) {
        return <Cursors cursors={cursors} codemirror={cm.current} />;
      }
    }

    return (
      <div style={{ width: "100%", overflow: "auto" }}>
        {render_cursors()}
        <div style={FOCUSED_STYLE}>
          <pre
            ref={cm_ref}
            style={{
              width: "100%",
              backgroundColor: "#fff",
              minHeight: "25px",
            }}
          >
            {value}
          </pre>
        </div>
        {render_complete()}
      </div>
    );
  }
);<|MERGE_RESOLUTION|>--- conflicted
+++ resolved
@@ -270,52 +270,11 @@
       cm.current.setCursor({ line: y, ch: x });
     }
 
-<<<<<<< HEAD
     function cm_refresh(): void {
       if (cm.current == null || frame_actions == null) {
         return;
       }
       cm.current.refresh();
-=======
-  _cm_redo = (): void => {
-    if (this.cm == null || this.props.actions == null) {
-      return;
-    }
-    this.props.actions.redo();
-  };
-
-  shift_tab_key = (): void => {
-    if (this.cm == null) return;
-    if (this.cm.somethingSelected() || this.whitespace_before_cursor()) {
-      // Something is selected or there is whitespace before
-      // the cursor: unindent.
-      if (this.cm != null) this.cm.unindent_selection();
-      return;
-    }
-    // Otherwise, Shift+tab in Jupyter is introspect.
-    const pos = this.cm.getCursor();
-    let last_introspect_pos: undefined | { line: number; ch: number } =
-      undefined;
-    if (this.key != null && cache[this.key]) {
-      last_introspect_pos = cache[this.key].last_introspect_pos;
-    }
-    if (
-      this.props.actions.store.get("introspect") != null &&
-      last_introspect_pos != null &&
-      last_introspect_pos.line === pos.line &&
-      last_introspect_pos.ch === pos.ch
-    ) {
-      // make sure introspect pager closes (if visible)
-      this.props.actions.introspect_close();
-      last_introspect_pos = undefined;
-    } else {
-      this.props.actions.introspect_at_pos(this.cm.getValue(), 0, pos);
-      last_introspect_pos = pos;
-    }
-    if (this.key != null) {
-      if (cache[this.key] == null) cache[this.key] = {};
-      cache[this.key].last_introspect_pos = last_introspect_pos;
->>>>>>> d3a9a94b
     }
 
     function cm_save(): string | undefined {
@@ -548,42 +507,19 @@
       }
     }
 
-<<<<<<< HEAD
     function update_codemirror_options(next: any, current: any): void {
-      next.forEach((value: any, option: any) => {
+      next.forEach((value: any, option: string) => {
         if (value !== current.get(option)) {
-          if (typeof value.toJS === "function") {
-            value = value.toJS();
+          if (option != "inputStyle") {
+            // note: inputStyle can not (yet) be changed in a running editor
+            // -- see https://github.com/sagemathinc/cocalc/issues/5383
+            if (typeof value?.toJS === "function") {
+              value = value.toJS();
+            }
+            cm.current.setOption(option, value);
           }
-          cm.current.setOption(option, value);
         }
       });
-=======
-  update_codemirror_options = (next: any, current: any): void => {
-    next.forEach((value: any, option: string) => {
-      if (value !== current.get(option)) {
-        if (option != "inputStyle") {
-          // note: inputStyle can not (yet) be changed in a running editor
-          // -- see https://github.com/sagemathinc/cocalc/issues/5383
-          if (typeof value?.toJS === "function") {
-            value = value.toJS();
-          }
-          this.cm.setOption(option, value);
-        }
-      }
-    });
-  };
-
-  // NOTE: init_codemirror is VERY expensive, e.g., on the order of 10's of ms.
-  private init_codemirror(
-    options: ImmutableMap<string, any>,
-    value: string
-  ): void {
-    if (this.cm != null) return;
-    const node = this.cm_ref.current;
-    if (node == null) {
-      return;
->>>>>>> d3a9a94b
     }
 
     // NOTE: init_codemirror is VERY expensive, e.g., on the order of 10's of ms.
