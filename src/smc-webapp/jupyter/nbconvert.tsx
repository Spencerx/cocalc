--- conflicted
+++ resolved
@@ -338,14 +338,14 @@
       return `https://cocalc.com/${project_id}/server/18080/` + name;
     }
 
-<<<<<<< HEAD
     function render_slides_workaround() {
       // workaround until #2569 is fixed.
       return (
         <Modal show={nbconvert_dialog != null} bsSize="large" onHide={close}>
           <Modal.Header closeButton>
             <Modal.Title>
-              <Icon name="slideshare" /> Jupyter Notebook Slideshow
+              <Icon name="FundProjectionScreenOutlined" /> Jupyter Notebook
+              Slideshow
             </Modal.Title>
           </Modal.Header>
           <Modal.Body>
@@ -368,47 +368,6 @@
         </Modal>
       );
     }
-=======
-  render_slides_workaround() {
-    // workaround until #2569 is fixed.
-    return (
-      <Modal
-        show={this.props.nbconvert_dialog != null}
-        bsSize="large"
-        onHide={this.close}
-      >
-        <Modal.Header closeButton>
-          <Modal.Title>
-            <Icon name="FundProjectionScreenOutlined" /> Jupyter Notebook Slideshow
-          </Modal.Title>
-        </Modal.Header>
-        <Modal.Body>
-          Use View &rarr; Slideshow to turn your Jupyter notebook into a
-          slideshow. One click display of slideshows is{" "}
-          <a
-            target="_blank"
-            rel="noopener"
-            href="https://github.com/sagemathinc/cocalc/issues/2569#issuecomment-350940928"
-          >
-            not yet implemented
-          </a>
-          . However, you can start a slideshow by copying and pasting the
-          following command in a terminal in CoCalc (+New &rarr; Terminal):
-          <pre>{this.slides_command()}</pre>
-          Then view your slides at
-          <div style={{ textAlign: "center" }}>
-            <a href={this.slides_url()} target="_blank">
-              {this.slides_url()}
-            </a>
-          </div>
-        </Modal.Body>
-        <Modal.Footer>
-          <Button onClick={this.close}>Close</Button>
-        </Modal.Footer>
-      </Modal>
-    );
-  }
->>>>>>> 5a05d8f1
 
     const to = nbconvert_dialog?.get("to");
     if (to == null) {
