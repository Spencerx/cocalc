/*
The static buttonbar at the top.
*/

import { React, Component, rclass, rtypes, Rendered } from "../app-framework";
import * as immutable from "immutable";
<<<<<<< HEAD
import { Button, ButtonGroup, Form, FormControl } from "react-bootstrap";
import { Icon, VisibleMDLG, VisibleLG } from "../r_misc";
import { endswith } from "smc-util/misc2";

=======
import { Button, ButtonGroup, Form } from "react-bootstrap";
import {
  Icon,
  VisibleMDLG,
  VisibleLG,
  DropdownMenu,
  MenuItem
} from "../r_misc";
import { endswith, capitalize } from "smc-util/misc2";
>>>>>>> 375cff51
import { JupyterActions } from "./browser-actions";
import { NotebookFrameActions } from "../frame-editors/jupyter-editor/cell-notebook/actions";

interface TopButtonbarProps {
  // OWN PROPS
  actions: JupyterActions;
  frame_actions: NotebookFrameActions;
  cur_id: string; // id of currently selected cell
  sel_ids: immutable.Set<any>; // set of selected cells
  cells: immutable.Map<any, any>; // map from id to cells
  cell_toolbar?: string;

  name: string;
  // REDUX PROPS
  // [name]
  has_unsaved_changes?: boolean;
  has_uncommitted_changes?: boolean;
  read_only?: boolean;
  kernel_state?: string;
  kernel_usage?: immutable.Map<any, any>;

  //page
  fullscreen?: string;
}

export class TopButtonbar0 extends Component<TopButtonbarProps> {
  constructor(props) {
    super(props);
    this.cell_select_type.bind(this);
  }

  public static reduxProps({ name }) {
    return {
      [name]: {
        has_unsaved_changes: rtypes.bool,
        has_uncommitted_changes: rtypes.bool,
        read_only: rtypes.bool,
        kernel_state: rtypes.string,
        kernel_usage: rtypes.immutable.Map
      },
      page: {
        fullscreen: rtypes.string
      }
    };
  }

  focus = () => {
    this.props.frame_actions.focus(true);
  };

  shouldComponentUpdate(nextProps) {
    return (
      nextProps.cur_id !== this.props.cur_id ||
      nextProps.cells.getIn([this.props.cur_id, "cell_type"]) !==
        this.props.cells.getIn([this.props.cur_id, "cell_type"]) ||
      nextProps.has_unsaved_changes !== this.props.has_unsaved_changes ||
      nextProps.read_only !== this.props.read_only ||
      nextProps.has_uncommitted_changes !==
        this.props.has_uncommitted_changes ||
      nextProps.kernel_state !== this.props.kernel_state ||
      nextProps.kernel_usage !== this.props.kernel_usage ||
      nextProps.cell_toolbar !== this.props.cell_toolbar
    );
  }

  command(name: string, focus: boolean): (event?) => void {
    return (_event?): void => {
      $(":focus").blur(); // battling with react-bootstrap stupidity... ?
      this.props.frame_actions.command(name);
      if (focus) {
        this.focus();
      } else {
        this.props.frame_actions.blur();
      }
    };
  }

  render_button(key: any, name: any) {
    // TODO: this is weird and confusing.
    let className: string | undefined;
    let disabled = false;
    let label = "";
    let style: any;
    if (typeof name === "object") {
      var name;
      ({ name, disabled, style, label, className } = name);
    }
    if (style == null) {
      style = undefined;
    }
    if (disabled == null) {
      disabled = false;
    }
    if (label == null) {
      label = "";
    }
    if (className == null) {
      className = undefined;
    }
    if (this.props.read_only) {
      // all buttons disabled in read-only mode
      disabled = true;
    }
    const obj = this.props.frame_actions.commands[name];
    if (obj == null) {
      throw Error(`command ${name} is not defined`);
    }
    let icon: Rendered;
    const focus: boolean = !endswith(obj.m ? obj.m : "", "...");
    if (obj.i) {
      icon = <Icon name={obj.i} />;
    }
    return (
      <Button
        className={className}
        key={key}
        onClick={this.command(name, focus)}
        title={obj.m}
        disabled={disabled}
        style={style}
      >
        {icon} {label}
      </Button>
    );
  }

  render_buttons(names: any) {
    const result: any[] = [];
    for (const key in names) {
      const name = names[key];
      result.push(this.render_button(key, name));
    }
    return result;
  }

  render_button_group(names: any, hide_xs?: any) {
    return (
      <ButtonGroup className={hide_xs ? "hidden-xs" : ""}>
        {this.render_buttons(names)}
      </ButtonGroup>
    );
  }

  render_add_cell() {
    return this.render_buttons(["insert cell below"]);
  }

  render_group_edit() {
    return this.render_button_group(
      [
        "cut cell",
        "copy cell",
        "paste cell and replace",
        { name: "format cells" }
      ],
      true
    );
  }

  render_group_move() {
    return (
      <VisibleLG>
        {this.render_button_group(["move cell up", "move cell down"], true)}
      </VisibleLG>
    );
  }

  render_group_run() {
    let stop_style: React.CSSProperties | undefined;
    const cpu_usage =
      (this.props.kernel_usage && this.props.kernel_usage.get("cpu")) || 0;
    if (cpu_usage > 50) {
      stop_style = { backgroundColor: "rgb(92,184,92)", color: "white" };
    }

    return this.render_button_group([
      { name: "run cell and select next" },
      { name: "interrupt kernel", style: stop_style },
      "confirm restart kernel",
      "confirm restart kernel and run all cells",
      { name: "tab key", label: "tab" }
    ]);
  }

  cell_select_type(key: any): void {
    this.props.frame_actions.set_selected_cell_type(key);
    this.focus();
  }

  private static cell_type_title(key): string {
    switch (key) {
      case "multi":
        return "-";
      default:
        return capitalize(key);
    }
  }

  render_select_cell_type() {
    const cell_type = (() => {
      if (this.props.sel_ids.size > 1) {
        return "multi";
      } else {
        return this.props.cells.getIn([this.props.cur_id, "cell_type"], "code");
      }
    })();

    const title = TopButtonbar0.cell_type_title(cell_type);

    return (
      <DropdownMenu
        cocalc-test={"jupyter-cell-type-dropdown"}
        button={true}
        key={"cell-type"}
        title={title}
        disabled={this.props.read_only}
        onClick={key => this.cell_select_type(key)}
      >
        <MenuItem cocalc-test={"code"} key={"code"}>
          {TopButtonbar0.cell_type_title("code")}
        </MenuItem>
        <MenuItem cocalc-test={"markdown"} key={"markdown"}>
          {TopButtonbar0.cell_type_title("markdown")}
        </MenuItem>
        <MenuItem cocalc-test={"raw"} key={"raw"}>
          {TopButtonbar0.cell_type_title("raw")}
        </MenuItem>
        <MenuItem cocalc-test={"multi"} key={"multi"} disabled>
          {TopButtonbar0.cell_type_title("multi")}
        </MenuItem>
      </DropdownMenu>
    );
  }

  render_keyboard() {
    return this.render_button("0", "show keyboard shortcuts");
  }

  render_snippets() {
    return this.render_button("snippets", {
      name: "show code snippets",
      label: <VisibleMDLG>Snippets</VisibleMDLG>
    });
  }

  // TODO -- should just be a frame at some point.
  render_switch_button() {
    // TODO: does "$" have a "browser" property?
    if (this.props.fullscreen === "kiosk" || ($ as any).browser.firefox) {
      return;
    }
    return (
      <Button
        title="Switch to classical notebook"
        onClick={() => this.props.actions.switch_to_classical_notebook()}
      >
        <Icon name="exchange" />{" "}
        <span className="hidden-sm">Classical notebook...</span>
      </Button>
    );
  }

  render_close_and_halt() {
    const obj = {
      name: "close and halt",
      disabled: false,
      label: <VisibleMDLG>Halt</VisibleMDLG>
    };
    return this.render_button("close and halt", obj);
  }

  private render_group_assistant_halt(): Rendered {
    return (
      <ButtonGroup className="hidden-xs">
        {this.render_snippets()}
        {this.render_close_and_halt()}
      </ButtonGroup>
    );
  }

  private render_nbgrader(): Rendered {
    // TODO: only show if there is nbgrader metadata...
    // or better, if there are nbgrader test cells.
    const validate = {
      name: "nbgrader validate",
      disabled: false,
      label: "Validate..."
    };
    const assign = {
      name: "nbgrader assign",
      disabled: false,
      label: "Student version..."
    };
    return (
      <ButtonGroup style={{ marginLeft: "5px" }}>
        {this.render_button("nbgrader validate", validate)}
        {this.props.cell_toolbar == "create_assignment"
          ? this.render_button("nbgrader assign", assign)
          : undefined}
      </ButtonGroup>
    );
  }

  public render(): Rendered {
    return (
      <div style={{ margin: "1px 1px 0px 1px", backgroundColor: "#fff" }}>
        <Form inline style={{ whiteSpace: "nowrap" }}>
          {this.render_add_cell()}
          <span style={{ marginLeft: "5px" }} />
          {this.render_group_move()}
          <span style={{ marginLeft: "5px" }} />
          {this.render_group_run()}
          <span style={{ marginLeft: "5px" }} />
          {this.render_select_cell_type()}
          <span style={{ marginLeft: "5px" }} />
          {this.render_keyboard()}
          <span style={{ marginLeft: "5px" }} />
          {this.render_group_assistant_halt()}
          {this.render_nbgrader()}
        </Form>
      </div>
    );
  }
}

export const TopButtonbar = rclass(TopButtonbar0);<|MERGE_RESOLUTION|>--- conflicted
+++ resolved
@@ -4,12 +4,6 @@
 
 import { React, Component, rclass, rtypes, Rendered } from "../app-framework";
 import * as immutable from "immutable";
-<<<<<<< HEAD
-import { Button, ButtonGroup, Form, FormControl } from "react-bootstrap";
-import { Icon, VisibleMDLG, VisibleLG } from "../r_misc";
-import { endswith } from "smc-util/misc2";
-
-=======
 import { Button, ButtonGroup, Form } from "react-bootstrap";
 import {
   Icon,
@@ -19,7 +13,6 @@
   MenuItem
 } from "../r_misc";
 import { endswith, capitalize } from "smc-util/misc2";
->>>>>>> 375cff51
 import { JupyterActions } from "./browser-actions";
 import { NotebookFrameActions } from "../frame-editors/jupyter-editor/cell-notebook/actions";
 
