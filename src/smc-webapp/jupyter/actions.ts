--- conflicted
+++ resolved
@@ -25,7 +25,6 @@
 declare const $: any;
 declare const window: any;
 declare const localStorage: any;
-
 
 import * as immutable from "immutable";
 import * as underscore from "underscore";
@@ -372,23 +371,10 @@
     );
   };
 
-<<<<<<< HEAD
-  _ajax = (opts: any): void => {
-    opts = defaults(opts, {
-      url: required,
-      timeout: 15000,
-      cb: undefined
-    }); // (err, data as Javascript object -- i.e., JSON is parsed)
-    if (typeof $ === "undefined" || $ === null) {
-      if (typeof opts.cb === "function") {
-        opts.cb("_ajax only makes sense in browser");
-      }
-=======
   fetch_jupyter_kernels = async (): Promise<void> => {
     const data = await this._api_call("kernels");
     if (data.status == "error") {
       this.set_error(data.error);
->>>>>>> 904e5aff
       return;
     }
     const project_id = this.store.get("project_id");
@@ -1947,9 +1933,6 @@
   // Only the most recent fetch has any impact, and calling
   // clear_complete() ensures any fetch made before that
   // is ignored.
-<<<<<<< HEAD
-  complete = (code: any, pos?: any, id?: any, offset?: any): void => {
-=======
   complete = async (
     code: any,
     pos?: any,
@@ -1961,7 +1944,6 @@
       return;
     }
 
->>>>>>> 904e5aff
     let cursor_pos;
     const req = (this._complete_request =
       (this._complete_request != null ? this._complete_request : 0) + 1);
@@ -2105,15 +2087,11 @@
     }
   };
 
-<<<<<<< HEAD
-  introspect = (code: any, level: any, cursor_pos?: any): void => {
-=======
   introspect = async (
     code: any,
     level: any,
     cursor_pos?: any
   ): Promise<void> => {
->>>>>>> 904e5aff
     const req = (this._introspect_request =
       (this._introspect_request != null ? this._introspect_request : 0) + 1);
 
@@ -2148,25 +2126,12 @@
   };
 
   signal = (signal = "SIGINT"): void => {
-<<<<<<< HEAD
-    this._ajax({
-      url: server_urls.get_signal_url(
-        this.store.get("project_id"),
-        this.store.get("path"),
-        signal
-      ),
-      timeout: 5000
-    });
-=======
     // TODO: some setStates, awaits, and UI to reflect this happening...
     this._api_call("signal", { signal: signal }, 5000);
->>>>>>> 904e5aff
   };
 
   set_backend_kernel_info = reuseInFlight(async (): Promise<void> => {
-    if (
-      this._state === "closed"
-    ) {
+    if (this._state === "closed") {
       return;
     }
 
@@ -2196,7 +2161,7 @@
 
   _fetch_backend_kernel_info_from_server = async (): Promise<void> => {
     const data = await this._api_call("kernel_info", {});
-    if (data.status === 'error') {
+    if (data.status === "error") {
       throw Error(data.error);
     }
     this.setState({
@@ -2297,28 +2262,6 @@
     });
   };
 
-<<<<<<< HEAD
-  fetch_more_output = (id: any): void => {
-    const time = this._client.server_time() - 0;
-    return this._ajax({
-      url: server_urls.get_more_output_url(
-        this.store.get("project_id"),
-        this.store.get("path"),
-        id
-      ),
-      timeout: 60000,
-      cb: (err, more_output) => {
-        if (err) {
-          this.set_error(err);
-          return;
-        } else {
-          if (!this.store.getIn(["cells", id, "scrolled"])) {
-            // make output area scrolled, since there is going to be a lot of output
-            this.toggle_output(id, "scrolled");
-          }
-          this.set_more_output(id, { time, mesg_list: more_output });
-        }
-=======
   fetch_more_output = async (id: any): Promise<void> => {
     const time = this._client.server_time() - 0;
     try {
@@ -2330,7 +2273,6 @@
       if (!this.store.getIn(["cells", id, "scrolled"])) {
         // make output area scrolled, since there is going to be a lot of output
         this.toggle_output(id, "scrolled");
->>>>>>> 904e5aff
       }
       this.set_more_output(id, { time, mesg_list: more_output });
     } catch (err) {
@@ -2599,11 +2541,7 @@
 
   // submit input for a particular cell -- this is used by the
   // Input component output message type for interactive input.
-<<<<<<< HEAD
-  submit_input = (id: any, value: any): void => {
-=======
   submit_input = async (id: any, value: any): Promise<void> => {
->>>>>>> 904e5aff
     const output = this.store.getIn(["cells", id, "output"]);
     if (output == null) {
       return;
@@ -2634,31 +2572,6 @@
     this.save_asap();
   };
 
-<<<<<<< HEAD
-  submit_password = (id: any, value: any, cb: any): void => {
-    this.set_in_backend_key_value_store(id, value, cb);
-  };
-
-  set_in_backend_key_value_store = (key: any, value: any, cb: any): void => {
-    this._ajax({
-      url: server_urls.get_store_url(
-        this.store.get("project_id"),
-        this.store.get("path"),
-        key,
-        value
-      ),
-      timeout: 15000,
-      cb: err => {
-        if (this._state === "closed") {
-          return;
-        }
-        if (err) {
-          this.set_error(`Error setting backend key/value store (${err})`);
-        }
-        return typeof cb === "function" ? cb(err) : undefined;
-      }
-    });
-=======
   submit_password = async (id: any, value: any): Promise<void> => {
     await this.set_in_backend_key_value_store(id, value);
   };
@@ -2668,7 +2581,6 @@
     value: any
   ): Promise<void> => {
     await this._api_call("store", { key, value });
->>>>>>> 904e5aff
   };
 
   set_to_ipynb = (ipynb: any, data_only = false) => {
@@ -2816,11 +2728,7 @@
     }
   };
 
-<<<<<<< HEAD
-  nbconvert_get_error = (): void => {
-=======
   nbconvert_get_error = async (): Promise<void> => {
->>>>>>> 904e5aff
     const key = this.store.getIn(["nbconvert", "error", "key"]);
     if (key == null) {
       return;
