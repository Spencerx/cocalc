--- conflicted
+++ resolved
@@ -18,11 +18,8 @@
 import { get_blob_url } from "./server-urls";
 import { CellHiddenPart } from "./cell-hidden-part";
 
-<<<<<<< HEAD
-=======
 import { JupyterActions } from "./browser-actions";
 import { NotebookFrameActions } from "../frame-editors/jupyter-editor/cell-notebook/actions";
->>>>>>> 50426729
 
 function href_transform(
   project_id: string | undefined,
@@ -79,20 +76,17 @@
   is_focused: boolean;
   is_current: boolean;
   font_size: number;
-<<<<<<< HEAD
   project_id: string;
   directory: string;
   complete: ImmutableMap<string, any>; // TODO: what is this
   cell_toolbar: string;
   trust: boolean;
   student_mode: boolean;
-=======
   project_id?: string;
   directory?: string;
   complete?: Map<string, any>;
   cell_toolbar?: string;
   trust?: boolean;
->>>>>>> 50426729
   is_readonly: boolean;
   id: any; // TODO: what is this
 }
@@ -151,12 +145,8 @@
     if (this.props.frame_actions == null) {
       return;
     }
-<<<<<<< HEAD
     if (this.props.is_readonly) {
-=======
-    if (this.props.cell.getIn(["metadata", "editable"]) === false) {
       // TODO: NEVER ever silently fail!
->>>>>>> 50426729
       return;
     }
     const id = this.props.cell.get("id");
