--- conflicted
+++ resolved
@@ -51,357 +51,12 @@
 { ChatInput } = require('./chat/input')
 { Avatar } = require("./other-users");
 
-<<<<<<< HEAD
-Message = rclass
-    displayName: "Message"
-
-    propTypes:
-        message        : rtypes.object.isRequired  # immutable.js message object
-        history        : rtypes.object
-        account_id     : rtypes.string.isRequired
-        date           : rtypes.string
-        sender_name    : rtypes.string
-        editor_name    : rtypes.string
-        user_map       : rtypes.object
-        project_id     : rtypes.string    # optional -- improves relative links if given
-        file_path      : rtypes.string    # optional -- (used by renderer; path containing the chat log)
-        font_size      : rtypes.number
-        show_avatar    : rtypes.bool
-        get_user_name  : rtypes.func
-        is_prev_sender : rtypes.bool
-        is_next_sender : rtypes.bool
-        actions        : rtypes.object
-        show_heads     : rtypes.bool
-        saved_mesg     : rtypes.string
-        close_input    : rtypes.func
-
-    getInitialState: ->
-        edited_message  : newest_content(@props.message)
-        history_size    : @props.message.get('history').size
-        show_history    : false
-        new_changes     : false
-
-    componentWillReceiveProps: (newProps) ->
-        if @state.history_size != @props.message.get('history').size
-            @setState(history_size:@props.message.get('history').size)
-        changes = false
-        if @state.edited_message == newest_content(@props.message)
-            @setState(edited_message : newProps.message.get('history')?.first()?.get('content') ? '')
-        else
-            changes = true
-        @setState(new_changes : changes)
-
-    shouldComponentUpdate: (next, next_state) ->
-         update = misc.is_different(@props, next, \
-                    ['message', 'user_map', 'account_id', 'is_prev_sender', \
-                    'is_next_sender', 'editor_name', 'saved_mesg']
-         )
-         update or= misc.is_different(@state, next_state, \
-             ['edited_message', 'show_history']
-         )
-         update or= ((not @props.is_prev_sender) and (@props.sender_name != next.sender_name))
-         return update
-
-    componentDidMount: ->
-        if @refs.editedMessage
-            @setState(edited_message:@props.saved_mesg)
-
-    componentDidUpdate: ->
-        if @refs.editedMessage
-            @props.actions.saved_message(ReactDOM.findDOMNode(@refs.editedMessage).value)
-
-    toggle_history: ->
-        #No history for mobile, since right now messages in mobile are too clunky
-        if not IS_MOBILE
-            if not @state.show_history
-                <span className="small" style={marginLeft:'10px', cursor:'pointer'} onClick={=>@toggle_history_side_chat(true)}>
-                    <Tip title='Message History' tip='Show history of editing of this message.' placement='left'>
-                        <Icon name='history'/> Edited
-                    </Tip>
-                </span>
-            else
-                <span className = "small"
-                        style   = {marginLeft:'10px', cursor:'pointer'}
-                        onClick = {=>@toggle_history_side_chat(false)} >
-                    <Tip title='Message History' tip='Hide history of editing of this message.' placement='left'>
-                        <Icon name='history'/> Hide History
-                    </Tip>
-                </span>
-
-    toggle_history_side_chat: (bool) ->
-        @setState(show_history:bool)
-
-    editing_status: ->
-        other_editors = @props.message.get('editing').remove(@props.account_id).keySeq()
-        user = @props.user_map?.get(@props.account_id)
-        if not user?  # I hit a traceback in the current_user line below in prod.
-            return
-        current_user = user.get('first_name') + ' ' + user.get('last_name')
-        if is_editing(@props.message, @props.account_id)
-            if other_editors.size == 1
-                # This user and someone else is also editing
-                text = "#{@props.get_user_name(other_editors.first(), @props.user_map)} is also editing this!"
-            else if other_editors.size > 1
-                # Multiple other editors
-                text = "#{other_editors.size} other users are also editing this!"
-            else if @state.history_size != @props.message.get('history').size and @state.new_changes
-                text = "#{@props.editor_name} has updated this message. Esc to discard your changes and see theirs"
-            else
-                text = "You are now editing ... Shift+Enter to submit changes."
-        else
-            if other_editors.size == 1
-                # One person is editing
-                text = "#{@props.get_user_name(other_editors.first(), @props.user_map)} is editing this message"
-            else if other_editors.size > 1
-                # Multiple editors
-                text = "#{other_editors.size} people are editing this message"
-            else if newest_content(@props.message).trim() == ''
-                text = "Deleted by #{@props.editor_name}"
-
-        text ?= "Last edit by #{@props.editor_name}"
-
-        if not is_editing(@props.message, @props.account_id) and other_editors.size == 0 and newest_content(@props.message).trim() != ''
-            edit = "Last edit "
-            name = " by #{@props.editor_name}"
-            <span className="small">
-                {edit}
-                <TimeAgo date={new Date(@props.message.get('history').first()?.get('date'))} />
-                {name}
-            </span>
-        else
-            <span className="small">
-                {text}
-                {<Button onClick={@save_edit} bsStyle='success' style={marginLeft:'10px',marginTop:'-5px'} className='small'>Save</Button> if is_editing(@props.message, @props.account_id)}
-            </span>
-
-    edit_message: ->
-        @props.actions.set_editing(@props.message, true)
-
-    on_keydown: (e) ->
-        if e.keyCode == 27 # ESC
-            e.preventDefault()
-            @setState
-                edited_message : newest_content(@props.message)
-            @props.actions.set_editing(@props.message, false)
-        else if e.keyCode==13 and e.shiftKey # shift+enter
-            @save_edit()
-
-    save_edit: ->
-        mesg = ReactDOM.findDOMNode(@refs.editedMessage).value
-        if mesg != newest_content(@props.message)
-            @props.actions.send_edit(@props.message, mesg)
-        else
-            @props.actions.set_editing(@props.message, false)
-
-    # All the columns
-    content_column: ->
-        value = newest_content(@props.message)
-
-        {background, color, lighten, message_class} = editor_chat.message_colors(@props.account_id, @props.message)
-
-        # smileys, just for fun.
-        value = misc.smiley
-            s: value
-            wrap: ['<span class="smc-editor-chat-smiley">', '</span>']
-
-        font_size = "#{@props.font_size}px"
-
-        if not @props.is_prev_sender and sender_is_viewer(@props.account_id, @props.message)
-            marginTop = "17px"
-
-        if not @props.is_prev_sender and not @props.is_next_sender and not @state.show_history
-            borderRadius = '10px 10px 10px 10px'
-        else if not @props.is_prev_sender
-            borderRadius = '10px 10px 5px 5px'
-        else if not @props.is_next_sender
-            borderRadius = '5px 5px 10px 10px'
-
-        message_style =
-            background   : background
-            wordBreak    : "break-word"
-            marginBottom : "3px"
-            borderRadius : borderRadius
-            color        : color
-
-        if sender_is_viewer(@props.account_id, @props.message)
-            message_style.marginLeft = '10%'
-        else
-            message_style.marginRight = '10%'
-
-        xs = if @props.show_avatar then 11 else 12
-
-        <Col key={1} xs={xs}>
-            {show_user_name(@props.sender_name) if not @props.is_prev_sender and not sender_is_viewer(@props.account_id, @props.message)}
-            <Well style={message_style} bsSize="small" className="smc-chat-message" onDoubleClick = {@edit_message}>
-                <span style={lighten}>
-                    {editor_chat.render_timeago(@props.message, @edit_message)}
-                </span>
-                {render_markdown(value, @props.project_id, @props.file_path, message_class) if not is_editing(@props.message, @props.account_id)}
-                {@render_input() if is_editing(@props.message, @props.account_id)}
-                <span style={lighten}>
-                    {@editing_status() if @props.message.get('history').size > 1 or  @props.message.get('editing').size > 0}
-                    {@toggle_history() if @props.message.get('history').size > 1}
-                </span>
-            </Well>
-            {render_history_title() if @state.show_history}
-            {render_history(@props.history, @props.user_map) if @state.show_history}
-            {render_history_footer() if @state.show_history}
-        </Col>
-
-    render_input: ->
-        <form>
-            <FormGroup>
-                <FormControl
-                    autoFocus      = {true}
-                    rows           = {4}
-                    componentClass = {'textarea'}
-                    ref            = {'editedMessage'}
-                    onKeyDown      = {@on_keydown}
-                    value          = {@state.edited_message}
-                    onChange       = {(e)=>@setState(edited_message: e.target.value)}
-                />
-            </FormGroup>
-        </form>
-
-    # All the columns
-    avatar_column: ->
-        account = @props.user_map?.get(@props.message.get('sender_id'))?.toJS()
-        if @props.is_prev_sender
-            margin_top = '5px'
-        else
-            margin_top = '15px'
-
-        if sender_is_viewer(@props.account_id, @props.message)
-            textAlign = 'left'
-            marginRight = '11px'
-        else
-            textAlign = 'right'
-            marginLeft = '11px'
-
-        style =
-            display       : "inline-block"
-            marginTop     : margin_top
-            marginLeft    : marginLeft
-            marginRight   : marginRight
-            padding       : '0px'
-            textAlign     : textAlign
-            verticalAlign : "middle"
-            width         : '4%'
-
-        # TODO: do something better when we don't know the user (or when sender account_id is bogus)
-        <Col key={0} xsHidden={true} sm={1} style={style} >
-            <div>
-                {<Avatar size={24} account_id={account.account_id} /> if account? and @props.show_avatar}
-            </div>
-        </Col>
-
-
-    render: ->
-        if @props.include_avatar_col
-            cols = [@content_column(), @avatar_column()]
-            # mirror right-left for sender's view
-            if sender_is_viewer(@props.account_id, @props.message)
-                cols = cols.reverse()
-            <Row>
-                {cols}
-            </Row>
-        else
-            cols = [@content_column(), blank_column()]
-            # mirror right-left for sender's view
-            if sender_is_viewer(@props.account_id, @props.message)
-                cols = cols.reverse()
-            <Row>
-                {cols}
-            </Row>
-
-ChatLog = rclass
-    displayName: "ChatLog"
-
-    propTypes:
-        messages     : rtypes.object.isRequired   # immutable js map {timestamps} --> message.
-        user_map     : rtypes.object              # immutable js map {collaborators} --> account info
-        account_id   : rtypes.string
-        project_id   : rtypes.string   # optional -- used to render links more effectively
-        file_path    : rtypes.string   # optional -- ...
-        font_size    : rtypes.number
-        actions      : rtypes.object
-        show_heads   : rtypes.bool
-        saved_mesg   : rtypes.string
-        set_scroll   : rtypes.func
-
-    shouldComponentUpdate: (next) ->
-        return @props.messages != next.messages or
-               @props.user_map != next.user_map or
-               @props.account_id != next.account_id or
-               @props.saved_mesg != next.saved_mesg
-
-    close_edit_inputs: (current_message_date, id, saved_message) ->
-        sorted_dates = @props.messages.keySeq().sort(misc.cmp_Date).toJS()
-        for date in sorted_dates
-            historyContent = @props.messages.get(date).get('history').first()?.get('content') ? ''
-            if date != current_message_date and @props.messages.get(date).get('editing')?.has(id)
-                if historyContent != saved_message
-                    @props.actions.send_edit(@props.messages.get(date), saved_message)
-                else
-                    @props.actions.set_editing(@props.messages.get(date), false)
-
-    list_messages: ->
-        is_next_message_sender = (index, dates, messages) ->
-            if index + 1 == dates.length
-                return false
-            current_message = messages.get(dates[index])
-            next_message = messages.get(dates[index + 1])
-            return current_message.get('sender_id') == next_message.get('sender_id')
-
-        is_prev_message_sender = (index, dates, messages) ->
-            if index == 0
-                return false
-            current_message = messages.get(dates[index])
-            prev_message = messages.get(dates[index - 1])
-            return current_message.get('sender_id') == prev_message.get('sender_id')
-
-        sorted_dates = @props.messages.keySeq().sort(misc.cmp_Date).toJS()
-        v = []
-        for date, i in sorted_dates
-            sender_name = get_user_name(@props.messages.get(date)?.get('sender_id'), @props.user_map)
-            last_editor_name = get_user_name(@props.messages.get(date)?.get('history').first()?.get('author_id'), @props.user_map)
-
-            v.push <Message key={date}
-                     account_id       = {@props.account_id}
-                     history          = {@props.messages.get(date).get('history')}
-                     user_map         = {@props.user_map}
-                     message          = {@props.messages.get(date)}
-                     date             = {date}
-                     project_id       = {@props.project_id}
-                     file_path        = {@props.file_path}
-                     font_size        = {@props.font_size}
-                     is_prev_sender   = {is_prev_message_sender(i, sorted_dates, @props.messages)}
-                     is_next_sender   = {is_next_message_sender(i, sorted_dates, @props.messages)}
-                     show_avatar      = {@props.show_heads and not is_next_message_sender(i, sorted_dates, @props.messages)}
-                     include_avatar_col = {@props.show_heads}
-                     get_user_name    = {get_user_name}
-                     sender_name      = {sender_name}
-                     editor_name      = {misc.trunc_middle(last_editor_name,15)}
-                     actions          = {@props.actions}
-                     saved_mesg       = {@props.saved_mesg}
-                     close_input      = {@close_edit_inputs}
-                     set_scroll       = {@props.set_scroll}
-                    />
-
-        return v
-
-    render: ->
-        <Grid fluid style={marginTop: '15px'}>
-            {@list_messages()}
-        </Grid>
-
 log_container_style =
     overflowY       : 'auto'
     flex            : '1'
     backgroundColor : '#fafafa'
-=======
+
 {ChatLog} = require('./chat/chat-log')
->>>>>>> 5a518e78
 
 ChatRoom = rclass ({name}) ->
     displayName: "ChatRoom"
@@ -502,12 +157,9 @@
         @props.actions.set_input('')
 
     componentDidMount: ->
-<<<<<<< HEAD
         @mark_as_read = underscore.throttle(@_mark_as_read, 3000)
         scroll_to_position(@refs.log_container, @props.saved_position,
                            @props.offset, @props.height, @props.use_saved_position, @props.actions)
-=======
->>>>>>> 5a518e78
         @mark_as_read() # The act of opening/displaying the chat marks it as seen...
                         # since this happens when the user shows it.
 
@@ -661,19 +313,12 @@
             onFocus     = {@on_focus}
         >
             {@render_project_users()}
-<<<<<<< HEAD
-            <div
-                style    = {log_container_style}
-                ref      = {'log_container'}
-                onScroll = {@on_scroll}
+            {@render_search()}
+            <div className= {"smc-vfill"}
+                 ref      = {'log_container'}
+                 onScroll = {@on_scroll}
+                 style    = {log_container_style}
              >
-=======
-            {@render_search()}
-            <div className="smc-vfill"
-                 ref     = 'log_container'
-                 style={backgroundColor : '#fff', paddingLeft:'15px'}
-                 >
->>>>>>> 5a518e78
                 <ChatLog
                     windowed_list_ref={@log_container_ref}
                     messages     = {@props.messages}
@@ -683,12 +328,8 @@
                     font_size    = {@props.font_size}
                     file_path    = {if @props.path? then misc.path_split(@props.path).head}
                     actions      = {@props.actions}
-<<<<<<< HEAD
                     show_heads   = {@props.show_heads}
-=======
-                    show_heads   = {false}
                     search       = {@props.search}
->>>>>>> 5a518e78
                 />
             </div>
 
