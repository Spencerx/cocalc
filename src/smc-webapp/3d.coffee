--- conflicted
+++ resolved
@@ -176,16 +176,11 @@
         @renderer = get_renderer(@, @opts.renderer)
         @renderer_type = 'dynamic'
         # place renderer in correct place in the DOM
-<<<<<<< HEAD
         @opts.element.find(".webapp-3d-canvas").empty().append($(@renderer.domElement))
-        @renderer.setClearColor(@opts.background, 1)
-=======
-        @opts.element.find(".salvus-3d-canvas").empty().append($(@renderer.domElement))
         if @opts.background == 'transparent'
             @renderer.setClearColor(0x000000, 0)
         else
             @renderer.setClearColor(@opts.background, 1)
->>>>>>> b4bb3ce2
         @renderer.setSize(@opts.width, @opts.height)
         if @controls?
             @controls.enabled = true
