--- conflicted
+++ resolved
@@ -340,7 +340,6 @@
     hint?: Rendered,
     row_type: RowType
   ) {
-<<<<<<< HEAD
     if (row_type == ("header" as RowType)) {
       return <div />;
     } else {
@@ -355,30 +354,12 @@
               <div style={{ fontSize: "90%", display: "inlineBlock" }}>
                 {this.render_row_version_hint(name, value)}
                 {hint}
-                {this.render_row_entry_parsed(parsed_val)}
+                {this.render_row_entry_parsed(displayed_val)}
                 {this.render_row_entry_valid(valid)}
               </div>
             </FormGroup>
           );
       }
-=======
-    switch (name) {
-      case "default_quotas":
-      case "max_upgrades":
-        return this.render_json_entry(name, value);
-      default:
-        return (
-          <FormGroup>
-            {this.render_row_entry_inner(name, value, valid, password)}
-            <div style={{ fontSize: "90%", display: "inlineBlock" }}>
-              {this.render_row_version_hint(name, value)}
-              {hint}
-              {this.render_row_entry_parsed(displayed_val)}
-              {this.render_row_entry_valid(valid)}
-            </div>
-          </FormGroup>
-        );
->>>>>>> 571963de
     }
   }
 
