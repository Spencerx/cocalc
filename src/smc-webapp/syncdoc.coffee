###############################################################################
#
#    CoCalc: Collaborative Calculation in the Cloud
#
#    Copyright (C) 2014 -- 2016, SageMath, Inc.
#
#    This program is free software: you can redistribute it and/or modify
#    it under the terms of the GNU Gener@al Public License as published by
#    the Free Software Foundation, either version 3 of the License, or
#    (at your option) any later version.
#
#    This program is distributed in the hope that it will be useful,
#    but WITHOUT ANY WARRANTY; without even the implied warranty of
#    MERCHANTABILITY or FITNESS FOR A PARTICULAR PURPOSE.  See the
#    GNU General Public License for more details.
#
#    You should have received a copy of the GNU General Public License
#    along with this program.  If not, see <http://www.gnu.org/licenses/>.
#
###############################################################################

$        = window.$
misc     = require('smc-util/misc')
{defaults, required} = misc

misc_page = require('./misc_page')

message  = require('smc-util/message')
markdown = require('./markdown')

{webapp_client} = require('./webapp_client')
{alert_message} = require('./alerts')

async = require('async')

templates = $("#webapp-editor-templates")

account = require('./account')

{redux} = require('./smc-react')

{EventEmitter} = require('events')

{IS_MOBILE} = require('./feature')

syncstring = require('smc-util/syncstring')

class AbstractSynchronizedDoc extends EventEmitter
    file_path: () =>
        if not @_file_path?
            @_file_path = misc.path_split(@filename).head
        return @_file_path

synchronized_string = (opts) ->
    new SynchronizedString(opts)

exports.synchronized_string = synchronized_string

class SynchronizedDocument extends AbstractSynchronizedDoc
    codemirrors: () =>
        if @_closed
            return []
        v = [@codemirror]
        if @editor._layout > 0
            v.push(@codemirror1)
        return v

    focused_codemirror: () =>
        @editor.focused_codemirror()

    # For testing.  To use on 'foo' do this in some consoles:   smc.editors['foo'].syncdoc.testbot()
    testbot: (opts) =>
        @focused_codemirror().testbot
            n     : opts?.n
            delay : opts?.delay
            f     : @sync

underscore = require('underscore')

class SynchronizedString extends AbstractSynchronizedDoc
    constructor: (opts) ->
        super()
        @opts = defaults opts,
            project_id        : required
            filename          : required
            sync_interval     : 1000       # TODO: ignored right now -- no matter what, we won't send sync messages back to the server more frequently than this (in ms)
            cursors           : false
            cb                : required   # cb(err) once doc has connected to hub first time and got session info; will in fact keep trying
        # window.w = @
        @project_id  = @opts.project_id
        @filename    = @opts.filename
        @connect     = @_connect
        @_syncstring = webapp_client.sync_string
            project_id    : @project_id
            path          : @filename
            cursors       : opts.cursors

        @_syncstring.once 'init', =>
            @emit('connect')   # successful connection
            @_syncstring.wait_until_read_only_known (err) =>  # first time open a file, have to look on disk to load it -- this ensures that is done
                @_fully_loaded = true
                opts.cb(err, @)

        @_syncstring.on 'change', => # only when change is external
            @emit('sync')

        @_syncstring.on 'before-change', =>
            @emit('before-change')

        @_syncstring.on 'deleted', =>
            redux.getProjectActions(@project_id).close_tab(@filename)

    live: (s) =>
        cur = @_syncstring.to_str()
        if s? and s != cur
            @_syncstring.exit_undo_mode()
            @_syncstring.from_str(s)
            @emit('sync')
        else
            return cur

    sync: (cb) =>
        @_syncstring.save(cb)

    _connect: (cb) =>
        # no op
        cb?()

    _save: (cb) =>
        if not @_fully_loaded
            cb?()
            return
        async.series([@_syncstring.save, @_syncstring.save_to_disk], cb)

    save: (cb) =>
        misc.retry_until_success
            f           : @_save
            start_delay : 3000
            max_tries   : 4
            max_delay   : 10000
            cb          : cb

    #TODO: replace disconnect_from_session by close in our API
    disconnect_from_session: =>
        @close()

    close: =>
        if @_closed
            return
        @_syncstring.close()
        @removeAllListeners()
        @_closed = true

    has_uncommitted_changes: =>
        return @_syncstring.has_uncommitted_changes()

    has_unsaved_changes: =>
        return @_syncstring.has_unsaved_changes()

    # per-session sync-aware undo
    undo: () =>
        @_syncstring.set_doc(@_syncstring.undo())
        @emit('sync')

    # per-session sync-aware redo
    redo: () =>
        @_syncstring.set_doc(@_syncstring.redo())
        @emit('sync')

    in_undo_mode: () =>
        return @_syncstring.in_undo_mode()

    exit_undo_mode: () =>
        return @_syncstring.exit_undo_mode()

class SynchronizedDocument2 extends SynchronizedDocument
    constructor: (editor, opts) ->
        super()
        @editor = editor
        @opts = defaults opts,
            cursor_interval : 1000   # ignored below right now
            sync_interval   : 2000   # never send sync messages upstream more often than this
            cm_foldOptions  : undefined
            static_viewer   : undefined # must be considered now due to es6 classes

        if @opts.static_viewer?
            return

        @project_id  = @editor.project_id
        @filename    = @editor.filename
        @connect     = @_connect
        @editor.save = @save
        @codemirror  = @editor.codemirror
        @codemirror1 = @editor.codemirror1
        @element     = @editor.element

<<<<<<< HEAD
        #window.w = @
=======
        if @opts.cm_foldOptions?
            for cm in @codemirrors()
                cm.setOption('foldOptions', @opts.foldOptions)
>>>>>>> f20b27f3

        # replace undo/redo by sync-aware versions
        for cm in [@codemirror, @codemirror1]
            cm.undo = @undo
            cm.redo = @redo

        @_users = redux.getStore('users')  # TODO -- obviously not like this...

        @_other_cursor_timeout_s = 30  # only show active other cursors for this long

        @editor.show_startup_message("Loading...", 'info')
        @codemirror.setOption('readOnly', true)
        @codemirror1.setOption('readOnly', true)
        @codemirror.setValue('Loading...')

        if @filename[0] == '/'
            # uses symlink to '/', which is created by start_smc
            @filename = '.smc/root' + @filename

        id = require('smc-util/schema').client_db.sha1(@project_id, @filename)
        @_syncstring = webapp_client.sync_string
            id                 : id
            project_id         : @project_id
            path               : @filename
            cursors            : true
            before_change_hook : @_set_syncstring_to_codemirror
            after_change_hook  : @_set_codemirror_to_syncstring

        @_syncstring.once 'load-time-estimate', (est) ->
            # TODO: do something with this.
            #console.log 'load time estimate', est

        # This is important to debounce since above hash/getValue grows linearly in size of
        # document; also, we debounce instead of throttle, since we don't want to have this
        # slow down the user while they are typing.
        f = () =>
            if @_update_unsaved_uncommitted_changes()
                # Check again in 5s no matter what if there are uncommitted changes, since otherwise
                # there could be a stuck notification saying there are uncommitted changes.
                setTimeout(f, 5000)
        update_unsaved_uncommitted_changes = underscore.debounce(f, 1500)
        @editor.has_unsaved_changes(false) # start by assuming no unsaved changes...
        #dbg = webapp_client.dbg("SynchronizedDocument2(path='#{@filename}')")
        #dbg("waiting for first change")

        @_syncstring.once 'init', (err) =>
            if @_closed
                return
            if err
                if err.code == 'EACCES'
                    err = "You do not have permission to read '#{@filename}'."
                @editor.show_startup_message(err, 'danger')
                return
            # Now wait until read_only is *defined*, so backend file has been opened.
            @_syncstring.wait_until_read_only_known (err) =>
                if @_closed
                    return
                @editor.show_content()
                @editor._set(@_syncstring.to_str())
                @_fully_loaded = true
                @codemirror.setOption('readOnly', false)
                @codemirror1.setOption('readOnly', false)
                @codemirror.clearHistory()  # ensure that the undo history doesn't start with "empty document"
                @codemirror1.clearHistory()

                update_unsaved_uncommitted_changes()
                @_update_read_only()

                @_init_cursor_activity()

                redux.getProjectActions(@project_id)?.log_opened_time(@filename)

                @_syncstring.on 'change', =>
                    if @_closed
                        return
                    #dbg("got upstream syncstring change: '#{misc.trunc_middle(@_syncstring.to_str(),400)}'")
                    #@_set_codemirror_to_syncstring()
                    @emit('sync')

                @_syncstring.on 'metadata-change', =>
                    if @_closed
                        return
                    update_unsaved_uncommitted_changes()
                    @_update_read_only()

                @_syncstring.on 'deleted', =>
                    if @_closed
                        return
                    redux.getProjectActions(@editor.project_id).close_tab(@filename)

                save_state = () => @_sync()
                @save_state_throttle = underscore.throttle(save_state, @opts.sync_interval, {leading:false})

                @codemirror.on 'change', (instance, changeObj) =>
                    if @_closed
                        return
                    if not @_setting_from_syncstring
                        # console.log 'user_action = true'
                        @_user_action = true
                    # console.log("change event - origin=", changeObj.origin)
                    if changeObj.origin?
                        if changeObj.origin == 'undo'
                            @on_undo?(instance, changeObj)
                        if changeObj.origin == 'redo'
                            @on_redo?(instance, changeObj)
                        if changeObj.origin != 'setValue'
                            @_last_change_time = new Date()
                            @save_state_throttle?()
                            @_syncstring.exit_undo_mode()
                    update_unsaved_uncommitted_changes()

                @emit('connect')   # successful connection
                @_init_cb?()  # done initializing document (this is used, e.g., in the SynchronizedWorksheet derived class).

    _debug_sync_state: (info) =>
        console.log "--- #{info}"
        console.log "codemirror='#{@codemirror.getValue()}'"
        console.log "syncstring='#{@_syncstring.to_str()}'"
        if info == 'after' and @codemirror.getValue() != @_syncstring.to_str()
            console.warn("BUG -- values are different!")

    # Set value of the syncstring to equal current value of the codemirror editor
    _set_syncstring_to_codemirror: =>
        #console.log '_set_syncstring_to_codemirror'
        #@_debug_sync_state('before')
        if not @_user_action
            #console.log "not setting due to no user action"
            # user has not explicitly done anything, so there should be no changes.
            return
        #console.log 'user action so setting'
        @_user_action = false
        @_last_val = val = @codemirror.getValue()
        @_syncstring.from_str(val)
        #@_debug_sync_state('after')

    # Set value of the codemirror editor to equal current value of the syncstring
    _set_codemirror_to_syncstring: =>
        #console.log '_set_codemirror_to_syncstring'
        #@_debug_sync_state('before')
        @_setting_from_syncstring = true
        @_last_set = val = @_syncstring.to_str()
        @codemirror.setValueNoJump(val)
        @_setting_from_syncstring = false
        #@_debug_sync_state('after')

    has_unsaved_changes: =>
        if not @codemirror?
            return false
        # This is potentially VERY expensive!!!
        return @_syncstring.hash_of_saved_version() != misc.hash_string(@codemirror.getValue())

    has_uncommitted_changes: =>
        # WARNING: potentially expensive to do @codemirror.getValue().
        return @_syncstring.has_uncommitted_changes() or @codemirror.getValue() != @_syncstring.to_str()

    _update_unsaved_uncommitted_changes: =>
        if not @_fully_loaded or not @codemirror? or @_closed
            return
        if new Date() - (@_last_change_time ? 0) <= 1000
            # wait at least a second from when the user last changed the document, in case it's just a burst of typing.
            return
        x = @codemirror.getValue()
        @editor.has_unsaved_changes(@_syncstring.hash_of_saved_version() != misc.hash_string(x))
        uncommitted_changes = @_syncstring.has_uncommitted_changes() or x != @_syncstring.to_str()
        @editor.has_uncommitted_changes(uncommitted_changes)
        return uncommitted_changes

    _update_read_only: =>
        @editor.set_readonly_ui(@_syncstring.get_read_only())

    _sync: (cb) =>
        if @codemirror?  # need not be defined, right when user closes the editor instance
            @_set_syncstring_to_codemirror()
        @_syncstring.save(cb)

    sync: (cb) =>
        @_sync(cb)

    # per-session sync-aware undo
    undo: () =>
        if not @codemirror?
            return
        cm = @focused_codemirror()  # see https://github.com/sagemathinc/cocalc/issues/1161
        if not @_syncstring.in_undo_mode()
            @_set_syncstring_to_codemirror()
        value = @_syncstring.undo().to_str()
        cm.setValueNoJump(value, true)
        @save_state_throttle?()
        @_last_change_time = new Date()

    # per-session sync-aware redo
    redo: () =>
        if not @codemirror?
            return
        if not @_syncstring.in_undo_mode()
            return
        doc = @_syncstring.redo()
        if not doc?
            # can't redo if version not defined/not available.
            return
        if not doc.to_str?
            # BUG -- see https://github.com/sagemathinc/cocalc/issues/1831
            throw Error("doc must have a to_str method, but is doc='#{doc}', typeof(doc)='#{typeof(doc)}'")
        value = doc.to_str()
        @focused_codemirror().setValueNoJump(value, true)
        @save_state_throttle?()
        @_last_change_time = new Date()

    _connect: (cb) =>
        # no op
        cb?()

    _save: (cb) =>
        if not @codemirror? or not @_fully_loaded
            cb() # nothing to do -- not initialized/loaded yet...
            return
        @_set_syncstring_to_codemirror()
        # Do save_to_disk immediately, then -- if any unsaved to backend changes, save those.  Finally, save to disk again.
        # We do this so we succeed at saving to disk, in case file is being **immediately** closed right when saving to disk,
        # which happens on tab close.
        async.series [@_syncstring.save_to_disk, @_syncstring.save, @_syncstring.save_to_disk], (err) =>
            @_update_unsaved_uncommitted_changes()
            if err
                cb(err)
            else
                @_post_save_success?()  # hook so that derived classes can do things, e.g., make blobs permanent
                cb()

    delete_trailing_whitespace: =>
        cm = @focused_codemirror()
        omit_lines = {}
        @_syncstring.get_cursors()?.map (x, _) =>
            x.get('locs')?.map (loc) =>
                y = loc.get('y')
                if y?
                    omit_lines[y] = true
        cm.delete_trailing_whitespace(omit_lines:omit_lines)

    save: (cb) =>
        if @_closed
            cb?()
            return
        # This first call immediately sets saved button to disabled to make it feel like instant save.
        @editor.has_unsaved_changes(false)
        # We then simply ensure the save state is valid 5s later (in case save fails, say).
        setTimeout(@_update_unsaved_uncommitted_changes, 5000)

        misc.retry_until_success
            f           : @_save
            start_delay : 3000
            max_tries   : 4
            max_delay   : 10000
            cb          : cb

    _init_cursor_activity: () =>
        for i, cm of [@codemirror, @codemirror1]
            cm.on 'cursorActivity', (cm) =>
                if cm.name != @focused_codemirror().name
                    # ignore non-focused editor
                    return
                if cm._setValueNoJump   # if true, this is being caused by external setValueNoJump
                    return
                # broadcast cursor positions
                locs = ({x:c.anchor.ch, y:c.anchor.line} for c in cm.listSelections())
                @_syncstring.set_cursor_locs(locs)
                # save primary cursor position to local storage for next time
                #console.log("setting cursor#{cm.name} to #{misc.to_json(cm.getCursor())}")
                @editor.local_storage("cursor#{cm.name}", cm.getCursor())

        @_syncstring.on 'cursor_activity', (account_id) =>
            @_render_other_cursor(account_id)

    get_users_cursors: (account_id) =>
        if not @_syncstring?
            return
        x = @_syncstring.get_cursors()?.get(account_id)
        #console.log("_render_other_cursor", x?.get('time'), misc.seconds_ago(@_other_cursor_timeout_s))
        # important: must use server time to compare, not local time.
        if webapp_client.server_time() - x?.get('time') <= @_other_cursor_timeout_s*1000
            locs = x.get('locs')?.toJS()
            return locs

    _render_other_cursor: (account_id) =>
        if account_id == webapp_client.account_id
            # nothing to do -- we don't draw our own cursor via this
            return
        x = @_syncstring.get_cursors()?.get(account_id)
        #console.log("_render_other_cursor", x?.get('time'), misc.seconds_ago(@_other_cursor_timeout_s))
        # important: must use server time to compare, not local time.
        if webapp_client.server_time() - x?.get('time') <= @_other_cursor_timeout_s*1000
            locs = x.get('locs')?.toJS()
            if locs?
                #console.log("draw cursors for #{account_id} at #{misc.to_json(locs)} expiring after #{@_other_cursor_timeout_s}s")
                @draw_other_cursors(account_id, locs)

    # Move the cursor with given color to the given pos.
    draw_other_cursors: (account_id, locs) =>
        # ensure @_cursors is defined; this is map from key to ...?
        #console.log("draw_other_cursors(#{account_id}, #{misc.to_json(locs)})")
        @_cursors ?= {}
        x = @_cursors[account_id]
        if not x?
            x = @_cursors[account_id] = []
        # First draw/update all current cursors
        for [i, loc] in misc.enumerate(locs)
            pos   = {line:loc.y, ch:loc.x}
            data  = x[i]
            name  = misc.trunc(@_users.get_first_name(account_id), 10)
            color = @_users.get_color(account_id)
            if not data?
                data = x[i] = {cursor: templates.find(".smc-editor-codemirror-cursor").clone().show()}
            if name != data.name
                data.cursor.find(".smc-editor-codemirror-cursor-label").text(name)
                data.name = name
            if color != data.color
                data.cursor.find(".smc-editor-codemirror-cursor-inside").css('border-left': "1px solid #{color}")
                data.cursor.find(".smc-editor-codemirror-cursor-label" ).css(background: color)
                data.color = color

            # Place cursor in the editor in the right spot
            @codemirror.addWidget(pos, data.cursor[0], false)

            # Update cursor fade-out
            # LABEL: first fade the label out over 15s
            data.cursor.find(".smc-editor-codemirror-cursor-label").stop().animate(opacity:1).show().fadeOut(duration:15000)
            # CURSOR: then fade the cursor out (a non-active cursor is a waste of space) over 25s.
            data.cursor.find(".smc-editor-codemirror-cursor-inside").stop().animate(opacity:1).show().fadeOut(duration:25000)

        if x.length > locs.length
            # Next remove any cursors that are no longer there (e.g., user went from 5 cursors to 1)
            for i in [locs.length...x.length]
                #console.log('removing cursor ', i)
                x[i].cursor.remove()
            @_cursors[account_id] = x.slice(0, locs.length)

    #TODO: replace disconnect_from_session by close in our API
    disconnect_from_session: =>
        @close()

    close: =>
        if @_closed
            return
        @_syncstring?.close()
        # TODO -- this doesn't work...
        for cm in [@codemirror, @codemirror1]
            cm.setOption("mode", "text/x-csrc")
            cmElem = cm.getWrapperElement()
            cmElem.parentNode.removeChild(cmElem)
        delete @codemirror
        delete @codemirror1
        delete @editor.codemirror
        delete @editor.codemirror1
        @_closed = true


exports.SynchronizedDocument2 = SynchronizedDocument2<|MERGE_RESOLUTION|>--- conflicted
+++ resolved
@@ -194,13 +194,9 @@
         @codemirror1 = @editor.codemirror1
         @element     = @editor.element
 
-<<<<<<< HEAD
-        #window.w = @
-=======
         if @opts.cm_foldOptions?
             for cm in @codemirrors()
                 cm.setOption('foldOptions', @opts.foldOptions)
->>>>>>> f20b27f3
 
         # replace undo/redo by sync-aware versions
         for cm in [@codemirror, @codemirror1]
