--- conflicted
+++ resolved
@@ -983,6 +983,8 @@
             get_project_select_list : rtypes.func
         account :
             get_user_type : rtypes.func
+        customize :
+            site_name : rtypes.string
 
     getInitialState: ->
         copy_destination_directory  : ''
@@ -1520,10 +1522,12 @@
         return ret
 
     share_social_network: (where, single_file) ->
+        {SITE_NAME, TWITTER_HANDLE} = require('smc-util/theme')
         file_url   = @construct_public_share_url(single_file)
         public_url = encodeURIComponent(file_url)
         filename   = misc.path_split(single_file).tail
         text       = encodeURIComponent("Check out #{filename}")
+        site_name  = @props.site_name ? SITE_NAME
         switch where
             when 'facebook'
                 # https://developers.facebook.com/docs/sharing/reference/share-dialog
@@ -1533,18 +1537,12 @@
                 href=#{public_url}&redirect_uri=https%3A%2F%2Ffacebook.com&quote=#{text}"""
             when 'twitter'
                 # https://dev.twitter.com/web/tweet-button/web-intent
-                url = "https://twitter.com/intent/tweet?text=#{text}&url=#{public_url}&via=sagemath"
+                url = "https://twitter.com/intent/tweet?text=#{text}&url=#{public_url}&via=#{TWITTER_HANDLE}"
             when 'google'
                 url = "https://plus.google.com/share?url=#{public_url}"
             when 'email'
-<<<<<<< HEAD
-                # don't do encodeURIComponent -- strangely messes up everything for email
-                url = """mailto:?to=&subject=#{filename} on CoCalc&
-                body=A file is shared with you: #{file_url}"""
-=======
-                url = """mailto:?to=&subject=#{filename} on SageMathCloud&
+                url = """mailto:?to=&subject=#{filename} on #{site_name}&
                 body=A file is shared with you: #{public_url}"""
->>>>>>> 3da22297
         if url?
             {open_popup_window} = require('./misc_page')
             open_popup_window(url)
