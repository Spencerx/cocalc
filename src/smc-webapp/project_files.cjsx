--- conflicted
+++ resolved
@@ -1806,8 +1806,8 @@
 
         account :
             other_settings : rtypes.immutable
+
         "#{name}" :
-<<<<<<< HEAD
             current_path        : rtypes.string
             activity            : rtypes.object
             page_number         : rtypes.number
@@ -1821,22 +1821,6 @@
             displayed_listing   : rtypes.object
             show_upload         : rtypes.bool
             new_name            : rtypes.string
-=======
-            current_path          : rtypes.string
-            activity              : rtypes.object
-            page_number           : rtypes.number
-            file_action           : rtypes.string
-            file_search           : rtypes.string
-            show_hidden           : rtypes.bool
-            sort_by_time          : rtypes.bool
-            error                 : rtypes.string
-            checked_files         : rtypes.immutable
-            selected_file_index   : rtypes.number
-            show_upload           : rtypes.bool
-            directory_listings    : rtypes.object
-            get_displayed_listing : rtypes.func
-            new_name              : rtypes.string
->>>>>>> 1b1f046f
 
     propTypes :
         project_id    : rtypes.string
