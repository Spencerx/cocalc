###############################################################################
#
# SageMathCloud: A collaborative web-based interface to Sage, IPython, LaTeX and the Terminal.
#
#    Copyright (C) 2015 -- 2016, SageMath, Inc.
#
#    This program is free software: you can redistribute it and/or modify
#    it under the terms of the GNU General Public License as published by
#    the Free Software Foundation, either version 3 of the License, or
#    (at your option) any later version.
#
#    This program is distributed in the hope that it will be useful,
#    but WITHOUT ANY WARRANTY; without even the implied warranty of
#    MERCHANTABILITY or FITNESS FOR A PARTICULAR PURPOSE.  See the
#    GNU General Public License for more details.
#
#    You should have received a copy of the GNU General Public License
#    along with this program.  If not, see <http://www.gnu.org/licenses/>.
#
###############################################################################

{React, ReactDOM, rtypes, rclass, redux, Redux} = require('./smc-react')
{Col, Row, ButtonToolbar, ButtonGroup, MenuItem, Button, Well, FormControl, FormGroup
 ButtonToolbar, Popover, OverlayTrigger, SplitButton, MenuItem, Alert, Checkbox} =  require('react-bootstrap')
ReactDOMServer = require('react-dom/server')   # for dropzone below
Dropzone = require('react-dropzone-component')
misc = require('smc-util/misc')
{ActivityDisplay, DeletedProjectWarning, DirectoryInput, Icon, Loading, ProjectState, SAGE_LOGO_COLOR
 SearchInput, TimeAgo, ErrorDisplay, Space, Tip, LoginLink, Footer} = require('./r_misc')
{FileTypeSelector, NewFileButton} = require('./project_new')
{BillingPageLink}     = require('./billing')
{human_readable_size} = require('./misc_page')
{MiniTerminal}        = require('./project_miniterm')
{file_associations}   = require('./editor')
account               = require('./account')
immutable             = require('immutable')
underscore            = require('underscore')
{salvus_client}       = require('./salvus_client')
{AccountPage}         = require('./account_page')
{UsersViewing}        = require('./profile')
{project_tasks}       = require('./project_tasks')
Combobox = require('react-widgets/lib/Combobox') #TODO: delete this when the combobox is in r_misc
TERM_MODE_CHAR = '/'

exports.file_action_buttons = file_action_buttons =
        compress :
            name : 'Compress'
            icon : 'compress'
        delete   :
            name : 'Delete'
            icon : 'trash-o'
        rename   :
            name : 'Rename'
            icon : 'pencil'
        duplicate:
            name : 'Duplicate'
            icon : 'clone'
        move     :
            name : 'Move'
            icon : 'arrows'
        copy     :
            name : 'Copy'
            icon : 'files-o'
        share    :
            name : 'Share'
            icon : 'share-square-o'
        download :
            name : 'Download'
            icon : 'cloud-download'

# One segment of the directory links at the top of the files listing.
PathSegmentLink = rclass
    displayName : 'ProjectFiles-PathSegmentLink'

    propTypes :
        path       : rtypes.string
        display    : rtypes.oneOfType([rtypes.string, rtypes.object])
        actions    : rtypes.object.isRequired
        full_name  : rtypes.string

    styles :
        cursor   : 'pointer'
        fontSize : '18px'

    handle_click: ->
        @props.actions.open_directory(@props.path)

    render_link: ->
        <a style={@styles} onClick={@handle_click}>{@props.display}</a>

    render: ->
        if @props.full_name and @props.full_name isnt @props.display
            <Tip title='Full name' tip={@props.full_name}>
                {@render_link()}
            </Tip>
        else
            return @render_link()

FileCheckbox = rclass
    displayName : 'ProjectFiles-FileCheckbox'

    propTypes :
        name         : rtypes.string
        checked      : rtypes.bool
        actions      : rtypes.object.isRequired
        current_path : rtypes.string
        style        : rtypes.object

    handle_click: (e) ->
        e.stopPropagation() # so we don't open the file
        full_name = misc.path_to_file(@props.current_path, @props.name)
        if e.shiftKey
            @props.actions.set_selected_file_range(full_name, not @props.checked)
        else
            @props.actions.set_file_checked(full_name, not @props.checked)

        @props.actions.set_most_recent_file_click(full_name)

    render: ->
        <span onClick={@handle_click} style={@props.style}>
            <Icon name={if @props.checked then 'check-square-o' else 'square-o'} fixedWidth style={fontSize:'14pt'}/>
        </span>

FileRow = rclass
    displayName : 'ProjectFiles-FileRow'

    propTypes :
        name         : rtypes.string.isRequired
        display_name : rtypes.string  # if given, will display this, and will show true filename in popover
        size         : rtypes.number.isRequired
        time         : rtypes.number
        checked      : rtypes.bool
        bordered     : rtypes.bool
        color        : rtypes.string
        mask         : rtypes.bool
        public_data  : rtypes.object
        is_public    : rtypes.bool
        current_path : rtypes.string
        actions      : rtypes.object.isRequired

    shouldComponentUpdate: (next) ->
        return @props.name != next.name          or
        @props.display_name != next.display_name or
        @props.size != next.size                 or
        @props.time != next.time                 or
        @props.checked != next.checked           or
        @props.mask != next.mask                 or
        @props.public_data != next.public_data   or
        @props.current_path != next.current_path or
        @props.bordered != next.border

    render_icon: ->
        ext   = misc.filename_extension(@props.name)
        name  = file_associations[ext]?.icon ? 'file'
        style =
            color         : if @props.mask then '#bbbbbb'
            verticalAlign : 'sub'
        <a style={style}>
            <Icon name={name} style={fontSize:'14pt'} />
        </a>

    render_name_link: (styles, name, ext) ->
        <a style={styles}>
            <span style={fontWeight: if @props.mask then 'normal' else 'bold'}>{misc.trunc_middle(name,50)}</span>
            <span style={color: if not @props.mask then '#999'}>{if ext is '' then '' else ".#{ext}"}</span>
        </a>

    render_name: ->
        name = @props.display_name ? @props.name
        name_and_ext = misc.separate_file_extension(name)
        name = name_and_ext.name
        ext = name_and_ext.ext

        show_tip = (@props.display_name? and @props.name isnt @props.display_name) or name.length > 50

        styles =
            whiteSpace    : 'pre-wrap'
            wordWrap      : 'break-word'
            overflowWrap  : 'break-word'
            verticalAlign : 'middle'
            color         : if @props.mask then '#bbbbbb'

        if show_tip
            <Tip title={if @props.display_name then 'Displayed filename is an alias. The actual name is:' else 'Full name'} tip={@props.name}>
                {@render_name_link(styles, name, ext)}
            </Tip>
        else
            @render_name_link(styles, name, ext)


    render_public_file_info_popover: ->
        <Popover title='This file is being shared publicly' id='public_share' >
            <span style={wordWrap:'break-word'}>
                Description: {@props.public_data.description}
            </span>
        </Popover>

    render_public_file_info: ->
        if @props.public_data? and @props.is_public
            <span><Space/>
                <OverlayTrigger
                    trigger   = 'click'
                    rootClose
                    overlay   = {@render_public_file_info_popover()} >
                    <Button
                        bsStyle = 'info'
                        bsSize  = 'xsmall'
                        onClick = {(e)->e.stopPropagation()}
                    >
                        <Icon name='bullhorn' /> <span className='hidden-xs'>Public</span>
                    </Button>
                </OverlayTrigger>
            </span>

    fullpath: ->
        misc.path_to_file(@props.current_path, @props.name)

    handle_click: (e) ->
        @props.actions.open_file
            path       : @fullpath()
            foreground : misc.should_open_in_foreground(e)
        @props.actions.set_file_search('')

    handle_download_click: (e) ->
        e.preventDefault()
        e.stopPropagation()
        @props.actions.download_file
            path : @fullpath()
            log : true

    render: ->
        row_styles =
            cursor          : 'pointer'
            borderRadius    : '4px'
            backgroundColor : @props.color
            borderStyle     : 'solid'
            borderColor     : if @props.bordered then SAGE_LOGO_COLOR else @props.color

        # See https://github.com/sagemathinc/smc/issues/1020
        # support right-click → copy url for the download button
        url_href = project_tasks(@props.actions.project_id).url_href(@fullpath())

        <Row style={row_styles} onClick={@handle_click} className={'noselect'}>
            <Col sm=2 xs=3>
                <FileCheckbox
                    name         = {@props.name}
                    checked      = {@props.checked}
                    current_path = {@props.current_path}
                    actions      = {@props.actions}
                    style        = {verticalAlign:'sub'} />
                {@render_public_file_info()}
            </Col>
            <Col sm=1 xs=3>
                {@render_icon()}
            </Col>
            <Col sm=4 smPush=5 xs=6>
                <TimeAgo date={(new Date(@props.time * 1000)).toISOString()} style={color:'#666'}/>
                <span className='pull-right' style={color:'#666'}>
                    {human_readable_size(@props.size)}
                    <Button style={marginLeft: '1em', background:'transparent'}
                            bsStyle='default'
                            bsSize='xsmall'
                            href="#{url_href}"
                            onClick = {@handle_download_click}>
                        <Icon name='cloud-download' style={color: '#666'} />
                    </Button>
                </span>
            </Col>
            <Col sm=5 smPull=4 xs=12>
                {@render_name()}
            </Col>
        </Row>

DirectoryRow = rclass
    displayName : 'ProjectFiles-DirectoryRow'

    propTypes :
        name         : rtypes.string.isRequired
        display_name : rtypes.string  # if given, will display this, and will show true filename in popover
        checked      : rtypes.bool
        color        : rtypes.string
        bordered     : rtypes.bool
        time         : rtypes.number
        mask         : rtypes.bool
        public_data  : rtypes.object
        is_public    : rtypes.bool
        current_path : rtypes.string
        actions      : rtypes.object.isRequired

    handle_click: ->
        path = misc.path_to_file(@props.current_path, @props.name)
        @props.actions.open_directory(path)
        @props.actions.set_file_search('')

    render_public_directory_info_popover: ->
        <Popover id={@props.name} title='This folder is being shared publicly' style={wordWrap:'break-word'}>
            Description: {@props.public_data.description}
        </Popover>

    render_public_directory_info: ->
        if @props.public_data? and @props.is_public
            <span><Space/>
                <OverlayTrigger
                    trigger   = 'click'
                    rootClose
                    overlay   = {@render_public_directory_info_popover()} >
                    <Button
                        bsStyle = 'info'
                        bsSize  = 'xsmall'
                        onClick = {(e)->e.stopPropagation()}
                    >
                        <Icon name='bullhorn' /> <span className='hidden-xs'>Public</span>
                    </Button>
                </OverlayTrigger>
            </span>

    render_time: ->
        if @props.time?
            <TimeAgo date={(new Date(@props.time * 1000)).toISOString()} style={color:'#666'} />

    render_name_link: ->
        if (@props.display_name and @props.display_name isnt @props.name) or @props.name.length > 50
            <Tip title={if @props.display_name then 'Displayed directory name is an alias. The actual name is:' else 'Full name'} tip={@props.name}>
                <a style={color : if @props.mask then '#bbbbbb'}>
                    {misc.trunc_middle(@props.display_name ? @props.name, 50)}
                </a>
            </Tip>
        else
            <a style={color : if @props.mask then '#bbbbbb'}>
                {misc.trunc_middle(@props.display_name ? @props.name, 50)}
            </a>

    render: ->
        row_styles =
            cursor          : 'pointer'
            borderRadius    : '4px'
            backgroundColor : @props.color
            borderStyle     : 'solid'
            borderColor     : if @props.bordered then SAGE_LOGO_COLOR else @props.color

        directory_styles =
            fontWeight     : 'bold'
            whiteSpace     : 'pre-wrap'
            wordWrap       : 'break-word'
            overflowWrap   : 'break-word'
            verticalAlign  : 'sub'

        <Row style={row_styles} onClick={@handle_click} className={'noselect'}>
            <Col sm=2 xs=3>
                <FileCheckbox
                    name         = {@props.name}
                    checked      = {@props.checked}
                    current_path = {@props.current_path}
                    actions      = {@props.actions}
                    style        = {verticalAlign:'sub'} />
                {@render_public_directory_info()}
            </Col>
            <Col sm=1 xs=3>
                <a style={color : if @props.mask then '#bbbbbb'}>
                    <Icon name='folder-open-o' style={fontSize:'14pt',verticalAlign:'sub'} />
                    <Icon name='caret-right' style={marginLeft:'3px',fontSize:'14pt',verticalAlign:'sub'} />
                </a>
            </Col>
            <Col sm=4 smPush=5 xs=6>
                {@render_time()}
                {#size (not applicable for directories)}
            </Col>
            <Col sm=5 smPull=4 xs=12 style={directory_styles}>
                {@render_name_link()}
            </Col>
        </Row>

TerminalModeDisplay = rclass
    render: ->
        <Row style={textAlign:'left', color:'#888', marginTop:'5px', wordWrap:'break-word'} >
            <Col sm=2>
            </Col>
            <Col sm=8>
                <Alert style={marginTop: '5px', fontWeight : 'bold'} bsStyle='danger'>
                Warning: You are in terminal mode.<br/>
                This was caused by the leading / in your file search. If you want to just see your folders, enter a space in front of the /.<br/>
                Terminal mode inside the search bar is experimental and comes with no guarantees about its usability or future existence.
            </Alert>
            </Col>
            <Col sm=2>
            </Col>
        </Row>

NoFiles = rclass
    propTypes :
        actions       : rtypes.object.isRequired
        create_folder : rtypes.func.isRequired
        create_file   : rtypes.func.isRequired
        public_view   : rtypes.bool
        file_search   : rtypes.string
        current_path  : rtypes.string

    displayName : 'ProjectFiles-NoFiles'

    getDefaultProps: ->
        file_search : ''

    # Go to the new file tab if there is no file search
    handle_click: ->
        if @props.file_search.length == 0
            @props.actions.set_active_tab('new')
        else if @props.file_search[@props.file_search.length - 1] == '/'
            @props.create_folder()
        else
            @props.create_file()

    # Returns the full file_search text in addition to the default extension if applicable
    full_path_text: ->
        if @props.file_search.lastIndexOf('.') <= @props.file_search.lastIndexOf('/')
          ext = "sagews"
        if ext and @props.file_search.slice(-1) isnt '/'
            "#{@props.file_search}.#{ext}"
        else
            "#{@props.file_search}"

    # Text for the large create button
    button_text: ->
        if @props.file_search.length == 0
            "Create or upload files..."
        else
            "Create #{@full_path_text()}"

    render_create_button: ->
        <Button
            style   = {fontSize:'40px', color:'#888', maxWidth:'100%'}
            onClick = {=>@handle_click()} >
            <Icon name='plus-circle' /> {@button_text()}
        </Button>

    render_help_alert: ->
        last_folder_index = @props.file_search.lastIndexOf('/')
        if @props.file_search.indexOf('\\') != -1
            <Alert style={marginTop: '10px', fontWeight : 'bold'} bsStyle='danger'>
                Warning: \ is an illegal character
            </Alert>
        else if @props.file_search.indexOf('/') == 0
            <Alert style={marginTop: '10px', fontWeight : 'bold'} bsStyle='danger'>
                Warning: Names cannot begin with /
            </Alert>
        else if ['.', '..'].indexOf(@props.file_search) > -1
            <Alert style={marginTop: '10px', fontWeight : 'bold'} bsStyle='danger'>
                Warning: Cannot create a file named . or ..
            </Alert>
        # Non-empty search and there is a file divisor ('/')
        else if @props.file_search.length > 0 and last_folder_index > 0
            <Alert style={marginTop: '10px'} bsStyle='info'>
                {@render_help_text(last_folder_index)}
            </Alert>

    render_help_text: (last_folder_index) ->
        # Ends with a '/' ie. only folders
        if last_folder_index == @props.file_search.length - 1
            if last_folder_index isnt @props.file_search.indexOf('/')
                # More than one sub folder
                <div>
                    <span style={fontWeight:'bold'}>
                            {@props.file_search}
                        </span> will be created as a <span style={fontWeight:'bold'}>folder path</span> if non-existant
                </div>
            else
                # Only one folder
                <div>
                    Creates a <span style={fontWeight:'bold'}>folder</span> named <span style={fontWeight:'bold'}>
                        {@props.file_search}
                    </span>
                </div>
        else
            <div>
                <span style={fontWeight:'bold'}>
                    {@full_path_text().slice(last_folder_index + 1)}
                </span> will be created under the folder path <span style={fontWeight:'bold'}>
                    {@props.file_search.slice(0, last_folder_index + 1)}
                </span>
            </div>

    render_file_type_selection: ->
        <div>
            <h4 style={color:"#666"}>Or select a file type</h4>
            <FileTypeSelector create_file={@props.create_file} create_folder={@props.create_folder} >
                <Row>
                    <Col sm=12>
                        <Tip title='Create a Chatroom'  placement='right'  icon='comment'
                            tip='Create a chatroom for chatting with other collaborators on this project.'>
                            <NewFileButton icon='comment' name='Chatroom' on_click={@props.create_file} ext='sage-chat' />
                        </Tip>
                    </Col>
                </Row>
            </FileTypeSelector>
        </div>

    render: ->
        <Row style={textAlign:'left', color:'#888', marginTop:'20px', wordWrap:'break-word'} >
            <Col sm=2>
            </Col>
            <Col sm=8>
                <span style={fontSize:'20px'}>
                    No Files Found
                </span>
                <hr/>
                {@render_create_button() if not @props.public_view}
                {@render_help_alert()}
                {@render_file_type_selection() if @props.file_search.length > 0}
            </Col>
            <Col sm=2>
            </Col>
        </Row>

pager_range = (page_size, page_number) ->
    start_index = page_size*page_number
    return {start_index: start_index, end_index: start_index + page_size}

FileListing = rclass
    displayName : 'ProjectFiles-FileListing'

    propTypes :
        listing             : rtypes.array.isRequired
        file_map            : rtypes.object.isRequired
        file_search         : rtypes.string
        checked_files       : rtypes.object
        current_path        : rtypes.string
        page_number         : rtypes.number
        page_size           : rtypes.number
        public_view         : rtypes.bool
        actions             : rtypes.object.isRequired
        create_folder       : rtypes.func.isRequired
        create_file         : rtypes.func.isRequired
        selected_file_index : rtypes.number
        project_id          : rtypes.string
        show_upload         : rtypes.bool

    getDefaultProps: ->
        file_search : ''
        show_upload : false

    render_row: (name, size, time, mask, isdir, display_name, public_data, index) ->
        checked = @props.checked_files.has(misc.path_to_file(@props.current_path, name))
        is_public = @props.file_map[name].is_public
        if checked
            if index % 2 == 0
                color = 'rgb(250, 250, 209)'
            else
                color = 'rgb(255, 255, 220)'
        else if index % 2 == 0
            color = '#eee'
        else
            color = 'white'
        apply_border = index == @props.selected_file_index and @props.file_search.length > 0 and @props.file_search[0] isnt TERM_MODE_CHAR
        if isdir
            return <DirectoryRow
                name         = {name}
                display_name = {display_name}
                time         = {time}
                key          = {index}
                color        = {color}
                bordered     = {apply_border}
                mask         = {mask}
                public_data  = {public_data}
                is_public    = {is_public}
                checked      = {checked}
                current_path = {@props.current_path}
                actions      = {@props.actions} />
        else
            return <FileRow
                name         = {name}
                display_name = {display_name}
                time         = {time}
                size         = {size}
                color        = {color}
                bordered     = {apply_border}
                mask         = {mask}
                public_data  = {public_data}
                is_public    = {is_public}
                checked      = {checked}
                key          = {index}
                current_path = {@props.current_path}
                actions      = {@props.actions} />

    handle_parent: (e) ->
        e.preventDefault()
        path = misc.path_split(@props.current_path).head
        @props.actions.open_directory(path)

    parent_directory: ->
        styles =
            fontWeight   : 'bold'
            whiteSpace   : 'pre-wrap'
            wordWrap     : 'break-word'
            overflowWrap : 'break-word'

        row_styles =
            backgroundColor : '#fafafa'
            border          : '1px solid #eee'
            cursor          : 'pointer'
            borderRadius    : '4px'

        if @props.current_path.length > 0
            <Row style={row_styles} onClick={@handle_parent}>
                <Col sm=1 smOffset=1>
                    <a><Icon name='reply' style={fontSize:'14pt'} /></a>
                </Col>
                <Col sm=4 style={styles}>
                    <a href=''>Parent Directory</a>
                </Col>
            </Row>

    render_rows: ->
        (@render_row(a.name, a.size, a.mtime, a.mask, a.isdir, a.display_name, a.public, i) for a, i in @props.listing)

    render_no_files: ->
        if @props.listing.length is 0 and @props.file_search[0] isnt TERM_MODE_CHAR
            <NoFiles
                current_path  = {@props.current_path}
                actions       = {@props.actions}
                public_view   = {@props.public_view}
                file_search   = {@props.file_search}
                current_path  = {@props.current_path}
                create_folder = {@props.create_folder}
                create_file   = {@props.create_file} />

    render_terminal_mode: ->
        if @props.file_search[0] == TERM_MODE_CHAR
            <TerminalModeDisplay/>

<<<<<<< HEAD
    # upload area config and handling

    show_upload : (e, enter) ->
        if e?
            e.preventDefault()
        @props.actions.show_upload(enter)
        #if enter
        #    console.log "dragarea entered"#, e
        #else
        #    console.log "dragarea left"#, e

    dropzone_template : ->
        <div className='dz-preview dz-file-preview'>
            <div className='dz-details'>
                <div className='dz-filename'><span data-dz-name></span></div>
                <img data-dz-thumbnail />
            </div>
            <div className='dz-progress'><span className='dz-upload' data-dz-uploadprogress></span></div>
            <div className='dz-success-mark'><span><Icon name='check'></span></div>
            <div className='dz-error-mark'><span><Icon name='times'></span></div>
            <div className='dz-error-message'><span data-dz-errormessage></span></div>
        </div>

    postUrl : ->
        dest_dir = misc.encode_path(@props.current_path)
        postUrl  = window.smc_base_url + "/upload?project_id=#{@props.project_id}&dest_dir=#{dest_dir}"
        return postUrl

    render : ->
        dropzone_handler =
            dragleave: (e) => @show_upload(e, false)
            complete: =>@props.actions.set_directory_files(@props.current_path)

        <div>
            {<Col sm=12 key='upload'>
                <div className='close-button pull-right'>
                    <span
                        onClick={=>@show_upload(null, false)}
                        className='close-button-x'
                        style={cursor: 'pointer', fontSize: '18px'}><i className="fa fa-times"></i></span>
                </div>
                <Tip icon='file' title='Drag and drop files'
                    tip='Drag and drop files from your computer into the box below to upload them into your project.  You can upload individual files that are up to 30MB in size.'>
                    <h4 style={color:"#666"}>Drag and drop files (Currently, each file must be under 30MB; for bigger files, use SSH as explained in project settings.)</h4>
                </Tip>
                <div style={border: '2px solid #ccc', boxShadow: '4px 4px 2px #bbb', borderRadius: '5px', padding: 0, margin: '10px'}>
                    <Dropzone
                        config={postUrl: @postUrl }
                        eventHandlers={dropzone_handler}
                        djsConfig={previewTemplate: ReactDOMServer.renderToStaticMarkup(@dropzone_template())} />
                </div>
            </Col> if @props.show_upload}
            <Col sm=12 onDragEnter={(e) => @show_upload(e, true)}>
                {@render_terminal_mode()}
                {@parent_directory()}
                {@render_rows()}
                {@render_no_files()}
            </Col>
        </div>
=======
    render: ->
        <Col sm=12>
            {@render_terminal_mode()}
            {@parent_directory()}
            {@render_rows()}
            {@render_no_files()}
        </Col>
>>>>>>> 16a9531f

ProjectFilesPath = rclass
    displayName : 'ProjectFiles-ProjectFilesPath'

    propTypes :
        current_path : rtypes.string
        actions      : rtypes.object.isRequired

    make_path: ->
        v = []
        v.push <PathSegmentLink path='' display={<Icon name='home' />} key='home' actions={@props.actions} />
        if @props.current_path == ""
            return v
        path = @props.current_path.split('/')
        for segment, i in path
            v.push <span key={2 * i + 1}><Space/> / <Space/></span>
            v.push <PathSegmentLink
                    path      = {path[0...i + 1].join('/')}
                    display   = {misc.trunc_middle(segment, 15)}
                    full_name = {segment}
                    key       = {2 * i + 2}
                    actions   = {@props.actions} />
        return v

    render: ->
        <div style={wordWrap:'break-word'}>
            {@make_path()}
        </div>

ProjectFilesButtons = rclass
    displayName : 'ProjectFiles-ProjectFilesButtons'

    propTypes :
        show_hidden  : rtypes.bool
        sort_by_time : rtypes.bool
        default_sort : rtypes.string
        current_path : rtypes.string
        public_view  : rtypes.bool
        actions      : rtypes.object.isRequired

    componentWillReceiveProps: (next) ->
        if @props.default_sort != next.default_sort
            if next.default_sort == 'time' and next.sort_by_time is true or next.default_sort == 'name' and next.sort_by_time is false
                @props.actions.setState(sort_by_time : next.sort_by_time)
                @props.actions.set_directory_files(next.current_path, next.sort_by_time, next.show_hidden)
            else
                @props.actions.setState(sort_by_time : not next.sort_by_time)
                @props.actions.set_directory_files(next.current_path, not next.sort_by_time, next.show_hidden)

    handle_refresh: (e) ->
        e.preventDefault()
        @props.actions.set_directory_files(@props.current_path, @props.sort_by_time, @props.show_hidden)

    handle_sort_method: (e) ->
        e.preventDefault()
        @props.actions.setState(sort_by_time : not @props.sort_by_time)
        @props.actions.set_directory_files(@props.current_path, not @props.sort_by_time, @props.show_hidden)

    handle_hidden_toggle: (e) ->
        e.preventDefault()
        @props.actions.setState(show_hidden : not @props.show_hidden)
        @props.actions.set_directory_files(@props.current_path, @props.sort_by_time, not @props.show_hidden)

    render_refresh: ->
        <a href='' onClick={@handle_refresh}><Icon name='refresh' /> </a>

    render_sort_method: ->
        if @props.sort_by_time
            <a href='' onClick={@handle_sort_method}><Icon name='sort-numeric-asc' /> </a>
        else
            <a href='' onClick={@handle_sort_method}><Icon name='sort-alpha-asc' /> </a>

    render_hidden_toggle: ->
        if @props.show_hidden
            <a href='' onClick={@handle_hidden_toggle}><Icon name='eye' /> </a>
        else
            <a href='' onClick={@handle_hidden_toggle}><Icon name='eye-slash' /> </a>

    render_backup: ->
        if @props.public_view or not require('./customize').commercial
            return
        # NOTE -- snapshots aren't available except in commercial version -- they are complicated nontrivial thing that isn't usually setup...
        <a href='' onClick={(e)=>e.preventDefault(); @props.actions.open_directory('.snapshots')}>
            <Icon name='life-saver' /> <span style={fontSize: 14} className='hidden-sm'>Backups</span>
        </a>

    render_collaborators: ->
        if @props.public_view
            return
        <div>
            <a href='' onClick={(e)=>e.preventDefault(); @props.actions.set_active_tab('settings')} style={marginLeft:'7px'}>
                <Icon name='user' /> <span style={fontSize: 14} className='hidden-sm'>Add Collaborators</span>
            </a>
        </div>

    render: ->
        <div style={textAlign: 'right', fontSize: '14pt'}>
            {@render_refresh()}
            {@render_sort_method()}
            {@render_hidden_toggle()}
            {@render_backup()}
            {@render_collaborators()}
        </div>

ProjectFilesActions = rclass
    displayName : 'ProjectFiles-ProjectFilesActions'

    propTypes :
        checked_files : rtypes.object
        listing       : rtypes.array
        page_number   : rtypes.number
        page_size     : rtypes.number
        public_view   : rtypes.bool.isRequired
        current_path  : rtypes.string
        actions       : rtypes.object.isRequired

    getInitialState: ->
        select_entire_directory : 'hidden' # hidden -> check -> clear

    componentWillReceiveProps: (nextProps) ->
        if @props.current_path isnt nextProps.current_path
            # user changed directory, hide the "select entire directory" button
            if @state.select_entire_directory isnt 'hidden'
                @setState(select_entire_directory : 'hidden')

        else if nextProps.checked_files.size is nextProps.listing.length and @state.select_entire_directory is 'check'
            # user just clicked the "select entire directory" button, show the "clear" button
            @setState(select_entire_directory : 'clear')

        else if not immutable.is(@props.checked_files, nextProps.checked_files)
            # the checked selection changed, hide the "select entire directory" button
            if @state.select_entire_directory isnt 'hidden'
                @setState(select_entire_directory : 'hidden')

    clear_selection: ->
        @props.actions.set_all_files_unchecked()
        if @state.select_entire_directory isnt 'hidden'
            @setState(select_entire_directory : 'hidden')

    check_all_click_handler: ->
        if @props.checked_files.size == 0
            files_on_page = @props.listing[@props.page_size * @props.page_number...@props.page_size * (@props.page_number + 1)]
            @props.actions.set_file_list_checked(misc.path_to_file(@props.current_path, file.name) for file in files_on_page)

            if @props.listing.length > @props.page_size
                # if there are more items than one page, show a button to select everything
                @setState(select_entire_directory : 'check')
        else
            @clear_selection()

    render_check_all_button: ->
        if @props.checked_files.size is 0
            button_icon = 'square-o'
            button_text = 'Check all'
        else
            button_text = 'Uncheck all'

            if @props.checked_files.size >= @props.listing.length
                button_icon = 'check-square-o'
            else
                button_icon = 'minus-square-o'

        <Button bsSize='small' onClick={@check_all_click_handler} >
            <Icon name={button_icon} /> {button_text}
        </Button>

    select_entire_directory: ->
        @props.actions.set_file_list_checked(misc.path_to_file(@props.current_path, file.name) for file in @props.listing)

    render_select_entire_directory: ->
        switch @state.select_entire_directory
            when 'check'
                <Button bsSize='xsmall' onClick={@select_entire_directory}>
                    Select all {@props.listing.length} items
                </Button>
            when 'clear'
                <Button bsSize='xsmall' onClick={@clear_selection}>
                    Clear entire selection.
                </Button>

    render_currently_selected: ->
        checked = @props.checked_files?.size ? 0
        total = @props.listing.length
        if checked is 0
            <div style={color:'#999',height:'22px'}>
                <span>{"#{total} #{misc.plural(total, 'item')}"}</span>
            </div>
        else
            <div style={color:'#999',height:'22px'}>
                <span>{"#{checked} of #{total} #{misc.plural(total, 'item')} selected"}</span>
                <Space/>
                {@render_select_entire_directory()}
            </div>

    render_action_button: (name) ->
        obj = file_action_buttons[name]
        get_basename = =>
            misc.path_split(@props.checked_files?.first()).tail
        <Button
            onClick={=>@props.actions.set_file_action(name, get_basename)}
            key={name} >
            <Icon name={obj.icon} /> <span className='hidden-sm'>{obj.name}...</span>
        </Button>

    render_action_buttons: ->
        if @props.checked_files.size is 0
            return

        else if @props.checked_files.size is 1
            item = @props.checked_files.first()
            for file in @props.listing
                if misc.path_to_file(@props.current_path, file.name) is item
                    isdir = file.isdir

            if isdir
                # one directory selected
                action_buttons = [
                    'download'
                    'compress'
                    'delete'
                    'rename'
                    'duplicate'
                    'move'
                    'copy'
                    'share'
                ]
            else
                # one file selected
                action_buttons = [
                    'download'
                    'delete'
                    'rename'
                    'duplicate'
                    'move'
                    'copy'
                    'share'
                ]
        else
            # multiple items selected
            action_buttons = [
                'download'
                'compress'
                'delete'
                'move'
                'copy'
            ]
        if @props.public_view
            action_buttons = [
                'copy',
                'download'
            ]
        <ButtonGroup bsSize='small'>
                {(@render_action_button(v) for v in action_buttons)}
        </ButtonGroup>

    render: ->
        <Row>
            <Col sm=12>
                <ButtonToolbar>
                    <ButtonGroup>
                        {@render_check_all_button()}
                    </ButtonGroup>

                    {@render_action_buttons()}
                </ButtonToolbar>
            </Col>
            <Col sm=12>
                {@render_currently_selected()}
            </Col>
        </Row>

ProjectFilesActionBox = rclass
    displayName : 'ProjectFiles-ProjectFilesActionBox'

    propTypes :
        checked_files : rtypes.object
        file_action   : rtypes.string
        current_path  : rtypes.string.isRequired
        project_id    : rtypes.string.isRequired
        public_view   : rtypes.bool
        file_map      : rtypes.object.isRequired
        actions       : rtypes.object.isRequired

    reduxProps :
        projects :
            get_project_select_list : rtypes.func
        account :
            get_user_type : rtypes.func

    getInitialState: ->
        copy_destination_directory  : ''
        copy_destination_project_id : if @props.public_view then '' else @props.project_id
        move_destination            : ''
        new_name                    : @props.new_name
        show_different_project      : @props.public_view

    pre_styles :
        marginBottom    : '15px'
        maxHeight       : '80px'
        minHeight       : '34px'
        fontSize        : '14px'
        fontFamily      : 'inherit'
        color           : '#555'
        backgroundColor : '#eee'
        padding         : '6px 12px'

    cancel_action: ->
        @props.actions.set_file_action()

    action_key: (e) ->
        switch e.keyCode
            when 27
                @cancel_action()
            when 13
                @["submit_action_#{@props.file_action}"]?()

    render_selected_files_list: ->
        <pre style={@pre_styles}>
            {<div key={name}>{misc.path_split(name).tail}</div> for name in @props.checked_files.toArray()}
        </pre>

    compress_click: ->
        destination = ReactDOM.findDOMNode(@refs.result_archive).value
        @props.actions.zip_files
            src  : @props.checked_files.toArray()
            dest : misc.path_to_file(@props.current_path, destination)
        @props.actions.set_all_files_unchecked()
        @props.actions.set_file_action()

    render_compress: ->
        size = @props.checked_files.size
        <div>
            <Row>
                <Col sm=5 style={color:'#666'}>
                    <h4>Create a zip file</h4>
                    {@render_selected_files_list()}
                </Col>

                <Col sm=5 style={color:'#666'}>
                    <h4>Result archive</h4>
                    <FormGroup>
                        <FormControl
                            autoFocus    = {true}
                            ref          = 'result_archive'
                            key          = 'result_archive'
                            type         = 'text'
                            defaultValue = {account.default_filename('zip')}
                            placeholder  = 'Result archive...'
                            onKeyDown    = {@action_key}
                        />
                    </FormGroup>
                </Col>
            </Row>
            <Row>
                <Col sm=12>
                    <ButtonToolbar>
                        <Button bsStyle='warning' onClick={@compress_click}>
                            <Icon name='compress' /> Compress {size} {misc.plural(size, 'item')}
                        </Button>
                        <Button onClick={@cancel_action}>
                            Cancel
                        </Button>
                    </ButtonToolbar>
                </Col>
            </Row>
        </div>

    submit_action_compress: () ->
        @compress_click()

    delete_click: ->
        @props.actions.delete_files
            paths : @props.checked_files.toArray()
        @props.actions.set_file_action()
        @props.actions.set_all_files_unchecked()
        @props.actions.set_directory_files(@props.current_path, @props.sort_by_time, @props.show_hidden)


    render_delete_warning: ->
        if @props.current_path is '.trash'
            <Col sm=5>
                <Alert bsStyle='danger'>
                    <h4><Icon name='exclamation-triangle' /> Notice</h4>
                    <p>Your files have already been moved to the trash.</p>
                </Alert>
            </Col>

    render_delete: ->
        size = @props.checked_files.size
        <div>
            <Row>
                <Col sm=5 style={color:'#666'}>
                    {@render_selected_files_list()}
                </Col>
                {@render_delete_warning()}
            </Row>
            <Row style={marginBottom:'10px'}>
                <Col sm=12>
                    Deleting a file immediately deletes it from disk freeing up space; however, older
                    backups of your files may still be available in
                    the <a href='' onClick={(e)=>e.preventDefault(); @props.actions.open_directory('.snapshots')}>~/.snapshots</a> directory.
                </Col>
            </Row>
            <Row>
                <Col sm=12>
                    <ButtonToolbar>
                        <Button bsStyle='danger' onClick={@delete_click} disabled={@props.current_path is '.trash'}>
                            <Icon name='trash-o' /> Delete {size} {misc.plural(size, 'item')}
                        </Button>
                        <Button onClick={@cancel_action}>
                            Cancel
                        </Button>
                    </ButtonToolbar>
                </Col>
            </Row>
        </div>

    rename_or_duplicate_click: () ->
        rename_dir = misc.path_split(@props.checked_files?.first()).head
        destination = ReactDOM.findDOMNode(@refs.new_name).value
        switch @props.file_action
            when 'rename'
                @props.actions.move_files
                    src  : @props.checked_files.toArray()
                    dest : misc.path_to_file(rename_dir, destination)
            when 'duplicate'
                @props.actions.copy_files
                    src  : @props.checked_files.toArray()
                    dest : misc.path_to_file(rename_dir, destination)
        @props.actions.set_file_action()
        @props.actions.set_all_files_unchecked()

    render_rename_warning: ->
        initial_ext = misc.filename_extension(@props.checked_files.first())
        current_ext = misc.filename_extension(@state.new_name)
        if initial_ext isnt current_ext
            if initial_ext is ''
                message = "Are you sure you want to add the extension #{current_ext}?"
            else if current_ext is ''
                message = "Are you sure you want to remove the extension #{initial_ext}?"
            else
                message = "Are you sure you want to change the file extension from #{initial_ext} to #{current_ext}?"

            <Alert bsStyle='warning' style={wordWrap:'break-word'}>
                <h4><Icon name='exclamation-triangle' /> Warning</h4>
                <p>{message}</p>
                <p>This may cause your file to no longer open properly.</p>
            </Alert>

    valid_rename_input: (single_item) ->
        if @state.new_name.length > 250 or misc.contains(@state.new_name, '/')
            return false
        return @state.new_name.trim() isnt misc.path_split(single_item).tail

    render_rename_or_duplicate: () ->
        single_item = @props.checked_files.first()
        action_title = switch @props.file_action
                            when 'rename'
                                'Rename'
                            when 'duplicate'
                                'Duplicate'
        <div>
            <Row>
                <Col sm=5 style={color:'#666'}>
                    <h4>Change the name</h4>
                    {@render_selected_files_list()}
                </Col>
                <Col sm=5 style={color:'#666'}>
                    <h4>New name</h4>
                    <FormGroup>
                        <FormControl
                            autoFocus    = {true}
                            ref          = 'new_name'
                            key          = 'new_name'
                            type         = 'text'
                            defaultValue = {@state.new_name}
                            placeholder  = 'New file name...'
                            onChange     = {=>@setState(new_name : ReactDOM.findDOMNode(@refs.new_name).value)}
                            onKeyDown    = {@action_key}
                        />
                    </FormGroup>
                    {@render_rename_warning()}
                </Col>
            </Row>
            <Row>
                <Col sm=12>
                    <ButtonToolbar>
                        <Button bsStyle='info' onClick={=>@rename_or_duplicate_click()} disabled={not @valid_rename_input(single_item)}>
                            <Icon name='pencil' /> {action_title} item
                        </Button>
                        <Button onClick={@cancel_action}>
                            Cancel
                        </Button>
                    </ButtonToolbar>
                </Col>
            </Row>
        </div>

    render_rename: ->
        @render_rename_or_duplicate()

    render_duplicate: ->
        @render_rename_or_duplicate()

    submit_action_rename: () ->
        single_item = @props.checked_files.first()
        if @valid_rename_input(single_item)
            @rename_or_duplicate_click()

    move_click: ->
        @props.actions.move_files
            src  : @props.checked_files.toArray()
            dest : @state.move_destination
        @props.actions.set_file_action()
        @props.actions.set_all_files_unchecked()

    valid_move_input: ->
        src_path = misc.path_split(@props.checked_files.first()).head
        dest = @state.move_destination.trim()
        if dest == src_path
            return false
        if misc.contains(dest, '//') or misc.startswith(dest, '/')
            return false
        if dest.charAt(dest.length - 1) is '/'
            dest = dest[0...dest.length - 1]
        return dest isnt @props.current_path

    render_move: ->
        size = @props.checked_files.size
        <div>
            <Row>
                <Col sm=5 style={color:'#666'}>
                    <h4>Move to a folder</h4>
                    {@render_selected_files_list()}
                </Col>
                <Col sm=5 style={color:'#666',marginBottom:'15px'}>
                    <h4>Destination</h4>
                    <DirectoryInput
                        autoFocus     = {true}
                        on_change     = {(value) => @setState(move_destination:value)}
                        key           = 'move_destination'
                        default_value = ''
                        placeholder   = 'Home directory'
                        project_id    = {@props.project_id}
                        on_key_up     = {@action_key}
                    />
                </Col>
            </Row>
            <Row>
                <Col sm=12>
                    <ButtonToolbar>
                        <Button bsStyle='warning' onClick={@move_click} disabled={not @valid_move_input()}>
                            <Icon name='arrows' /> Move {size} {misc.plural(size, 'item')}
                        </Button>
                        <Button onClick={@cancel_action}>
                            Cancel
                        </Button>
                    </ButtonToolbar>
                </Col>
            </Row>
        </div>

    submit_action_move: () ->
        if @valid_move_input()
            @move_click()

    render_different_project_dialog: ->
        if @state.show_different_project
            data = @props.get_project_select_list(@props.project_id)
            if not data?
                return <Loading />
            <Col sm=4 style={color:'#666',marginBottom:'15px'}>
                <h4>In the project</h4>
                <Combobox
                    valueField   = 'id'
                    textField    = 'title'
                    data         = {data}
                    filter       = 'contains'
                    defaultValue = {if not @props.public_view then @props.project_id}
                    placeholder  = 'Select a project...'
                    onSelect     = {(value) => @setState(copy_destination_project_id : value.id)}
                    messages     = {emptyFilter : '', emptyList : ''} />
                {@render_copy_different_project_options()}
            </Col>

    render_copy_different_project_options: ->
        if @props.project_id isnt @state.copy_destination_project_id
            <div>
                <Checkbox
                    ref = 'delete_extra_files_checkbox'
                    onChange = {(e)=>@setState('delete_extra_files': e.target.checked)}>
                    Delete extra files in target directory
                </Checkbox>
                <Checkbox
                    ref = 'overwrite_newer_checkbox'
                    onChange = {(e)=>@setState('overwrite_newer': e.target.checked)}>
                    Overwrite newer versions of files
                </Checkbox>
            </div>

    different_project_button: ->
        <Button
            bsSize  = 'large'
            onClick = {=>@setState(show_different_project : true)}
            style   = {padding:'0px 5px'}
        >
            a different project
        </Button>

    copy_click: ->
        destination_directory  = @state.copy_destination_directory
        destination_project_id = @state.copy_destination_project_id
        overwrite_newer        = @state.overwrite_newer
        delete_extra_files     = @state.delete_extra_files
        paths = @props.checked_files.toArray()
        if destination_project_id? and @props.project_id isnt destination_project_id
            @props.actions.copy_paths_between_projects
                public            : @props.public_view
                src_project_id    : @props.project_id
                src               : paths
                target_project_id : destination_project_id
                target_path       : destination_directory
                overwrite_newer   : overwrite_newer
                delete_missing    : delete_extra_files
        else
            @props.actions.copy_files
                src  : paths
                dest : destination_directory
        @props.actions.set_file_action()

    valid_copy_input: ->
        src_path = misc.path_split(@props.checked_files.first()).head
        input = @state.copy_destination_directory
        if input == src_path and @props.project_id == @state.copy_destination_project_id
            return false
        if @state.copy_destination_project_id is ''
            return false
        if input is @props.current_directory
            return false
        if misc.startswith(input, '/')
            return false
        return true

    render_copy: ->
        size = @props.checked_files.size
        signed_in = @props.get_user_type() == 'signed_in'
        if @props.public_view and not signed_in
            <div>
                <LoginLink />
                <Row>
                    <Col sm=12>
                        <ButtonToolbar>
                            <Button bsStyle='primary' disabled={true}>
                                <Icon name='files-o' /> Copy {size} {misc.plural(size, 'item')}
                            </Button>
                            <Button onClick={@cancel_action}>
                                Cancel
                            </Button>
                        </ButtonToolbar>
                    </Col>
                </Row>
            </div>
        else
            <div>
                <Row>
                    <Col sm={if @state.show_different_project then 4 else 5} style={color:'#666'}>
                        <h4>
                            Copy to a folder or {if @state.show_different_project then 'project' else @different_project_button()}
                        </h4>
                        {@render_selected_files_list()}
                    </Col>
                    {@render_different_project_dialog()}
                    <Col sm={if @state.show_different_project then 4 else 5} style={color:'#666'}>
                        <h4 style={{height:'25px'} if not @state.show_different_project}>Destination</h4>
                        <DirectoryInput
                            autoFocus     = {true}
                            on_change     = {(value)=>@setState(copy_destination_directory:value)}
                            key           = 'copy_destination_directory'
                            placeholder   = 'Home directory'
                            default_value = ''
                            project_id    = {@state.copy_destination_project_id}
                            on_key_up     = {@action_key}
                        />
                    </Col>
                </Row>
                <Row>
                    <Col sm=12>
                        <ButtonToolbar>
                            <Button bsStyle='primary' onClick={@copy_click} disabled={not @valid_copy_input()}>
                                <Icon name='files-o' /> Copy {size} {misc.plural(size, 'item')}
                            </Button>
                            <Button onClick={@cancel_action}>
                                Cancel
                            </Button>
                        </ButtonToolbar>
                    </Col>
                </Row>
            </div>

    submit_action_copy: () ->
        if @valid_copy_input()
            @copy_click()

    share_click: ->
        description = ReactDOM.findDOMNode(@refs.share_description).value
        @props.actions.set_public_path(@props.checked_files.first(), description)
        @props.actions.set_file_action()

    stop_sharing_click: ->
        @props.actions.disable_public_path(@props.checked_files.first())
        @props.actions.set_file_action()

    render_share_warning: ->
        <Alert bsStyle='warning' style={wordWrap:'break-word'}>
            <h4><Icon name='exclamation-triangle' /> Notice!</h4>
            <p>This file is in a public folder.</p>
            <p>In order to stop sharing it, you must stop sharing the parent.</p>
        </Alert>

    render_public_share_url: (single_item) ->
        url = document.URL
        url = url[0...url.indexOf('/projects/')]
        display_url = "#{url}/projects/#{@props.project_id}/files/#{misc.encode_path(single_item)}"
        if @props.file_map[misc.path_split(single_item).tail]?.isdir
            display_url += '/'
        <pre style={@pre_styles}>
            <a href={display_url} target='_blank'>
                {display_url}
            </a>
        </pre>

    render_share: ->
        # currently only works for a single selected file
        single_file = @props.checked_files.first()
        single_file_data = @props.file_map[misc.path_split(single_file).tail]
        if not single_file_data?
            # directory listing not loaded yet... (will get re-rendered when loaded)
            return <Loading />
        else
            if single_file_data.is_public and single_file_data.public?.path isnt single_file
                parent_is_public = true
        <div>
            <Row>
                <Col sm=4 style={color:'#666'}>
                    <h4>Share publicly</h4>
                    {@render_selected_files_list()}
                </Col>
                <Col sm=4 style={color:'#666'}>
                    <h4>Description of share (optional)</h4>
                    <FormGroup>
                        <FormControl
                            autoFocus     = {true}
                            ref          = 'share_description'
                            key          = 'share_description'
                            type         = 'text'
                            defaultValue = {single_file_data.public?.description ? ''}
                            disabled     = {parent_is_public}
                            placeholder  = 'Description...'
                            onKeyUp      = {@action_key}
                        />
                    </FormGroup>
                    {@render_share_warning() if parent_is_public}
                </Col>
                <Col sm=4 style={color:'#666'}>
                    <h4>Public access link</h4>
                    {@render_public_share_url(single_file)}
                </Col>
            </Row>
            <Row>
                <Col sm=12>
                    <ButtonToolbar>
                        <Button bsStyle='primary' onClick={@share_click} disabled={parent_is_public}>
                            <Icon name='share-square-o' /><Space/>
                            {if single_file_data.is_public then 'Change description' else 'Make item public'}
                        </Button>
                        <Button bsStyle='warning' onClick={@stop_sharing_click} disabled={not single_file_data.is_public or parent_is_public}>
                            <Icon name='shield' /> Stop sharing item publicly
                        </Button>
                        <Button onClick={@cancel_action}>
                            Cancel
                        </Button>
                    </ButtonToolbar>
                </Col>
            </Row>
        </div>

    submit_action_share: () ->
        single_file = @props.checked_files.first()
        single_file_data = @props.file_map[misc.path_split(single_file).tail]
        if single_file_data?
            if not (single_file_data.is_public and single_file_data.public?.path isnt single_file)
                @share_click()

    download_click: ->
        @props.actions.download_file
            path : @props.checked_files.first()
            log : true
        @props.actions.set_file_action()

    render_download_link: (single_item) ->
        url = document.URL
        url = url[0...url.indexOf('/projects/')]
        target = "#{url}/#{@props.project_id}/raw/#{misc.encode_path(single_item)}"
        <pre style={@pre_styles}>
            <a href={target} target='_blank'>{target}</a>
        </pre>

    render_download_alert: ->
        <Alert bsStyle='warning'>
            <h4><Icon name='exclamation-triangle' /> Notice</h4>
            <p>Download for multiple files and directories is not yet implemented.</p>
            <p>For now, create a zip archive or download files one at a time.</p>
        </Alert>

    render_download: ->
        single_item = @props.checked_files.first()
        if @props.checked_files.size isnt 1 or @props.file_map[misc.path_split(single_item).tail]?.isdir
            download_not_implemented_yet = true
        <div>
            <Row>
                <Col sm=5 style={color:'#666'}>
                    <h4>Download file to your computer</h4>
                    {@render_selected_files_list()}
                </Col>
                <Col sm=7 style={color:'#666'}>
                    <h4>Download link</h4>
                    {if download_not_implemented_yet then @render_download_alert() else @render_download_link(single_item)}
                </Col>
            </Row>
            <Row>
                <Col sm=12>
                    <ButtonToolbar>
                        <Button bsStyle='primary' onClick={@download_click} disabled={download_not_implemented_yet}>
                            <Icon name='cloud-download' /> Download
                        </Button>
                        <Button onClick={@cancel_action}>
                            Cancel
                        </Button>
                    </ButtonToolbar>
                </Col>
            </Row>
        </div>

    render_action_box: (action) ->
        @["render_#{action}"]?()  # calls the render_(action) function above for the given action

    render: ->
        action = @props.file_action
        action_button = file_action_buttons[action]
        if not action_button?
            return <div>Undefined action</div>
        if not @props.file_map?
            return <Loading />
        else
            <Well>
                <Row>
                    <Col sm=12 style={color: '#666', fontWeight: 'bold', fontSize: '15pt'}>
                        <Icon name={action_button.icon ? 'exclamation-circle'} /> {action_button.name}
                    </Col>
                    <Col sm=12>
                        {@render_action_box(action)}
                    </Col>
                </Row>
            </Well>

# Commands such as CD throw a setState error.
# Search WARNING to find the line in this class.
ProjectFilesSearch = rclass
    displayName : 'ProjectFiles-ProjectFilesSearch'

    propTypes :
        project_id         : rtypes.string.isRequired  # Added by miniterm functionality
        file_search        : rtypes.string
        current_path       : rtypes.string
        actions            : rtypes.object.isRequired
        create_file        : rtypes.func.isRequired
        create_folder      : rtypes.func.isRequired
        selected_file      : rtypes.object   # if given, file selected by cursor, which we open on pressing enter
        selected_file_index: rtypes.number
        file_creation_error: rtypes.string
        num_files_displayed: rtypes.number

    getDefaultProps: ->
        file_search : ''
        selected_file_index : 0
        num_files_displayed : 0

    getInitialState: ->  # Miniterm functionality
        stdout : undefined
        state  : 'edit'   # 'edit' --> 'run' --> 'edit'
        error  : undefined

    # Miniterm functionality
    execute_command: (command) ->
        @setState
            stdout : ''
            error  : ''
        input = command.trim()
        if not input
            return
        input0 = input + '\necho $HOME "`pwd`"'
        @setState(state:'run')

        @_id = (@_id ? 0) + 1
        id = @_id
        salvus_client.exec
            project_id : @props.project_id
            command    : input0
            timeout    : 10
            max_output : 100000
            bash       : true
            path       : @props.current_path
            err_on_exit: false
            cb         : (err, output) =>
                if @_id != id
                    # computation was cancelled -- ignore result.
                    return
                if err
                    @setState(error:err, state:'edit')
                else
                    if output.stdout
                        # Find the current path
                        # after the command is executed, and strip
                        # the output of "pwd" from the output:
                        s = output.stdout.trim()
                        i = s.lastIndexOf('\n')
                        if i == -1
                            output.stdout = ''
                        else
                            s = s.slice(i+1)
                            output.stdout = output.stdout.slice(0,i)
                        i = s.indexOf(' ')
                        full_path = s.slice(i+1)
                        if full_path.slice(0,i) == s.slice(0,i)
                            # only change if in project
                            path = s.slice(2*i+2)
                            @props.actions.open_directory(path)
                    if not output.stderr
                        # only log commands that worked...
                        @props.actions.log({event:'termInSearch', input:input})
                    # WARNING: RENDER ERROR. Move state to redux store
                    @setState(state:'edit', error:output.stderr, stdout:output.stdout)
                    if not output.stderr
                        @props.actions.set_file_search('')

    render_help_info: ->
        if @props.file_search.length > 0 and @props.num_files_displayed > 0 and @props.file_search[0] isnt TERM_MODE_CHAR
            firstFolderPosition = @props.file_search.indexOf('/')
            if @props.file_search == ' /'
                text = "Showing all folders in this directory"
            else if firstFolderPosition == @props.file_search.length - 1
                text = "Showing folders matching #{@props.file_search.slice(0, @props.file_search.length - 1)}"
            else
                text = "Showing files matching #{@props.file_search}"
            <Alert style={wordWrap:'break-word'} bsStyle='info'>
                {text}
            </Alert>

    render_file_creation_error: ->
        if @props.file_creation_error
            <Alert style={wordWrap:'break-word'} bsStyle='warning' onDismiss=@dismiss_alert>
                {@props.file_creation_error}
            </Alert>

    # Miniterm functionality
    render_output: (x, style) ->
        if x
            <pre style=style>
                <a onClick={(e)=>e.preventDefault(); @setState(stdout:'', error:'')}
                   href=''
                   style={right:'5px', top:'0px', color:'#666', fontSize:'14pt', position:'absolute'}>
                       <Icon name='times' />
                </a>
                {x}
            </pre>

    dismiss_alert: ->
        @props.actions.setState(file_creation_error : '')

    search_submit: (value, opts) ->
        if value[0] == TERM_MODE_CHAR
            command = value.slice(1, value.length)
            @execute_command(command)
        else if @props.selected_file
            new_path = misc.path_to_file(@props.current_path, @props.selected_file.name)
            if @props.selected_file.isdir
                @props.actions.open_directory(new_path)
                @props.actions.setState(page_number: 0)
            else
                @props.actions.open_file
                    path: new_path
                    foreground : not opts.ctrl_down
            if not opts.ctrl_down
                @props.actions.set_file_search('')
                @props.actions.reset_selected_file_index()
        else if @props.file_search.length > 0
            if @props.file_search[@props.file_search.length - 1] == '/'
                @props.create_folder(not opts.ctrl_down)
            else
                @props.create_file(null, not opts.ctrl_down)
            @props.actions.reset_selected_file_index()

    on_up_press: () ->
        if @props.selected_file_index > 0
            @props.actions.decrement_selected_file_index()

    on_down_press: () ->
        if @props.selected_file_index < @props.num_files_displayed - 1
            @props.actions.increment_selected_file_index()

    on_change: (search, opts) ->
        if not opts.ctrl_down
            @props.actions.reset_selected_file_index()
        @props.actions.set_file_search(search)

    on_escape: () ->
        @setState(input: '', stdout:'', error:'')

    render: ->
        <span>
            <SearchInput
                autoFocus
                autoSelect
                placeholder   = 'Filename'
                value         = {@props.file_search}
                on_change     = {@on_change}
                on_submit     = {@search_submit}
                on_up         = {@on_up_press}
                on_down       = {@on_down_press}
                on_escape     = {@on_escape}
            />
            {@render_file_creation_error()}
            {@render_help_info()}
            <div style={position:'absolute', zIndex:1, width:'95%', boxShadow: '0px 0px 7px #aaa'}>
                {@render_output(@state.error, {color:'darkred', margin:0})}
                {@render_output(@state.stdout, {margin:0})}
            </div>
        </span>

ProjectFilesNew = rclass
    displayName : 'ProjectFiles-ProjectFilesNew'

    propTypes :
        file_search   : rtypes.string.isRequired
        current_path  : rtypes.string
        actions       : rtypes.object.isRequired
        create_folder : rtypes.func.isRequired
        create_file   : rtypes.func.isRequired

    getDefaultProps: ->
        file_search : ''

    new_file_button_types : ['sagews', 'term', 'ipynb', 'tex', 'md', 'tasks', 'course', 'sage', 'py', 'sage-chat']

    file_dropdown_icon: ->
        <span><Icon name='plus-circle' /> Create</span>

    file_dropdown_item: (i, ext) ->
        data = file_associations[ext]
        <MenuItem eventKey=i key={i} onClick={=>@on_menu_item_clicked(ext)}>
            <Icon name={data.icon.substring(3)} /> <span style={textTransform:'capitalize'}>{data.name} </span> <span style={color:'#666'}>(.{ext})</span>
        </MenuItem>

    on_menu_item_clicked: (ext) ->
        if @props.file_search.length == 0
            # Tell state to render an error in file search
            @props.actions.setState(file_creation_error : "You must enter file name above to create it")
        else
            @props.create_file(ext)

    # Go to new file tab if no file is specified
    on_create_button_clicked: ->
        if @props.file_search.length == 0
            @props.actions.set_active_tab('new')
        else if @props.file_search[@props.file_search.length - 1] == '/'
            @props.create_folder()
        else
            @props.create_file()

    render: ->
        # This div prevents the split button from line-breaking when the page is small
        <div style={width:'111px', display: 'inline-block', marginRight: '20px' }>
            <SplitButton id='new_file_dropdown' title={@file_dropdown_icon()} onClick={@on_create_button_clicked} >
                {(@file_dropdown_item(i, ext) for i, ext of @new_file_button_types)}
                <MenuItem divider />
                <MenuItem eventKey='folder' key='folder' onSelect={@props.create_folder}>
                    <Icon name='folder' /> Folder
                </MenuItem>
            </SplitButton>
        </div>

error_style =
    marginRight : '1ex'
    whiteSpace  : 'pre-line'
    position    : 'absolute'
    zIndex      : 15
    right       : '5px'
    boxShadow   : '5px 5px 5px grey'

exports.ProjectFiles = rclass ({name}) ->
    displayName : 'ProjectFiles'

    reduxProps :
        projects :
            project_map   : rtypes.immutable
            date_when_course_payment_required : rtypes.func
            get_my_group : rtypes.func
            get_total_project_quotas : rtypes.func

        account :
            other_settings : rtypes.immutable
        "#{name}" :
            current_path        : rtypes.string
            activity            : rtypes.object
            page_number         : rtypes.number
            file_action         : rtypes.string
            file_search         : rtypes.string
            show_hidden         : rtypes.bool
            sort_by_time        : rtypes.bool
            error               : rtypes.string
            checked_files       : rtypes.immutable
            selected_file_index : rtypes.number
            show_upload         : rtypes.bool
            directory_listings  : rtypes.object
            get_displayed_listing : rtypes.func
            new_name            : rtypes.string

    propTypes :
        project_id    : rtypes.string
        actions       : rtypes.object
        redux         : rtypes.object

    getDefaultProps: ->
        page_number : 0
        file_search : ''
        new_name : ''
        selected_file_index : 0
        actions : redux.getActions(name) # TODO: Do best practices way
        redux   : redux

    previous_page: ->
        if @props.page_number > 0
            @actions(name).setState(page_number : @props.page_number - 1)

    next_page: ->
        @actions(name).setState(page_number : @props.page_number + 1)

    create_file: (ext, switch_over=true) ->
        if not ext? and @props.file_search.lastIndexOf('.') <= @props.file_search.lastIndexOf('/')
            ext = "sagews"
        @actions(name).create_file
            name         : @props.file_search
            ext          : ext
            current_path : @props.current_path
            switch_over  : switch_over
        @props.actions.setState(file_search : '', page_number: 0)
        if not switch_over
            # WARNING: Uses old way of refreshing file listing
            @props.actions.set_directory_files(@props.current_path, @props.sort_by_time, @props.show_hidden)

    create_folder: (switch_over=true) ->
        @props.actions.create_folder
            name         : @props.file_search
            current_path : @props.current_path
            switch_over  : switch_over
        @props.actions.setState(file_search : '', page_number: 0)
        if not switch_over
            # WARNING: Uses old way of refreshing file listing
            @props.actions.set_directory_files(@props.current_path, @props.sort_by_time, @props.show_hidden)

    render_paging_buttons: (num_pages) ->
        if num_pages > 1
            <Row>
                <Col sm=4>
                    <ButtonGroup style={marginBottom:'5px'}>
                        <Button onClick={@previous_page} disabled={@props.page_number <= 0} >
                            <Icon name='angle-double-left' /> Prev
                        </Button>
                        <Button disabled>
                            {"#{@props.page_number + 1}/#{num_pages}"}
                        </Button>
                        <Button onClick={@next_page} disabled={@props.page_number >= num_pages - 1} >
                             Next <Icon name='angle-double-right' />
                        </Button>
                    </ButtonGroup>
                </Col>
            </Row>

    render_files_action_box: (file_map, public_view) ->
        if not file_map?
            return
        <Col sm=12>
            <ProjectFilesActionBox
                file_action   = {@props.file_action}
                checked_files = {@props.checked_files}
                current_path  = {@props.current_path}
                project_id    = {@props.project_id}
                public_view   = {public_view}
                file_map      = {file_map}
                new_name      = {@props.new_name}
                actions       = {@props.actions} />
        </Col>

    render_files_actions: (listing, public_view) ->
        if listing.length > 0
            <ProjectFilesActions
                checked_files = {@props.checked_files}
                file_action   = {@props.file_action}
                page_number   = {@props.page_number}
                page_size     = {@file_listing_page_size()}
                public_view   = {public_view}
                current_path  = {@props.current_path}
                listing       = {listing}
                actions       = {@props.actions} />

    render_miniterm: ->
        <MiniTerminal
            current_path = {@props.current_path}
            project_id   = {@props.project_id}
            actions      = {@props.actions} />

<<<<<<< HEAD
    render_new_file : ->
        style = if @props.show_upload then 'primary' else 'default'
        <Col sm=3>
=======
    render_new_file: ->
        <Col sm=2>
>>>>>>> 16a9531f
            <ProjectFilesNew
                file_search   = {@props.file_search}
                current_path  = {@props.current_path}
                actions       = {@props.actions}
                create_file   = {@create_file}
                create_folder = {@create_folder} />
            <Button
                bsStyle={style}
                onClick={@props.actions.toggle_upload}
                active={@props.show_upload}
            ><Icon name='upload' /> Upload</Button>
        </Col>

    render_activity: ->
        <ActivityDisplay
            trunc    = 80
            activity = {underscore.values(@props.activity)}
            on_clear = {=>@props.actions.clear_all_activity()} />

    render_course_payment_required: () ->
        <Alert bsStyle='danger'>
            <h4 style={padding: '2em'}>
                <Icon name='exclamation-triangle'/> Error: Your instructor requires you to <BillingPageLink text='pay the course fee'/> for this project.
            </h4>
        </Alert>

    render_course_payment_warning: (pay) ->
        <Alert bsStyle='warning'>
            <Icon name='exclamation-triangle'/> Warning: Your instructor requires you to <BillingPageLink text='pay the course fee'/> for this project
            within <TimeAgo date={pay}/>.
        </Alert>

    render_deleted: ->
        if @props.project_map?.getIn([@props.project_id, 'deleted'])
            <DeletedProjectWarning/>

    render_error: ->
        if @props.error
            <ErrorDisplay
                error   = {@props.error}
                style   = {error_style}
                onClose = {=>@props.actions.setState(error:'')} />

    render_not_public_error: ->
        if @props.redux.getStore('account').is_logged_in()
            <ErrorDisplay title="Directory is not public" error={"You are trying to access a non public project that you are not a collaborator on. You need to ask a collaborator of the project to add you."} />
        else
            <div>
                <ErrorDisplay title="Directory is not public" error={"You are not logged in. If you are collaborator on this project you need to log in first. This project is not public."} />
                <AccountPage />
            </div>

    render_file_listing: (listing, file_map, error, project_state, public_view) ->
        if project_state? and project_state not in ['running', 'saving']
            return @render_project_state(project_state)

        if error
            # double quotes needed for not_public. not sure why. maybe JSON.stringify is being called somewhere
            quotas = @props.get_total_project_quotas(@props.project_id)
            switch error
                when '"not_public"'
                    e = @render_not_public_error()
                when 'no_dir'
                    e = <ErrorDisplay title="No such directory" error={"The path #{@props.current_path} does not exist."} />
                when 'not_a_dir'
                    e = <ErrorDisplay title="Not a directory" error={"#{@props.current_path} is not a directory."} />
                when 'not_running'
                    # This shouldn't happen, but due to maybe a slight race condition in the backend it can.
                    e = <ErrorDisplay title="Project still not running" error={"The project was not running when this directory listing was requested.  Please try again in a moment."} />
                else
                    if error == 'no_instance' or (require('./customize').commercial and not quotas?.member_host)
                        # the second part of the or is to blame it on the free servers...
                        e = <ErrorDisplay title="Host down" error={"The host for this project is down, being rebooted, or is overloaded with users.   Free projects are hosted on potentially massively overloaded preemptible instances, which are rebooted at least once per day and periodically become unavailable.   To increase the robustness of your projects, please become a paying customer (US $7/month) by entering your credit card in the Billing tab next to account settings, then move your projects to a members only server. \n\n#{error if not quotas?.member_host}"} />
                    else
                        e = <ErrorDisplay title="Directory listing error" error={error} />
            return <div>
                {e}
                <br />
                <Button onClick={=>@props.actions.set_directory_files(@props.current_path, @props.sort_by_time, @props.show_hidden)}>
                    <Icon name='refresh'/> Try again to get directory listing
                </Button>
            </div>
        else if listing?
            <FileListing
                listing             = {listing}
                page_size           = {@file_listing_page_size()}
                page_number         = {@props.page_number}
                file_map            = {file_map}
                file_search         = {@props.file_search}
                checked_files       = {@props.checked_files}
                current_path        = {@props.current_path}
                public_view         = {public_view}
                actions             = {@props.actions}
                create_file         = {@create_file}
                create_folder       = {@create_folder}
                selected_file_index = {@props.selected_file_index}
                project_id          = {@props.project_id}
                show_upload         = {@props.show_upload} />
        else
            <div style={fontSize:'40px', textAlign:'center', color:'#999999'} >
                <Loading />
            </div>

    start_project: ->
        @actions('projects').start_project(@props.project_id)

    render_start_project_button: (project_state) ->
        <Button
            disabled = {project_state not in ['opened', 'closed']}
            bsStyle  = "primary"
            bsSize   = "large"
            onClick  = {@start_project} >
                <Icon name="flash"/> Start Project
        </Button>

    render_project_state: (project_state) ->
        <div style={fontSize:'40px', textAlign:'center', color:'#999999'} >
            <ProjectState state={project_state} />
            <br/>
            {@render_start_project_button(project_state)}
        </div>

    file_listing_page_size: ->
        return @props.other_settings?.get('page_size') ? 50

    file_listing_default_sort: ->
        return @props.other_settings?.get('default_file_sort') ? 'time'

    render: ->
        if not @props.checked_files?  # hasn't loaded/initialized at all
            return <Loading />

        pay = @props.date_when_course_payment_required(@props.project_id)
        if pay? and pay <= salvus_client.server_time()
            return @render_course_payment_required()

        public_view = @props.get_my_group(@props.project_id) == 'public'

        if not public_view
            project_state = @props.project_map?.getIn([@props.project_id, 'state', 'state'])

        {listing, error, file_map} = @props.get_displayed_listing(TERM_MODE_CHAR)

        file_listing_page_size= @file_listing_page_size()
        if listing?
            {start_index, end_index} = pager_range(file_listing_page_size, @props.page_number)
            visible_listing = listing[start_index...end_index]
        <div style={padding:'15px'}>
            {if pay? then @render_course_payment_warning(pay)}
            {@render_deleted()}
            {@render_error()}
            {@render_activity()}
            <Row>
                <Col sm=3>
                    <ProjectFilesSearch
                        project_id          = {@props.project_id}
                        key                 = {@props.current_path}
                        file_search         = {@props.file_search}
                        actions             = {@props.actions}
                        current_path        = {@props.current_path}
                        selected_file       = {visible_listing?[@props.selected_file_index]}
                        selected_file_index = {@props.selected_file_index}
                        file_creation_error = {@props.file_creation_error}
                        num_files_displayed = {visible_listing?.length}
                        create_file         = {@create_file}
                        create_folder       = {@create_folder} />
                </Col>
                {@render_new_file() if not public_view}
                <Col sm={if public_view then 6 else 3}>
                    <ProjectFilesPath current_path={@props.current_path} actions={@props.actions} />
                </Col>
                <Col sm=3>
                    <div style={height:0}>  {#height 0 so takes up no vertical space}
                        <UsersViewing redux={@props.redux} viewing_what='project' project_id={@props.project_id} />
                    </div>
                    <ProjectFilesButtons
                        show_hidden  = {@props.show_hidden ? false}
                        sort_by_time = {@props.sort_by_time ? true}
                        default_sort = {@file_listing_default_sort()}
                        current_path = {@props.current_path}
                        public_view  = {public_view}
                        actions      = {@props.actions} />
                </Col>
            </Row>
            <Row>
                <Col sm=8>
                    {@render_files_actions(listing, public_view) if listing?}
                </Col>
                <Col sm=4>
                    {@render_miniterm() if not public_view}
                </Col>
                {@render_files_action_box(file_map, public_view) if @props.checked_files.size > 0 and @props.file_action?}
            </Row>
            {@render_paging_buttons(Math.ceil(listing.length / file_listing_page_size)) if listing?}
            {@render_file_listing(visible_listing, file_map, error, project_state, public_view)}
            {@render_paging_buttons(Math.ceil(listing.length / file_listing_page_size)) if listing?}
        </div><|MERGE_RESOLUTION|>--- conflicted
+++ resolved
@@ -626,9 +626,7 @@
         if @props.file_search[0] == TERM_MODE_CHAR
             <TerminalModeDisplay/>
 
-<<<<<<< HEAD
     # upload area config and handling
-
     show_upload : (e, enter) ->
         if e?
             e.preventDefault()
@@ -686,15 +684,6 @@
                 {@render_no_files()}
             </Col>
         </div>
-=======
-    render: ->
-        <Col sm=12>
-            {@render_terminal_mode()}
-            {@parent_directory()}
-            {@render_rows()}
-            {@render_no_files()}
-        </Col>
->>>>>>> 16a9531f
 
 ProjectFilesPath = rclass
     displayName : 'ProjectFiles-ProjectFilesPath'
@@ -1916,14 +1905,9 @@
             project_id   = {@props.project_id}
             actions      = {@props.actions} />
 
-<<<<<<< HEAD
     render_new_file : ->
         style = if @props.show_upload then 'primary' else 'default'
         <Col sm=3>
-=======
-    render_new_file: ->
-        <Col sm=2>
->>>>>>> 16a9531f
             <ProjectFilesNew
                 file_search   = {@props.file_search}
                 current_path  = {@props.current_path}
