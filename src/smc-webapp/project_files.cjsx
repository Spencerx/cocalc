##############################################################################
#
#    CoCalc: Collaborative Calculation in the Cloud
#
#    Copyright (C) 2015 -- 2016, SageMath, Inc.
#
#    This program is free software: you can redistribute it and/or modify
#    it under the terms of the GNU General Public License as published by
#    the Free Software Foundation, either version 3 of the License, or
#    (at your option) any later version.
#
#    This program is distributed in the hope that it will be useful,
#    but WITHOUT ANY WARRANTY; without even the implied warranty of
#    MERCHANTABILITY or FITNESS FOR A PARTICULAR PURPOSE.  See the
#    GNU General Public License for more details.
#
#    You should have received a copy of the GNU General Public License
#    along with this program.  If not, see <http://www.gnu.org/licenses/>.
#
###############################################################################

{React, ReactDOM, rtypes, rclass, redux, Redux} = require('./smc-react')
{Col, Row, ButtonToolbar, ButtonGroup, MenuItem, Button, Well, FormControl, FormGroup
 ButtonToolbar, Popover, OverlayTrigger, SplitButton, MenuItem, Alert, Checkbox, Breadcrumb, Navbar} =  require('react-bootstrap')
misc = require('smc-util/misc')
{ActivityDisplay, DeletedProjectWarning, DirectoryInput, Icon, Loading, ProjectState, COLORS,
 SearchInput, TimeAgo, ErrorDisplay, Space, Tip, LoginLink, Footer, CourseProjectExtraHelp} = require('./r_misc')
{SMC_Dropwrapper} = require('./smc-dropzone')
{FileTypeSelector, NewFileButton} = require('./project_new')
{SiteName} = require('./customize')

{BillingPageLink, BillingPageForCourseRedux, PayCourseFee}     = require('./billing')
{human_readable_size} = misc
{MiniTerminal}        = require('./project_miniterm')
{file_associations}   = require('./file-associations')
account               = require('./account')
immutable             = require('immutable')
underscore            = require('underscore')
{webapp_client}       = require('./webapp_client')
{AccountPage}         = require('./account_page')
{UsersViewing}        = require('./other-users')
{project_tasks}       = require('./project_tasks')

feature = require('./feature')

Combobox = require('react-widgets/lib/Combobox') # TODO: delete this when the combobox is in r_misc
TERM_MODE_CHAR = '/'

exports.file_actions = file_actions =
        compress  :
            name  : 'Compress'
            icon  : 'compress'
            allows_multiple_files : true
        delete    :
            name  : 'Delete'
            icon  : 'trash-o'
            allows_multiple_files : true
        rename    :
            name  : 'Rename'
            icon  : 'pencil'
            allows_multiple_files : false
        duplicate :
            name  : 'Duplicate'
            icon  : 'clone'
            allows_multiple_files : false
        move      :
            name  : 'Move'
            icon  : 'arrows'
            allows_multiple_files : true
        copy      :
            name  : 'Copy'
            icon  : 'files-o'
            allows_multiple_files : true
        share     :
            name  : 'Share'
            icon  : 'share-square-o'
            allows_multiple_files : false
        download  :
            name  : 'Download'
            icon  : 'cloud-download'
            allows_multiple_files : true

FileCheckbox = rclass
    displayName : 'ProjectFiles-FileCheckbox'

    propTypes :
        name         : rtypes.string
        checked      : rtypes.bool
        actions      : rtypes.object.isRequired
        current_path : rtypes.string
        style        : rtypes.object

    handle_click: (e) ->
        e.stopPropagation() # so we don't open the file
        full_name = misc.path_to_file(@props.current_path, @props.name)
        if e.shiftKey
            @props.actions.set_selected_file_range(full_name, not @props.checked)
        else
            @props.actions.set_file_checked(full_name, not @props.checked)

        @props.actions.set_most_recent_file_click(full_name)

    render: ->
        <span onClick={@handle_click} style={@props.style}>
            <Icon name={if @props.checked then 'check-square-o' else 'square-o'} fixedWidth style={fontSize:'14pt'}/>
        </span>

# TODO: Something should uniformly describe how sorted table headers work.
# 5/8/2017 We have 3 right now, Course students and assignments panel and this one.
ListingHeader = rclass
    propTypes:
        active_file_sort : rtypes.object    # {column_name : string, is_descending : bool}
        sort_by          : rtypes.func      # Invoked as `sort_by(string)

    render_sort_link: (column_name, display_name) ->
        <a href=''
            onClick={(e)=>e.preventDefault();@props.sort_by(column_name)}>
            {display_name}
            <Space/>
            {<Icon style={marginRight:'10px'}
                name={if @props.active_file_sort.is_descending then 'caret-up' else 'caret-down'}
            /> if @props.active_file_sort.column_name == column_name}
        </a>

    render: ->
        row_styles =
            cursor          : 'pointer'
            color           : '#666'
            backgroundColor : '#fafafa'
            border          : '1px solid #eee'
            borderRadius    : '4px'

        <Row style={row_styles}>
            <Col sm=2 xs=3>
            </Col>
            <Col sm=1 xs=3>
                {@render_sort_link("type", "Type")}
            </Col>
            <Col sm=4 smPush=5 xs=6>
                {@render_sort_link("time", "Date Modified")}
                <span className='pull-right'>
                    {@render_sort_link("size", "Size")}
                </span>
            </Col>
            <Col sm=5 smPull=4 xs=12>
                {@render_sort_link("name", "Name")}
            </Col>
        </Row>
ShareButton = ({on_click}) ->
    <span><Space/>
        <Button
            bsSize  = 'xsmall'
            onClick = {on_click}
            style   = {color:'rgb(102, 102, 102)'}
        >
            <Icon name='share-o' /> <span className='hidden-xs'>Share...</span>
        </Button>
    </span>

PublicButton = ({on_click}) ->
    <span><Space/>
        <Button
            bsStyle = 'info'
            bsSize  = 'xsmall'
            onClick = {on_click}
        >
            <Icon name='bullhorn' /> <span className='hidden-xs'>Public</span>
        </Button>
    </span>

CopyButton = ({on_click}) ->
    <span><Space/>
        <Button
            bsStyle = 'info'
            bsSize  = 'xsmall'
            onClick = {on_click}
        >
            <Icon name='files-o' /> <span className='hidden-xs'>Copy</span>
        </Button>
    </span>

generate_click_for = (file_action_name, full_path, project_actions) =>
    (e) =>
        e.preventDefault()
        e.stopPropagation()
        unless file_actions[file_action_name].allows_multiple_files
            project_actions.set_all_files_unchecked()
        project_actions.set_file_checked(full_path, true)
        project_actions.set_file_action(file_action_name)

FileRow = rclass
    displayName : 'ProjectFiles-FileRow'

    propTypes :
        name         : rtypes.string.isRequired
        display_name : rtypes.string  # if given, will display this, and will show true filename in popover
        size         : rtypes.number.isRequired
        time         : rtypes.number
        checked      : rtypes.bool
        bordered     : rtypes.bool
        color        : rtypes.string
        mask         : rtypes.bool
        public_data  : rtypes.object
        is_public    : rtypes.bool
        current_path : rtypes.string
        actions      : rtypes.object.isRequired
        no_select    : rtypes.bool
        public_view  : rtypes.bool

    shouldComponentUpdate: (next) ->
        return @props.name  != next.name         or
        @props.display_name != next.display_name or
        @props.size         != next.size         or
        @props.time         != next.time         or
        @props.checked      != next.checked      or
        @props.mask         != next.mask         or
        @props.public_data  != next.public_data  or
        @props.current_path != next.current_path or
        @props.bordered     != next.bordered     or
        @props.no_select    != next.no_select    or
        @props.public_view  != next.public_view

    render_icon: ->
        # get the file_associations[ext] just like it is defined in the editor
        {file_options} = require('./editor')
        name           = file_options(@props.name)?.icon ? 'file'
        style          =
            color         : if @props.mask then '#bbbbbb'
            verticalAlign : 'sub'
        <a style={style}>
            <Icon name={name} style={fontSize:'14pt'} />
        </a>

    render_name_link: (styles, name, ext) ->
        <a style={styles}>
            <span style={fontWeight: if @props.mask then 'normal' else 'bold'}>{misc.trunc_middle(name,50)}</span>
            <span style={color: if not @props.mask then '#999'}>{if ext is '' then '' else ".#{ext}"}</span>
        </a>

    render_name: ->
        name = @props.display_name ? @props.name
        name_and_ext = misc.separate_file_extension(name)
        name = name_and_ext.name
        ext = name_and_ext.ext

        show_tip = (@props.display_name? and @props.name isnt @props.display_name) or name.length > 50

        styles =
            whiteSpace    : 'pre-wrap'
            wordWrap      : 'break-word'
            overflowWrap  : 'break-word'
            verticalAlign : 'middle'
            color         : if @props.mask then '#bbbbbb'

        if show_tip
            <Tip title={if @props.display_name then 'Displayed filename is an alias. The actual name is:' else 'Full name'} tip={@props.name}>
                {@render_name_link(styles, name, ext)}
            </Tip>
        else
            @render_name_link(styles, name, ext)


    render_public_file_info: ->
        if @props.public_view
            <CopyButton
                on_click = {generate_click_for('copy', @full_path(), @props.actions)}
            />
        else if @props.is_public
            <PublicButton
                on_click = {generate_click_for('share', @full_path(), @props.actions)}
            />
        else
            <ShareButton
                on_click = {generate_click_for('share', @full_path(), @props.actions)}
            />

    full_path: ->
        misc.path_to_file(@props.current_path, @props.name)

    handle_mouse_down: (e) ->
        @setState
            selection_at_last_mouse_down : window.getSelection().toString()

    handle_click: (e) ->
        if window.getSelection().toString() == @state.selection_at_last_mouse_down
            foreground = misc.should_open_in_foreground(e)
            @props.actions.open_file
                path       : @full_path()
                foreground : foreground
            if foreground
                @props.actions.set_file_search('')

    handle_download_click: (e) ->
        e.preventDefault()
        e.stopPropagation()
        @props.actions.download_file
            path : @full_path()
            log : true

    render_timestamp: ->
        try
            <TimeAgo date={(new Date(@props.time * 1000)).toISOString()} style={color:'#666'}/>
        catch
            <div style={color:'#666', display:'inline'}>Invalid Date Time</div>

    render_download_button: (url_href) ->
        <Button style   = {marginLeft: '1em', background:'transparent'}
                bsStyle = 'default'
                bsSize  = 'xsmall'
                href    = "#{url_href}"
                onClick = {@handle_download_click}>
            <Icon name='cloud-download' style={color: '#666'} />
        </Button>


    render: ->
        row_styles =
            cursor          : 'pointer'
            borderRadius    : '4px'
            backgroundColor : @props.color
            borderStyle     : 'solid'
            borderColor     : if @props.bordered then COLORS.BLUE_BG else @props.color

        # See https://github.com/sagemathinc/cocalc/issues/1020
        # support right-click → copy url for the download button
        url_href = project_tasks(@props.actions.project_id).url_href(@full_path())

        <Row
            style       = {row_styles}
            onMouseDown = {@handle_mouse_down}
            onClick     = {@handle_click}
            className   = {'noselect' if @props.no_select}
        >
            <Col sm=2 xs=3>
                <FileCheckbox
                    name         = {@props.name}
                    checked      = {@props.checked}
                    current_path = {@props.current_path}
                    actions      = {@props.actions}
                    style        = {verticalAlign:'sub'} />
                {@render_public_file_info()}
            </Col>
            <Col sm=1 xs=3>
                {@render_icon()}
            </Col>
            <Col sm=4 smPush=5 xs=6>
                {@render_timestamp()}
                <span className='pull-right' style={color:'#666'}>
                    {human_readable_size(@props.size)}
                    {@render_download_button(url_href)}
                </span>
            </Col>
            <Col sm=5 smPull=4 xs=12>
                {@render_name()}
            </Col>
        </Row>

DirectoryRow = rclass
    displayName : 'ProjectFiles-DirectoryRow'

    propTypes :
        name         : rtypes.string.isRequired
        display_name : rtypes.string  # if given, will display this, and will show true filename in popover
        checked      : rtypes.bool
        color        : rtypes.string
        bordered     : rtypes.bool
        time         : rtypes.number
        mask         : rtypes.bool
        public_data  : rtypes.object
        is_public    : rtypes.bool
        current_path : rtypes.string
        actions      : rtypes.object.isRequired
        no_select    : rtypes.bool
        public_view  : rtypes.bool

    shouldComponentUpdate: (next) ->
        return @props.name  != next.name         or
        @props.display_name != next.display_name or
        @props.checked      != next.checked      or
        @props.color        != next.color        or
        @props.bordered     != next.bordered     or
        @props.time         != next.time         or
        @props.mask         != next.mask         or
        @props.public_data  != next.public_data  or
        @props.is_public    != next.is_public    or
        @props.current_path != next.current_path or
        @props.no_select    != next.no_select    or
        @props.public_view  != next.public_view

    handle_mouse_down: (e) ->
        @setState
            selection_at_last_mouse_down : window.getSelection().toString()

    handle_click: (e) ->
        if window.getSelection().toString() == @state.selection_at_last_mouse_down
            @props.actions.open_directory(@full_path())
            @props.actions.set_file_search('')

    render_public_directory_info: ->
        if @props.public_view
            <CopyButton
                on_click = {generate_click_for('copy', @full_path(), @props.actions)}
            />
        else if @props.is_public
            <PublicButton
                on_click = {generate_click_for('share', @full_path(), @props.actions)}
            />
        else
            <ShareButton
                on_click = {generate_click_for('share', @full_path(), @props.actions)}
            />

    full_path: ->
        misc.path_to_file(@props.current_path, @props.name)

    render_time: ->
        if @props.time?
            try
                <TimeAgo date={(new Date(@props.time * 1000)).toISOString()} style={color:'#666'} />
            catch
                <div style={color:'#666', display:'inline'}>Invalid Date Time</div>


    render_name_link: ->
        if (@props.display_name and @props.display_name isnt @props.name) or @props.name.length > 50
            <Tip title={if @props.display_name then 'Displayed directory name is an alias. The actual name is:' else 'Full name'} tip={@props.name}>
                <a style={color : if @props.mask then '#bbbbbb'}>
                    {misc.trunc_middle(@props.display_name ? @props.name, 50)}
                </a>
            </Tip>
        else
            <a style={color : if @props.mask then '#bbbbbb'}>
                {misc.trunc_middle(@props.display_name ? @props.name, 50)}
            </a>

    render: ->
        row_styles =
            cursor          : 'pointer'
            borderRadius    : '4px'
            backgroundColor : @props.color
            borderStyle     : 'solid'
            borderColor     : if @props.bordered then COLORS.BLUE_BG else @props.color

        directory_styles =
            fontWeight     : 'bold'
            whiteSpace     : 'pre-wrap'
            wordWrap       : 'break-word'
            overflowWrap   : 'break-word'
            verticalAlign  : 'sub'

        <Row
            style={row_styles}
            onMouseDown={@handle_mouse_down}
            onClick={@handle_click}
            className={'noselect' if @props.no_select}
        >
            <Col sm=2 xs=3>
                <FileCheckbox
                    name         = {@props.name}
                    checked      = {@props.checked}
                    current_path = {@props.current_path}
                    actions      = {@props.actions}
                    style        = {verticalAlign:'sub'} />
                {@render_public_directory_info()}
            </Col>
            <Col sm=1 xs=3>
                <a style={color : if @props.mask then '#bbbbbb'}>
                    <Icon name='folder-open-o' style={fontSize:'14pt',verticalAlign:'sub'} />
                    <Icon name='caret-right' style={marginLeft:'3px',fontSize:'14pt',verticalAlign:'sub'} />
                </a>
            </Col>
            <Col sm=4 smPush=5 xs=6>
                {@render_time()}
                {#size (not applicable for directories)}
            </Col>
            <Col sm=5 smPull=4 xs=12 style={directory_styles}>
                {@render_name_link()}
            </Col>
        </Row>

TerminalModeDisplay = rclass
    render: ->
        <Row style={textAlign:'left', color:'#888', marginTop:'5px', wordWrap:'break-word'} >
            <Col sm=2>
            </Col>
            <Col sm=8>
                <Alert style={marginTop: '5px', fontWeight : 'bold'} bsStyle='danger'>
                Warning: You are in terminal mode.<br/>
                This was caused by the leading / in your file search. If you want to just see your folders, enter a space in front of the /.<br/>
                Terminal mode inside the search bar is experimental and comes with no guarantees about its usability or future existence.
            </Alert>
            </Col>
            <Col sm=2>
            </Col>
        </Row>

FirstSteps = rclass
    displayName : 'ProjectFiles-FirstSteps'

    propTypes :
        actions : rtypes.object.isRequired
        redux   : rtypes.object

    get_first_steps: ->
        @props.actions.copy_from_library(entry:'first_steps')

    dismiss_first_steps: ->
        @props.redux.getTable('account').set(other_settings:{first_steps:false})

    render: ->
        <Row>
            <Navbar>
                <Navbar.Header style={marginTop:'10px'}>
                    <Navbar.Brand>
                        New to <SiteName/>?
                    </Navbar.Brand>
                    <Navbar.Toggle />
                </Navbar.Header>
                <Navbar.Collapse>
                    <Navbar.Text>
                        <Button
                            onClick = {@get_first_steps}
                            bsStyle = {'info'} >
                                Start the <strong>First Steps</strong> guide!
                        </Button>
                    </Navbar.Text>
                    <Navbar.Text>
                        <Button
                            onClick={@dismiss_first_steps}>
                                Dismiss
                        </Button>
                    </Navbar.Text>
                </Navbar.Collapse>
            </Navbar>
        </Row>

NoFiles = rclass
    propTypes :
        actions       : rtypes.object.isRequired
        create_folder : rtypes.func.isRequired
        create_file   : rtypes.func.isRequired
        public_view   : rtypes.bool
        file_search   : rtypes.string
        current_path  : rtypes.string

    displayName : 'ProjectFiles-NoFiles'

    getDefaultProps: ->
        file_search : ''

    # Go to the new file tab if there is no file search
    handle_click: ->
        if @props.file_search.length == 0
            @props.actions.set_active_tab('new')
        else if @props.file_search[@props.file_search.length - 1] == '/'
            @props.create_folder()
        else
            @props.create_file()

    # Returns the full file_search text in addition to the default extension if applicable
    full_path_text: ->
        if @props.file_search.lastIndexOf('.') <= @props.file_search.lastIndexOf('/')
          ext = "sagews"
        if ext and @props.file_search.slice(-1) isnt '/'
            "#{@props.file_search}.#{ext}"
        else
            "#{@props.file_search}"

    # Text for the large create button
    button_text: ->
        if @props.file_search.length == 0
            "Create or upload files..."
        else
            "Create #{@full_path_text()}"

    render_create_button: ->
        <Button
            style   = {fontSize:'40px', color:'#888', maxWidth:'100%'}
            onClick = {=>@handle_click()} >
            <Icon name='plus-circle' /> {@button_text()}
        </Button>

    render_help_alert: ->
        last_folder_index = @props.file_search.lastIndexOf('/')
        if @props.file_search.indexOf('\\') != -1
            <Alert style={marginTop: '10px', fontWeight : 'bold'} bsStyle='danger'>
                Warning: \ is an illegal character
            </Alert>
        else if @props.file_search.indexOf('/') == 0
            <Alert style={marginTop: '10px', fontWeight : 'bold'} bsStyle='danger'>
                Warning: Names cannot begin with /
            </Alert>
        else if ['.', '..'].indexOf(@props.file_search) > -1
            <Alert style={marginTop: '10px', fontWeight : 'bold'} bsStyle='danger'>
                Warning: Cannot create a file named . or ..
            </Alert>
        # Non-empty search and there is a file divisor ('/')
        else if @props.file_search.length > 0 and last_folder_index > 0
            <Alert style={marginTop: '10px'} bsStyle='info'>
                {@render_help_text(last_folder_index)}
            </Alert>

    render_help_text: (last_folder_index) ->
        # Ends with a '/' ie. only folders
        if last_folder_index == @props.file_search.length - 1
            if last_folder_index isnt @props.file_search.indexOf('/')
                # More than one sub folder
                <div>
                    <span style={fontWeight:'bold'}>
                            {@props.file_search}
                        </span> will be created as a <span style={fontWeight:'bold'}>folder path</span> if non-existant
                </div>
            else
                # Only one folder
                <div>
                    Creates a <span style={fontWeight:'bold'}>folder</span> named <span style={fontWeight:'bold'}>
                        {@props.file_search}
                    </span>
                </div>
        else
            <div>
                <span style={fontWeight:'bold'}>
                    {@full_path_text().slice(last_folder_index + 1)}
                </span> will be created under the folder path <span style={fontWeight:'bold'}>
                    {@props.file_search.slice(0, last_folder_index + 1)}
                </span>
            </div>

    render_file_type_selection: ->
        <div>
            <h4 style={color:"#666"}>Or select a file type</h4>
            <FileTypeSelector create_file={@props.create_file} create_folder={@props.create_folder} >
                <Row>
                    <Col sm=12>
                        <Tip title='Create a Chatroom'  placement='right'  icon='comment'
                            tip='Create a chatroom for chatting with other collaborators on this project.'>
                            <NewFileButton icon='comment' name='Chatroom' on_click={@props.create_file} ext='sage-chat' />
                        </Tip>
                    </Col>
                </Row>
            </FileTypeSelector>
        </div>

    render: ->
        <Row style={textAlign:'left', color:'#888', marginTop:'20px', wordWrap:'break-word'} >
            <Col sm=2>
            </Col>
            <Col sm=8>
                <span style={fontSize:'20px'}>
                    No files found
                </span>
                <hr/>
                {@render_create_button() if not @props.public_view}
                {@render_help_alert()}
                {@render_file_type_selection() if @props.file_search.length > 0}
            </Col>
            <Col sm=2>
            </Col>
        </Row>

pager_range = (page_size, page_number) ->
    start_index = page_size*page_number
    return {start_index: start_index, end_index: start_index + page_size}

FileListing = rclass
    displayName: 'ProjectFiles-FileListing'

    propTypes:
        active_file_sort       : rtypes.object
        listing                : rtypes.array.isRequired
        file_map               : rtypes.object.isRequired
        file_search            : rtypes.string
        checked_files          : rtypes.object
        current_path           : rtypes.string
        page_number            : rtypes.number
        page_size              : rtypes.number
        public_view            : rtypes.bool
        actions                : rtypes.object.isRequired
        create_folder          : rtypes.func.isRequired
        create_file            : rtypes.func.isRequired
        selected_file_index    : rtypes.number
        project_id             : rtypes.string
        show_upload            : rtypes.bool
        shift_is_down          : rtypes.bool
        sort_by                : rtypes.func
        library_available      : rtypes.object
        other_settings         : rtypes.immutable
        redux                  : rtypes.object

    getDefaultProps: ->
        file_search           : ''
        show_upload           : false

    render_row: (name, size, time, mask, isdir, display_name, public_data, index) ->
        checked = @props.checked_files.has(misc.path_to_file(@props.current_path, name))
        is_public = @props.file_map[name].is_public
        if checked
            if index % 2 == 0
                color = '#a3d4ff'
            else
                color = '#a3d4f0'
        else if index % 2 == 0
            color = '#eee'
        else
            color = 'white'
        apply_border = index == @props.selected_file_index and @props.file_search[0] isnt TERM_MODE_CHAR
        if isdir
            return <DirectoryRow
                name         = {name}
                display_name = {display_name}
                time         = {time}
                key          = {index}
                color        = {color}
                bordered     = {apply_border}
                mask         = {mask}
                public_data  = {public_data}
                is_public    = {is_public}
                checked      = {checked}
                current_path = {@props.current_path}
                actions      = {@props.actions}
                no_select    = {@props.shift_is_down}
                public_view  = {@props.public_view}
            />
        else
            return <FileRow
                name         = {name}
                display_name = {display_name}
                time         = {time}
                size         = {size}
                color        = {color}
                bordered     = {apply_border}
                mask         = {mask}
                public_data  = {public_data}
                is_public    = {is_public}
                checked      = {checked}
                key          = {index}
                current_path = {@props.current_path}
                actions      = {@props.actions}
                no_select    = {@props.shift_is_down}
                public_view  = {@props.public_view}
            />

    render_rows: ->
        (@render_row(a.name, a.size, a.mtime, a.mask, a.isdir, a.display_name, a.public, i) for a, i in @props.listing)

    render_no_files: ->
        if @props.listing.length is 0 and @props.file_search[0] isnt TERM_MODE_CHAR
            <NoFiles
                current_path  = {@props.current_path}
                actions       = {@props.actions}
                public_view   = {@props.public_view}
                file_search   = {@props.file_search}
                current_path  = {@props.current_path}
                create_folder = {@props.create_folder}
                create_file   = {@props.create_file} />

    render_first_steps: ->
        name = 'first_steps'
        return if not @props.library_available[name]
        return if not (@props.other_settings?.get(name) ? false)
        return if @props.public_view
        return if @props.current_path isnt '' # only show in $HOME
        return if @props.file_map[name]?.isdir  # don't show if we have it ...
        return if @props.file_search[0] is TERM_MODE_CHAR

        <FirstSteps
            actions         = {@props.actions}
            redux           = {@props.redux} />

    render_terminal_mode: ->
        if @props.file_search[0] == TERM_MODE_CHAR
            <TerminalModeDisplay/>

    render : ->
        <Col sm=12>
            {@render_terminal_mode() if not @props.public_view}
            {@render_first_steps()}
            {<ListingHeader
                active_file_sort = {@props.active_file_sort}
                sort_by          = {@props.sort_by}
                check_all        = false
                /> if @props.listing.length > 0}
            {@render_rows()}
            {@render_no_files()}
        </Col>

# One segment of the directory links at the top of the files listing.
PathSegmentLink = rclass
    displayName : 'ProjectFiles-PathSegmentLink'

    propTypes :
        path       : rtypes.string
        display    : rtypes.oneOfType([rtypes.string, rtypes.object])
        actions    : rtypes.object.isRequired
        full_name  : rtypes.string
        history    : rtypes.bool
        active     : rtypes.bool

    getDefaultProps: ->
        active     : false

    handle_click: ->
        @props.actions.open_directory(@props.path)

    render_content: ->
        if @props.full_name and @props.full_name isnt @props.display
            <Tip tip={@props.full_name} placement='bottom' title='Full name'>
                {@props.display}
            </Tip>
        else
            return @props.display

    style: ->
        if @props.history
            return {color: '#c0c0c0'}
        else if @props.active
            return {color: COLORS.BS_BLUE_BGRND}
        {}

    render: ->
        <Breadcrumb.Item
            onClick    = {@handle_click}
            active     = {@props.active}
            style      = {@style()} >
                {@render_content()}
        </Breadcrumb.Item>

# This path consists of several PathSegmentLinks
ProjectFilesPath = rclass
    displayName : 'ProjectFiles-ProjectFilesPath'

    propTypes :
        current_path : rtypes.string
        history_path : rtypes.string
        actions      : rtypes.object.isRequired

    make_path: ->
        v = []
        v.push <PathSegmentLink path='' display={<Icon name='home' />} key=0 actions={@props.actions} />
        path = @props.current_path
        history_path = @props.history_path
        root = path[0] == '/'
        if @props.current_path == ''
            path_segments = []
        else
            path_segments = path.split('/')
        history_segments = history_path.split('/')
        for segment, i in history_segments
            if root and i == 0
                continue
            is_current = i == path_segments.length - 1
            is_history = i >= path_segments.length
            v.push <PathSegmentLink
                    path      = {history_segments[..i].join('/')}
                    display   = {misc.trunc_middle(segment, 15)}
                    full_name = {segment}
                    key       = {i+1}
                    actions   = {@props.actions}
                    active    = {is_current}
                    history   = {is_history} />
        return v

    render: ->
        <Breadcrumb bsSize='small' style={marginBottom: '0'}>
            {@make_path()}
        </Breadcrumb>

ProjectFilesButtons = rclass
    displayName : 'ProjectFiles-ProjectFilesButtons'

    propTypes :
        show_hidden  : rtypes.bool
        public_view  : rtypes.bool
        actions      : rtypes.object.isRequired

    handle_refresh: (e) ->
        e.preventDefault()
        @props.actions.fetch_directory_listing()

    handle_hidden_toggle: (e) ->
        e.preventDefault()
        @props.actions.setState(show_hidden : not @props.show_hidden)

    handle_backup: (e) ->
        e.preventDefault()
        @props.actions.open_directory('.snapshots')

    render_refresh: ->
        <Button bsSize='small' onClick={@handle_refresh}>
            <Icon name='refresh' />
        </Button>

    render_hidden_toggle: ->
        icon = if @props.show_hidden then 'eye' else 'eye-slash'
        <Button bsSize='small' onClick={@handle_hidden_toggle}>
            <Icon name={icon} />
        </Button>

    render_backup: ->
        if @props.public_view or not require('./customize').commercial
            return
        # NOTE -- snapshots aren't available except in commercial version -- they are complicated nontrivial thing that isn't usually setup...
        <Button bsSize='small' onClick={@handle_backup}>
            <Icon name='life-saver' /> <span style={fontSize: 12} className='hidden-sm'>Backups</span>
        </Button>

    render: ->
        <ButtonToolbar style={whiteSpace:'nowrap', padding: '0'} className='pull-right'>
            <ButtonGroup bsSize='small'>
                <Button bsSize='small' className="upload-button">
                    <Icon name='upload' /> Upload
                </Button>
            </ButtonGroup>
            <ButtonGroup bsSize='small' className='pull-right'>
                {@render_refresh()}
                {@render_hidden_toggle()}
                {@render_backup()}
            </ButtonGroup>
        </ButtonToolbar>

ProjectFilesActions = rclass
    displayName : 'ProjectFiles-ProjectFilesActions'

    propTypes :
        checked_files : rtypes.object
        listing       : rtypes.array
        page_number   : rtypes.number
        page_size     : rtypes.number
        public_view   : rtypes.bool.isRequired
        current_path  : rtypes.string
        actions       : rtypes.object.isRequired

    getInitialState: ->
        select_entire_directory : 'hidden' # hidden -> check -> clear

    componentWillReceiveProps: (nextProps) ->
        if @props.current_path isnt nextProps.current_path
            # user changed directory, hide the "select entire directory" button
            if @state.select_entire_directory isnt 'hidden'
                @setState(select_entire_directory : 'hidden')

        else if nextProps.checked_files.size is nextProps.listing.length and @state.select_entire_directory is 'check'
            # user just clicked the "select entire directory" button, show the "clear" button
            @setState(select_entire_directory : 'clear')

    clear_selection: ->
        @props.actions.set_all_files_unchecked()
        if @state.select_entire_directory isnt 'hidden'
            @setState(select_entire_directory : 'hidden')

    check_all_click_handler: ->
        if @props.checked_files.size == 0
            files_on_page = @props.listing[(@props.page_size * @props.page_number)...(@props.page_size * (@props.page_number + 1))]
            @props.actions.set_file_list_checked(misc.path_to_file(@props.current_path, file.name) for file in files_on_page)
            if @props.listing.length > @props.page_size
                # if there are more items than one page, show a button to select everything
                @setState(select_entire_directory : 'check')
        else
            @clear_selection()

    render_check_all_button: ->
        if @props.checked_files.size is 0
            button_icon = 'square-o'
            button_text = 'Check all'
        else
            button_text = 'Uncheck all'

            if @props.checked_files.size >= @props.listing.length
                button_icon = 'check-square-o'
            else
                button_icon = 'minus-square-o'

        <Button bsSize='small' onClick={@check_all_click_handler} >
            <Icon name={button_icon} /> {button_text}
        </Button>

    select_entire_directory: ->
        @props.actions.set_file_list_checked(misc.path_to_file(@props.current_path, file.name) for file in @props.listing)

    render_select_entire_directory: ->
        switch @state.select_entire_directory
            when 'check'
                <Button bsSize='xsmall' onClick={@select_entire_directory}>
                    Select all {@props.listing.length} items
                </Button>
            when 'clear'
                <Button bsSize='xsmall' onClick={@clear_selection}>
                    Clear entire selection.
                </Button>

    render_currently_selected: ->
        checked = @props.checked_files?.size ? 0
        total = @props.listing.length
        style =
            color      : '#999'
            height     : '22px'

        if checked is 0
            <div style={style}>
                <span>{"#{total} #{misc.plural(total, 'item')}"}</span>
                <div style={fontWeight:'200', display:'inline'}> -- Check an entry below to see options.</div>
            </div>
        else
            <div style={style}>
                <span>{"#{checked} of #{total} #{misc.plural(total, 'item')} selected"}</span>
                <Space/>
                {@render_select_entire_directory()}
            </div>

    render_action_button: (name) ->
        obj = file_actions[name]
        get_basename = =>
            misc.path_split(@props.checked_files?.first()).tail
        <Button
            onClick={=>@props.actions.set_file_action(name, get_basename)}
            key={name} >
            <Icon name={obj.icon} /> <span className='hidden-sm'>{obj.name}...</span>
        </Button>

    render_action_buttons: ->
        if @props.checked_files.size is 0
            return

        else if @props.checked_files.size is 1
            item = @props.checked_files.first()
            for file in @props.listing
                if misc.path_to_file(@props.current_path, file.name) is item
                    isdir = file.isdir

            if isdir
                # one directory selected
                action_buttons = [
                    'download'
                    'compress'
                    'delete'
                    'rename'
                    'duplicate'
                    'move'
                    'copy'
                    'share'
                ]
            else
                # one file selected
                action_buttons = [
                    'download'
                    'delete'
                    'rename'
                    'duplicate'
                    'move'
                    'copy'
                    'share'
                ]
        else
            # multiple items selected
            action_buttons = [
                'download'
                'compress'
                'delete'
                'move'
                'copy'
            ]
        if @props.public_view
            action_buttons = [
                'copy',
                'download'
            ]
        <ButtonGroup bsSize='small'>
            {(@render_action_button(v) for v in action_buttons)}
        </ButtonGroup>

    render: ->
        <Row>
            <Col sm=12>
                <ButtonToolbar>
                    <ButtonGroup>
                        {@render_check_all_button()}
                    </ButtonGroup>
                    {@render_action_buttons()}
                </ButtonToolbar>
            </Col>
            <Col sm=12>
                {@render_currently_selected()}
            </Col>
        </Row>

ProjectFilesActionBox = rclass
    displayName : 'ProjectFiles-ProjectFilesActionBox'

    propTypes :
        checked_files     : rtypes.object
        file_action       : rtypes.string
        current_path      : rtypes.string.isRequired
        project_id        : rtypes.string.isRequired
        public_view       : rtypes.bool
        file_map          : rtypes.object.isRequired
        actions           : rtypes.object.isRequired
        displayed_listing : rtypes.object

    reduxProps :
        projects :
            get_project_select_list : rtypes.func
        account :
            get_user_type : rtypes.func
        customize :
            site_name : rtypes.string

    getInitialState: ->
        copy_destination_directory  : ''
        copy_destination_project_id : if @props.public_view then '' else @props.project_id
        move_destination            : ''
        new_name                    : @props.new_name
        show_different_project      : @props.public_view

    pre_styles :
        marginBottom    : '15px'
        maxHeight       : '80px'
        minHeight       : '34px'
        fontSize        : '14px'
        fontFamily      : 'inherit'
        color           : '#555'
        backgroundColor : '#eee'
        padding         : '6px 12px'

    cancel_action: ->
        @props.actions.set_file_action()

    action_key: (e) ->
        switch e.keyCode
            when 27
                @cancel_action()
            when 13
                @["submit_action_#{@props.file_action}"]?()

    render_selected_files_list: ->
        <pre style={@pre_styles}>
            {<div key={name}>{misc.path_split(name).tail}</div> for name in @props.checked_files.toArray()}
        </pre>

    compress_click: ->
        destination = ReactDOM.findDOMNode(@refs.result_archive).value
        @props.actions.zip_files
            src  : @props.checked_files.toArray()
            dest : misc.path_to_file(@props.current_path, destination)
        @props.actions.set_all_files_unchecked()
        @props.actions.set_file_action()

    render_compress: ->
        size = @props.checked_files.size
        <div>
            <Row>
                <Col sm=5 style={color:'#666'}>
                    <h4>Create a zip file</h4>
                    {@render_selected_files_list()}
                </Col>

                <Col sm=5 style={color:'#666'}>
                    <h4>Result archive</h4>
                    <FormGroup>
                        <FormControl
                            autoFocus    = {true}
                            ref          = 'result_archive'
                            key          = 'result_archive'
                            type         = 'text'
                            defaultValue = {account.default_filename('zip')}
                            placeholder  = 'Result archive...'
                            onKeyDown    = {@action_key}
                        />
                    </FormGroup>
                </Col>
            </Row>
            <Row>
                <Col sm=12>
                    <ButtonToolbar>
                        <Button bsStyle='warning' onClick={@compress_click}>
                            <Icon name='compress' /> Compress {size} {misc.plural(size, 'item')}
                        </Button>
                        <Button onClick={@cancel_action}>
                            Cancel
                        </Button>
                    </ButtonToolbar>
                </Col>
            </Row>
        </div>

    submit_action_compress: () ->
        @compress_click()

    delete_click: ->
        @props.actions.delete_files
            paths : @props.checked_files.toArray()
        @props.actions.set_file_action()
        @props.actions.set_all_files_unchecked()
        @props.actions.fetch_directory_listing()


    render_delete_warning: ->
        if @props.current_path is '.trash'
            <Col sm=5>
                <Alert bsStyle='danger'>
                    <h4><Icon name='exclamation-triangle' /> Notice</h4>
                    <p>Your files have already been moved to the trash.</p>
                </Alert>
            </Col>

    render_delete: ->
        size = @props.checked_files.size
        <div>
            <Row>
                <Col sm=5 style={color:'#666'}>
                    {@render_selected_files_list()}
                </Col>
                {@render_delete_warning()}
            </Row>
            <Row style={marginBottom:'10px'}>
                <Col sm=12>
                    Deleting a file immediately deletes it from disk freeing up space; however, older
                    backups of your files may still be available in
                    the <a href='' onClick={(e)=>e.preventDefault(); @props.actions.open_directory('.snapshots')}>~/.snapshots</a> directory.
                </Col>
            </Row>
            <Row>
                <Col sm=12>
                    <ButtonToolbar>
                        <Button bsStyle='danger' onClick={@delete_click} disabled={@props.current_path is '.trash'}>
                            <Icon name='trash-o' /> Delete {size} {misc.plural(size, 'item')}
                        </Button>
                        <Button onClick={@cancel_action}>
                            Cancel
                        </Button>
                    </ButtonToolbar>
                </Col>
            </Row>
        </div>

    rename_or_duplicate_click: ->
        rename_dir = misc.path_split(@props.checked_files?.first()).head
        destination = ReactDOM.findDOMNode(@refs.new_name).value
        switch @props.file_action
            when 'rename'
                @props.actions.move_files
                    src            : @props.checked_files.toArray()
                    dest           : misc.path_to_file(rename_dir, destination)
                    dest_is_folder : false
                    include_chats  : true
            when 'duplicate'
                @props.actions.copy_paths
                    src           : @props.checked_files.toArray()
                    dest          : misc.path_to_file(rename_dir, destination)
                    only_contents : true
        @props.actions.set_file_action()
        @props.actions.set_all_files_unchecked()

    render_rename_warning: ->
        initial_ext = misc.filename_extension(@props.checked_files.first())
        current_ext = misc.filename_extension(@state.new_name)
        if initial_ext isnt current_ext
            if initial_ext is ''
                message = "Are you sure you want to add the extension #{current_ext}?"
            else if current_ext is ''
                message = "Are you sure you want to remove the extension #{initial_ext}?"
            else
                message = "Are you sure you want to change the file extension from #{initial_ext} to #{current_ext}?"

            <Alert bsStyle='warning' style={wordWrap:'break-word'}>
                <h4><Icon name='exclamation-triangle' /> Warning</h4>
                <p>{message}</p>
                <p>This may cause your file to no longer open properly.</p>
            </Alert>

    valid_rename_input: (single_item) ->
        if @state.new_name.length > 250 or misc.contains(@state.new_name, '/')
            return false
        return @state.new_name.trim() isnt misc.path_split(single_item).tail

    render_rename_or_duplicate: () ->
        single_item = @props.checked_files.first()
        switch @props.file_action
            when 'rename'
                action_title = 'Rename'
            when 'duplicate'
                action_title = 'Duplicate'
        <div>
            <Row>
                <Col sm=5 style={color:'#666'}>
                    <h4>Change the name</h4>
                    {@render_selected_files_list()}
                </Col>
                <Col sm=5 style={color:'#666'}>
                    <h4>New name</h4>
                    <FormGroup>
                        <FormControl
                            autoFocus    = {true}
                            ref          = 'new_name'
                            key          = 'new_name'
                            type         = 'text'
                            defaultValue = {@state.new_name}
                            placeholder  = 'New file name...'
                            onChange     = {=>@setState(new_name : ReactDOM.findDOMNode(@refs.new_name).value)}
                            onKeyDown    = {@action_key}
                        />
                    </FormGroup>
                    {@render_rename_warning()}
                </Col>
            </Row>
            <Row>
                <Col sm=12>
                    <ButtonToolbar>
                        <Button bsStyle='info' onClick={=>@rename_or_duplicate_click()} disabled={not @valid_rename_input(single_item)}>
                            <Icon name='pencil' /> {action_title} item
                        </Button>
                        <Button onClick={@cancel_action}>
                            Cancel
                        </Button>
                    </ButtonToolbar>
                </Col>
            </Row>
        </div>

    render_rename: ->
        @render_rename_or_duplicate()

    render_duplicate: ->
        @render_rename_or_duplicate()

    submit_action_rename: ->
        single_item = @props.checked_files.first()
        if @valid_rename_input(single_item)
            @rename_or_duplicate_click()

    # Make submit_action_duplicate an alias for submit_action_rename, due to how our
    # dynamically generated function calls work.
    submit_action_duplicate: ->
        @submit_action_rename()

    move_click: ->
        @props.actions.move_files
            src            : @props.checked_files.toArray()
            dest           : @state.move_destination
            dest_is_folder : true
            include_chats  : true
        @props.actions.set_file_action()
        @props.actions.set_all_files_unchecked()

    valid_move_input: ->
        src_path = misc.path_split(@props.checked_files.first()).head
        dest = @state.move_destination.trim()
        if dest == src_path
            return false
        if misc.contains(dest, '//') or misc.startswith(dest, '/')
            return false
        if dest.charAt(dest.length - 1) is '/'
            dest = dest[0...dest.length - 1]
        return dest isnt @props.current_path

    render_move: ->
        size = @props.checked_files.size
        <div>
            <Row>
                <Col sm=5 style={color:'#666'}>
                    <h4>Move to a folder</h4>
                    {@render_selected_files_list()}
                </Col>
                <Col sm=5 style={color:'#666',marginBottom:'15px'}>
                    <h4>Destination</h4>
                    <DirectoryInput
                        autoFocus     = {true}
                        on_change     = {(value) => @setState(move_destination:value)}
                        key           = 'move_destination'
                        default_value = ''
                        placeholder   = 'Home directory'
                        project_id    = {@props.project_id}
                        on_key_up     = {@action_key}
                        exclusions    = {@props.checked_files.toArray()}
                    />
                </Col>
            </Row>
            <Row>
                <Col sm=12>
                    <ButtonToolbar>
                        <Button bsStyle='warning' onClick={@move_click} disabled={not @valid_move_input()}>
                            <Icon name='arrows' /> Move {size} {misc.plural(size, 'item')}
                        </Button>
                        <Button onClick={@cancel_action}>
                            Cancel
                        </Button>
                    </ButtonToolbar>
                </Col>
            </Row>
        </div>

    submit_action_move: () ->
        if @valid_move_input()
            @move_click()

    render_different_project_dialog: ->
        if @state.show_different_project
            data = @props.get_project_select_list(@props.project_id)
            if not data?
                return <Loading />
            <Col sm=4 style={color:'#666',marginBottom:'15px'}>
                <h4>In the project</h4>
                <Combobox
                    valueField   = 'id'
                    textField    = 'title'
                    data         = {data}
                    filter       = 'contains'
                    defaultValue = {if not @props.public_view then @props.project_id}
                    placeholder  = 'Select a project...'
                    onSelect     = {(value) => @setState(copy_destination_project_id : value.id)}
                    messages     = {emptyFilter : '', emptyList : ''} />
                {@render_copy_different_project_options()}
            </Col>

    render_copy_different_project_options: ->
        if @props.project_id isnt @state.copy_destination_project_id
            <div>
                <Checkbox
                    ref = 'delete_extra_files_checkbox'
                    onChange = {(e)=>@setState('delete_extra_files': e.target.checked)}>
                    Delete extra files in target directory
                </Checkbox>
                <Checkbox
                    ref = 'overwrite_newer_checkbox'
                    onChange = {(e)=>@setState('overwrite_newer': e.target.checked)}>
                    Overwrite newer versions of files
                </Checkbox>
            </div>

    different_project_button: ->
        <Button
            bsSize  = 'large'
            onClick = {=>@setState(show_different_project : true)}
            style   = {padding:'0px 5px'}
        >
            a different project
        </Button>

    copy_click: ->
        destination_directory  = @state.copy_destination_directory
        destination_project_id = @state.copy_destination_project_id
        overwrite_newer        = @state.overwrite_newer
        delete_extra_files     = @state.delete_extra_files
        paths                  = @props.checked_files.toArray()
        if destination_project_id? and @props.project_id isnt destination_project_id
            @props.actions.copy_paths_between_projects
                public            : @props.public_view
                src_project_id    : @props.project_id
                src               : paths
                target_project_id : destination_project_id
                target_path       : destination_directory
                overwrite_newer   : overwrite_newer
                delete_missing    : delete_extra_files
        else
            @props.actions.copy_paths
                src  : paths
                dest : destination_directory
        @props.actions.set_file_action()

    valid_copy_input: ->
        src_path = misc.path_split(@props.checked_files.first()).head
        input = @state.copy_destination_directory
        if input == src_path and @props.project_id == @state.copy_destination_project_id
            return false
        if @state.copy_destination_project_id is ''
            return false
        if input is @props.current_directory
            return false
        if misc.startswith(input, '/')
            return false
        return true

    render_copy: ->
        size = @props.checked_files.size
        signed_in = @props.get_user_type() == 'signed_in'
        if @props.public_view and not signed_in
            <div>
                <LoginLink />
                <Row>
                    <Col sm=12>
                        <ButtonToolbar>
                            <Button bsStyle='primary' disabled={true}>
                                <Icon name='files-o' /> Copy {size} {misc.plural(size, 'item')}
                            </Button>
                            <Button onClick={@cancel_action}>
                                Cancel
                            </Button>
                        </ButtonToolbar>
                    </Col>
                </Row>
            </div>
        else
            <div>
                <Row>
                    <Col sm={if @state.show_different_project then 4 else 5} style={color:'#666'}>
                        <h4>
                            Copy to a folder or {if @state.show_different_project then 'project' else @different_project_button()}
                        </h4>
                        {@render_selected_files_list()}
                    </Col>
                    {@render_different_project_dialog()}
                    <Col sm={if @state.show_different_project then 4 else 5} style={color:'#666'}>
                        <h4 style={{height:'25px'} if not @state.show_different_project}>Destination</h4>
                        <DirectoryInput
                            autoFocus     = {true}
                            on_change     = {(value)=>@setState(copy_destination_directory:value)}
                            key           = 'copy_destination_directory'
                            placeholder   = 'Home directory'
                            default_value = ''
                            project_id    = {@state.copy_destination_project_id}
                            on_key_up     = {@action_key}
                        />
                    </Col>
                </Row>
                <Row>
                    <Col sm=12>
                        <ButtonToolbar>
                            <Button bsStyle='primary' onClick={@copy_click} disabled={not @valid_copy_input()}>
                                <Icon name='files-o' /> Copy {size} {misc.plural(size, 'item')}
                            </Button>
                            <Button onClick={@cancel_action}>
                                Cancel
                            </Button>
                        </ButtonToolbar>
                    </Col>
                </Row>
            </div>

    submit_action_copy: () ->
        if @valid_copy_input()
            @copy_click()

    share_click: ->
        description = ReactDOM.findDOMNode(@refs.share_description).value
        @props.actions.set_public_path(@props.checked_files.first(), description)

    stop_sharing_click: ->
        @props.actions.disable_public_path(@props.checked_files.first())
        @props.actions.set_file_action()

    render_share_warning: ->
        <Alert bsStyle='warning' style={wordWrap:'break-word'}>
            <h4><Icon name='exclamation-triangle' /> Notice!</h4>
            <p>This file is in a public folder.</p>
            <p>In order to stop sharing it, you must stop sharing the parent.</p>
        </Alert>

    construct_public_share_url: (single_file) ->
        url = document.URL
        url = url[0...url.indexOf('/projects/')]
        display_url = "#{url}/projects/#{@props.project_id}/files/#{misc.encode_path(single_file)}"
        if @props.file_map[misc.path_split(single_file).tail]?.isdir
            display_url += '/'
        return display_url

    render_public_share_url: (single_file) ->
        display_url = @construct_public_share_url(single_file)
        <pre style={@pre_styles}>
            <a href={display_url} target='_blank'>
                {display_url}
            </a>
        </pre>

    render_share_defn: ->
        <div style={color:'#555'}>
            You may share a file or directory publicly.  That file, or any files in that directory, will then
            be <a href="https://cocalc.com/share" target="_blank"><b><i>visible to anybody.</i></b></a>

            <br/>
            Do not share content that you do not want to be publicly visible.
            Also, you can easily stop sharing a file or directory at any time, and it will then no longer be visible.
        </div>

    render_share: ->
        # currently only works for a single selected file
        single_file = @props.checked_files.first()
        single_file_data = @props.file_map[misc.path_split(single_file).tail]
        if not single_file_data?
            # directory listing not loaded yet... (will get re-rendered when loaded)
            return <Loading />
        else
            if single_file_data.is_public and single_file_data.public?.path isnt single_file
                parent_is_public = true
        show_social_media = require('./customize').commercial and single_file_data.is_public
        <div>
            <Row>
                <Col sm=8 style={color:'#666', fontSize:'12pt'}>
                    {@render_share_defn()}
                </Col>
            </Row>
            <Row>
                <Col sm=4 style={color:'#666'}>
<<<<<<< HEAD
=======
                    <h4>Share this publicly</h4>
                    {@render_selected_files_list()}
                </Col>
                <Col sm=4 style={color:'#666'}>
>>>>>>> 5b6e6b0d
                    <h4>Description</h4>
                    <FormGroup>
                        <FormControl
                            autoFocus     = {true}
                            ref          = 'share_description'
                            key          = 'share_description'
                            type         = 'text'
                            defaultValue = {single_file_data.public?.description ? ''}
                            disabled     = {parent_is_public}
                            placeholder  = 'Description...'
                            onKeyUp      = {@action_key}
                        />
                    </FormGroup>
                    {@render_share_warning() if parent_is_public}
                </Col>
                <Col sm=4 style={color:'#666'}>
                    <h4>Sharing</h4>
                    {@render_selected_files_list()}
                </Col>
                <Col sm=4 style={color:'#666'}>
                    <h4>Public link</h4>
                    {@render_public_share_url(single_file)}
                </Col>
            </Row>
            <Row>
                <Col sm=8>
                    <ButtonToolbar>
                        <Button bsStyle='primary' onClick={@share_click} disabled={parent_is_public}>
                            <Icon name='share-square-o' /><Space/>
                            {if single_file_data.is_public then 'Change description' else 'Make item public'}
                        </Button>
                        <Button bsStyle='warning' onClick={@stop_sharing_click} disabled={not single_file_data.is_public or parent_is_public}>
                            <Icon name='shield' /> Stop sharing item publicly
                        </Button>
                        <Button onClick={@cancel_action}>
                            Close
                        </Button>
                    </ButtonToolbar>
                </Col>
                <Col sm=4>
                    {<ButtonToolbar>
                        {@render_social_buttons(single_file)}
                    </ButtonToolbar> if show_social_media}
                </Col>
            </Row>
        </div>

    render_social_buttons: (single_file) ->
        # sort like in account settings
        btns =  # mapping ID to button title and icon name
            email    : ['Email', 'envelope']
            facebook : ['Facebook', 'facebook']
            google   : ['Google+', 'google-plus']
            twitter  : ['Twitter', 'twitter']
        strategies = redux.getStore('account').get('strategies')?.toArray() ? []
        _ = require('underscore')
        btn_keys = _.sortBy(_.keys(btns), (b) ->
            i = strategies.indexOf(b)
            return if i >= 0 then i else btns.length + 1
        )
        ret = []
        for b in btn_keys
            do (b) =>
                [title, icon] = btns[b]
                ret.push(<Button onClick={=>@share_social_network(b, single_file)} key={b}>
                    <Icon name={icon} /> {title}
                </Button>)
        return ret

    share_social_network: (where, single_file) ->
        {SITE_NAME, TWITTER_HANDLE} = require('smc-util/theme')
        file_url   = @construct_public_share_url(single_file)
        public_url = encodeURIComponent(file_url)
        filename   = misc.path_split(single_file).tail
        text       = encodeURIComponent("Check out #{filename}")
        site_name  = @props.site_name ? SITE_NAME
        switch where
            when 'facebook'
                # https://developers.facebook.com/docs/sharing/reference/share-dialog
                # 806558949398043 is the ID of "SageMathcloud"
                # TODO CoCalc
                url = """https://www.facebook.com/dialog/share?app_id=806558949398043&display=popup&
                href=#{public_url}&redirect_uri=https%3A%2F%2Ffacebook.com&quote=#{text}"""
            when 'twitter'
                # https://dev.twitter.com/web/tweet-button/web-intent
                url = "https://twitter.com/intent/tweet?text=#{text}&url=#{public_url}&via=#{TWITTER_HANDLE}"
            when 'google'
                url = "https://plus.google.com/share?url=#{public_url}"
            when 'email'
                url = """mailto:?to=&subject=#{filename} on #{site_name}&
                body=A file is shared with you: #{public_url}"""
        if url?
            {open_popup_window} = require('./misc_page')
            open_popup_window(url)
        else
            console.warn("Unknown social media channel '#{where}'")

    submit_action_share: () ->
        single_file = @props.checked_files.first()
        single_file_data = @props.file_map[misc.path_split(single_file).tail]
        if single_file_data?
            if not (single_file_data.is_public and single_file_data.public?.path isnt single_file)
                @share_click()

    download_single_click: ->
        @props.actions.download_file
            path : @props.checked_files.first()
            log : true
        @props.actions.set_file_action()

    download_multiple_click: ->
        destination = ReactDOM.findDOMNode(@refs.download_archive).value
        dest = misc.path_to_file(@props.current_path, destination)
        @props.actions.zip_files
            src  : @props.checked_files.toArray()
            dest : dest
            cb   : (err) =>
                    if err
                        @props.actions.set_activity(id:misc.uuid(), error: err)
                        return
                    @props.actions.download_file
                        path : dest
                        log  : true
                    @props.actions.fetch_directory_listing()
        @props.actions.set_all_files_unchecked()
        @props.actions.set_file_action()

    render_download_single: (single_item) ->
        target = @props.actions.get_store().get_raw_link(single_item)
        <div>
            <h4>Download link</h4>
            <pre style={@pre_styles}>
                <a href={target} target='_blank'>{target}</a>
            </pre>
        </div>

    render_download_multiple: ->
        <div>
            <h4>Download as archive</h4>
            <FormGroup>
                <FormControl
                    autoFocus    = {true}
                    ref          = 'download_archive'
                    key          = 'download_archive'
                    type         = 'text'
                    defaultValue = {account.default_filename('zip')}
                    placeholder  = 'Result archive...'
                    onKeyDown    = {@action_key}
                />
            </FormGroup>
        </div>

    render_download: ->
        single_item = @props.checked_files.first()
        if @props.checked_files.size isnt 1 or @props.file_map[misc.path_split(single_item).tail]?.isdir
            download_multiple_files = true
        <div>
            <Row>
                <Col sm=5 style={color:'#666'}>
                    <h4>Download file(s) to your computer</h4>
                    {@render_selected_files_list()}
                </Col>
                <Col sm=7 style={color:'#666'}>
                    {if download_multiple_files then @render_download_multiple() else @render_download_single(single_item)}
                </Col>
            </Row>
            <Row>
                <Col sm=12>
                    <ButtonToolbar>
                        <Button bsStyle='primary' onClick={if download_multiple_files then @download_multiple_click else @download_single_click}>
                            <Icon name='cloud-download' /> Download
                        </Button>
                        <Button onClick={@cancel_action}>
                            Cancel
                        </Button>
                    </ButtonToolbar>
                </Col>
            </Row>
        </div>

    render_action_box: (action) ->
        @["render_#{action}"]?()  # calls the render_(action) function above for the given action

    render: ->
        action = @props.file_action
        action_button = file_actions[action]
        if not action_button?
            return <div>Undefined action</div>
        if not @props.file_map?
            return <Loading />
        else
            <Well>
                <Row>
                    <Col sm=12 style={color: '#666', fontWeight: 'bold', fontSize: '15pt'}>
                        <Icon name={action_button.icon ? 'exclamation-circle'} /> {action_button.name}
                    </Col>
                    <Col sm=12>
                        {@render_action_box(action)}
                    </Col>
                </Row>
            </Well>

# Commands such as CD throw a setState error.
# Search WARNING to find the line in this class.
ProjectFilesSearch = rclass
    displayName : 'ProjectFiles-ProjectFilesSearch'

    propTypes :
        project_id         : rtypes.string.isRequired  # Added by miniterm functionality
        file_search        : rtypes.string
        current_path       : rtypes.string
        actions            : rtypes.object.isRequired
        create_file        : rtypes.func.isRequired
        create_folder      : rtypes.func.isRequired
        selected_file      : rtypes.object   # if given, file selected by cursor, which we open on pressing enter
        selected_file_index: rtypes.number
        file_creation_error: rtypes.string
        num_files_displayed: rtypes.number
        public_view        : rtypes.bool.isRequired

    getDefaultProps: ->
        file_search : ''
        selected_file_index : 0
        num_files_displayed : 0

    getInitialState: ->  # Miniterm functionality
        stdout : undefined
        state  : 'edit'   # 'edit' --> 'run' --> 'edit'
        error  : undefined

    # Miniterm functionality
    execute_command: (command) ->
        @setState
            stdout : ''
            error  : ''
        input = command.trim()
        if not input
            return
        input0 = input + '\necho $HOME "`pwd`"'
        @setState(state:'run')

        @_id = (@_id ? 0) + 1
        id = @_id
        webapp_client.exec
            project_id : @props.project_id
            command    : input0
            timeout    : 10
            max_output : 100000
            bash       : true
            path       : @props.current_path
            err_on_exit: false
            cb         : (err, output) =>
                if @_id != id
                    # computation was cancelled -- ignore result.
                    return
                if err
                    @setState(error:JSON.stringify(err), state:'edit')
                else
                    if output.stdout
                        # Find the current path
                        # after the command is executed, and strip
                        # the output of "pwd" from the output:
                        s = output.stdout.trim()
                        i = s.lastIndexOf('\n')
                        if i == -1
                            output.stdout = ''
                        else
                            s = s.slice(i+1)
                            output.stdout = output.stdout.slice(0,i)
                        i = s.indexOf(' ')
                        full_path = s.slice(i+1)
                        if full_path.slice(0,i) == s.slice(0,i)
                            # only change if in project
                            path = s.slice(2*i+2)
                            @props.actions.open_directory(path)
                    if not output.stderr
                        # only log commands that worked...
                        @props.actions.log({event:'termInSearch', input:input})
                    # WARNING: RENDER ERROR. Move state to redux store
                    @setState(state:'edit', error:output.stderr, stdout:output.stdout)
                    if not output.stderr
                        @props.actions.set_file_search('')

    render_help_info: ->
        if @props.file_search.length > 0 and @props.num_files_displayed > 0 and @props.file_search[0] isnt TERM_MODE_CHAR
            firstFolderPosition = @props.file_search.indexOf('/')
            if @props.file_search == ' /'
                text = "Showing all folders in this directory"
            else if firstFolderPosition == @props.file_search.length - 1
                text = "Showing folders matching #{@props.file_search.slice(0, @props.file_search.length - 1)}"
            else
                text = "Showing files matching #{@props.file_search}"
            <Alert style={wordWrap:'break-word'} bsStyle='info'>
                {text}
            </Alert>

    render_file_creation_error: ->
        if @props.file_creation_error
            <Alert style={wordWrap:'break-word'} bsStyle='danger' onDismiss=@dismiss_alert>
                {@props.file_creation_error}
            </Alert>

    # Miniterm functionality
    render_output: (x, style) ->
        if x
            <pre style=style>
                <a onClick={(e)=>e.preventDefault(); @setState(stdout:'', error:'')}
                   href=''
                   style={right:'5px', top:'0px', color:'#666', fontSize:'14pt', position:'absolute'}>
                       <Icon name='times' />
                </a>
                {x}
            </pre>

    dismiss_alert: ->
        @props.actions.setState(file_creation_error : '')

    search_submit: (value, opts) ->
        if value[0] == TERM_MODE_CHAR and not @props.public_view
            command = value.slice(1, value.length)
            @execute_command(command)
        else if @props.selected_file
            new_path = misc.path_to_file(@props.current_path, @props.selected_file.name)
            opening_a_dir = @props.selected_file.isdir
            if opening_a_dir
                @props.actions.open_directory(new_path)
                @props.actions.setState(page_number: 0)
            else
                @props.actions.open_file
                    path: new_path
                    foreground : not opts.ctrl_down
            if opening_a_dir or not opts.ctrl_down
                @props.actions.set_file_search('')
                @props.actions.clear_selected_file_index()
        else if @props.file_search.length > 0
            if @props.file_search[@props.file_search.length - 1] == '/'
                @props.create_folder(not opts.ctrl_down)
            else
                @props.create_file(null, not opts.ctrl_down)
            @props.actions.clear_selected_file_index()

    on_up_press: ->
        if @props.selected_file_index > 0
            @props.actions.decrement_selected_file_index()

    on_down_press: ->
        if @props.selected_file_index < @props.num_files_displayed - 1
            @props.actions.increment_selected_file_index()

    on_change: (search, opts) ->
        @props.actions.zero_selected_file_index()
        @props.actions.set_file_search(search)

    on_clear: ->
        @props.actions.clear_selected_file_index()
        @setState(input: '', stdout:'', error:'')

    render: ->
        <span>
            <SearchInput
                autoFocus   = {not feature.IS_TOUCH}
                autoSelect  = {not feature.IS_TOUCH}
                placeholder = 'Filename'
                value       = {@props.file_search}
                on_change   = {@on_change}
                on_submit   = {@search_submit}
                on_up       = {@on_up_press}
                on_down     = {@on_down_press}
                on_clear    = {@on_clear}
            />
            {@render_file_creation_error()}
            {@render_help_info()}
            <div style={position:'absolute', zIndex:1, width:'95%', boxShadow: '0px 0px 7px #aaa'}>
                {@render_output(@state.error, {color:'darkred', margin:0})}
                {@render_output(@state.stdout, {margin:0})}
            </div>
        </span>

ProjectFilesNew = rclass
    displayName : 'ProjectFiles-ProjectFilesNew'

    propTypes :
        file_search   : rtypes.string.isRequired
        current_path  : rtypes.string
        actions       : rtypes.object.isRequired
        create_folder : rtypes.func.isRequired
        create_file   : rtypes.func.isRequired

    getDefaultProps: ->
        file_search : ''

    new_file_button_types : ['sagews', 'term', 'ipynb', 'tex', 'rnw', 'md', 'tasks', 'course', 'sage', 'py', 'sage-chat']

    file_dropdown_icon: ->
        <span style={whiteSpace: 'nowrap'}>
            <Icon name='plus-circle' /> Create
        </span>

    file_dropdown_item: (i, ext) ->
        {file_options} = require('./editor')
        data = file_options('x.' + ext)
        <MenuItem eventKey=i key={i} onClick={=>@on_menu_item_clicked(ext)}>
            <Icon name={data.icon} /> <span style={textTransform:'capitalize'}>{data.name} </span> <span style={color:'#666'}>(.{ext})</span>
        </MenuItem>

    on_menu_item_clicked: (ext) ->
        if @props.file_search.length == 0
            # Tell state to render an error in file search
            @props.actions.setState(file_creation_error : "You must enter a filename above.")
        else
            @props.create_file(ext)

    # Go to new file tab if no file is specified
    on_create_button_clicked: ->
        if @props.file_search.length == 0
            @props.actions.set_active_tab('new')
        else if @props.file_search[@props.file_search.length - 1] == '/'
            @props.create_folder()
        else
            @props.create_file()

    render: ->
        <SplitButton id='new_file_dropdown'
            title={@file_dropdown_icon()}
            onClick={@on_create_button_clicked} >
                {(@file_dropdown_item(i, ext) for i, ext of @new_file_button_types)}
                <MenuItem divider />
                <MenuItem eventKey='folder' key='folder' onSelect={@props.create_folder}>
                    <Icon name='folder' /> Folder
                </MenuItem>
        </SplitButton>

error_style =
    marginRight : '1ex'
    whiteSpace  : 'pre-line'
    position    : 'absolute'
    zIndex      : 15
    right       : '5px'
    boxShadow   : '5px 5px 5px grey'

exports.ProjectFiles = rclass ({name}) ->
    displayName : 'ProjectFiles'

    reduxProps :
        projects :
            project_map                       : rtypes.immutable
            date_when_course_payment_required : rtypes.func
            get_my_group                      : rtypes.func
            get_total_project_quotas          : rtypes.func
        account :
            other_settings : rtypes.immutable
        billing :
            customer      : rtypes.object

        "#{name}" :
            active_file_sort      : rtypes.object
            current_path          : rtypes.string
            history_path          : rtypes.string
            activity              : rtypes.object
            page_number           : rtypes.number
            file_action           : rtypes.string
            file_search           : rtypes.string
            show_hidden           : rtypes.bool
            error                 : rtypes.string
            checked_files         : rtypes.immutable
            selected_file_index   : rtypes.number
            file_creation_error   : rtypes.string
            displayed_listing     : rtypes.object
            new_name              : rtypes.string
            library_available     : rtypes.object

    propTypes :
        project_id             : rtypes.string
        actions                : rtypes.object
        redux                  : rtypes.object

    getDefaultProps: ->
        page_number           : 0
        file_search           : ''
        new_name              : ''
        actions               : redux.getActions(name) # TODO: Do best practices way
        redux                 : redux

    getInitialState: ->
        show_pay      : false
        shift_is_down : false

    componentDidMount: ->
        @props.redux.getActions('billing')?.update_customer()
        $(window).on("keydown", @handle_files_key_down)
        $(window).on("keyup", @handle_files_key_up)

    componentWillUnmount: ->
        $(window).off("keydown", @handle_files_key_down)
        $(window).off("keyup", @handle_files_key_up)

    handle_files_key_down: (e) ->
        if e.key == "Shift"
            @setState(shift_is_down : true)

    handle_files_key_up: (e) ->
        if e.key == "Shift"
            @setState(shift_is_down : false)

    previous_page: ->
        if @props.page_number > 0
            @actions(name).setState(page_number : @props.page_number - 1)

    next_page: ->
        @actions(name).setState(page_number : @props.page_number + 1)

    create_file: (ext, switch_over=true) ->
        if not ext? and @props.file_search.lastIndexOf('.') <= @props.file_search.lastIndexOf('/')
            ext = "sagews"
        @actions(name).create_file
            name         : @props.file_search
            ext          : ext
            current_path : @props.current_path
            switch_over  : switch_over
        @props.actions.setState(file_search : '', page_number: 0)
        if not switch_over
            @props.actions.fetch_directory_listing()

    create_folder: (switch_over=true) ->
        @props.actions.create_folder
            name         : @props.file_search
            current_path : @props.current_path
            switch_over  : switch_over
        @props.actions.setState(file_search : '', page_number: 0)
        if not switch_over
            @props.actions.fetch_directory_listing()

    render_paging_buttons: (num_pages) ->
        if num_pages > 1
            <Row>
                <Col sm=4>
                    <ButtonGroup style={marginBottom:'5px'}>
                        <Button onClick={@previous_page} disabled={@props.page_number <= 0} >
                            <Icon name='angle-double-left' /> Prev
                        </Button>
                        <Button disabled>
                            {"#{@props.page_number + 1}/#{num_pages}"}
                        </Button>
                        <Button onClick={@next_page} disabled={@props.page_number >= num_pages - 1} >
                             Next <Icon name='angle-double-right' />
                        </Button>
                    </ButtonGroup>
                </Col>
            </Row>

    render_files_action_box: (file_map, public_view) ->
        if not file_map?
            return
        <Col sm=12>
            <ProjectFilesActionBox
                file_action       = {@props.file_action}
                checked_files     = {@props.checked_files}
                current_path      = {@props.current_path}
                project_id        = {@props.project_id}
                public_view       = {public_view}
                file_map          = {file_map}
                new_name          = {@props.new_name}
                actions           = {@props.actions}
                displayed_listing = {@props.displayed_listing} />
        </Col>

    render_files_actions: (listing, public_view) ->
        if listing.length > 0
            <ProjectFilesActions
                checked_files = {@props.checked_files}
                file_action   = {@props.file_action}
                page_number   = {@props.page_number}
                page_size     = {@file_listing_page_size()}
                public_view   = {public_view}
                current_path  = {@props.current_path}
                listing       = {listing}
                actions       = {@props.actions} />

    render_miniterm: ->
        <MiniTerminal
            current_path = {@props.current_path}
            project_id   = {@props.project_id}
            actions      = {@props.actions} />

    render_new_file : ->
        <ProjectFilesNew
            file_search   = {@props.file_search}
            current_path  = {@props.current_path}
            actions       = {@props.actions}
            create_file   = {@create_file}
            create_folder = {@create_folder} />

    render_activity: ->
        <ActivityDisplay
            trunc    = 80
            activity = {underscore.values(@props.activity)}
            on_clear = {=>@props.actions.clear_all_activity()} />

    render_pay: ->
        <PayCourseFee project_id={@props.project_id} redux={@props.redux} />

    render_upgrade_in_place: ->
        cards = @props.customer?.sources?.total_count ? 0
        <div style={marginTop: '10px'}>
            <BillingPageForCourseRedux redux={redux} />
            {@render_pay() if cards}
        </div>

    render_course_payment_required: () ->
        cards = @props.customer?.sources?.total_count ? 0
        <Alert bsStyle='danger'>
            <h4 style={padding: '2em'}>
                <Icon name='exclamation-triangle'/> Error: Your instructor requires you to pay the course fee for this project.
                {<CourseProjectExtraHelp/> if cards}
            </h4>
            {@render_upgrade_in_place()}
        </Alert>

    render_course_payment_warning: (pay) ->
        <Alert bsStyle='warning'>
            <Icon name='exclamation-triangle'/> Warning: Your instructor requires you to <a style={cursor:'pointer'} onClick={=>@setState(show_pay: true)}>pay the course fee</a> for this project
            within <TimeAgo date={pay}/>.
            {@render_upgrade_in_place() if @state.show_pay}
        </Alert>

    render_deleted: ->
        if @props.project_map?.getIn([@props.project_id, 'deleted'])
            <DeletedProjectWarning/>

    render_error: ->
        if @props.error
            <ErrorDisplay
                error   = {@props.error}
                style   = {error_style}
                onClose = {=>@props.actions.setState(error:'')} />

    render_access_error: ->
        public_view = @props.get_my_group(@props.project_id) == 'public'
        if public_view
            if @props.redux.getStore('account')?.is_logged_in()
                <ErrorDisplay style={maxWidth:'100%'} bsStyle="warning" title="Showing only public files" error={"You are viewing a project that you are not a collaborator on. To view non-public files or edit files in this project you need to ask a collaborator of the project to add you."} />
            else
                <div>
                    <ErrorDisplay style={maxWidth:'100%'}  bsStyle="warning" title="Showing only public files" error={"You are not logged in. To view non-public files or edit files in this project you will need to sign in. If you are not a collaborator then you need to ask a collaborator of the project to add you to access non public files."} />
                </div>
        else
            if @props.redux.getStore('account')?.is_logged_in()
                <ErrorDisplay title="Directory is not public" error={"You are trying to access a non public project that you are not a collaborator on. You need to ask a collaborator of the project to add you."} />
            else
                <div>
                    <ErrorDisplay title="Directory is not public" error={"You are not signed in. If you are collaborator on this project you need to sign in first. This project is not public."} />
                    <AccountPage />
                </div>

    render_file_listing: (listing, file_map, error, project_state, public_view) ->
        if project_state? and project_state not in ['running', 'saving']
            return @render_project_state(project_state)

        if error
            quotas = @props.get_total_project_quotas(@props.project_id)
            switch error
                when 'not_public'
                    e = @render_access_error()
                when 'no_dir'
                    e = <ErrorDisplay title="No such directory" error={"The path #{@props.current_path} does not exist."} />
                when 'not_a_dir'
                    e = <ErrorDisplay title="Not a directory" error={"#{@props.current_path} is not a directory."} />
                when 'not_running'
                    # This shouldn't happen, but due to maybe a slight race condition in the backend it can.
                    e = <ErrorDisplay title="Project still not running" error={"The project was not running when this directory listing was requested.  Please try again in a moment."} />
                else
                    if error == 'no_instance' or (require('./customize').commercial and quotas? and not quotas?.member_host)
                        # the second part of the or is to blame it on the free servers...
                        e = <ErrorDisplay title="Project unavailable" error={"This project seems to not be responding.   Free projects are hosted on massively overloaded computers, which are rebooted at least once per day and periodically become unavailable.   To increase the robustness of your projects, please become a paying customer (US $7/month) by entering your credit card in the Billing tab next to account settings, then move your projects to a members only server. \n\n#{error if not quotas?.member_host}"} />
                    else
                        e = <ErrorDisplay title="Directory listing error" error={error} />
            return <div>
                {e}
                <br />
                <Button onClick={@update_current_listing}>
                    <Icon name='refresh'/> Try again to get directory listing
                </Button>
            </div>
        else if listing?
            <SMC_Dropwrapper
                project_id     = {@props.project_id}
                dest_path      = {@props.current_path}
                event_handlers = {complete : => @props.actions.fetch_directory_listing()}
                config         = {clickable : ".upload-button"}
                disabled       = {public_view}
            >
                <FileListing
                    active_file_sort       = {@props.active_file_sort}
                    listing                = {listing}
                    page_size              = {@file_listing_page_size()}
                    page_number            = {@props.page_number}
                    file_map               = {file_map}
                    file_search            = {@props.file_search}
                    checked_files          = {@props.checked_files}
                    current_path           = {@props.current_path}
                    public_view            = {public_view}
                    actions                = {@props.actions}
                    create_file            = {@create_file}
                    create_folder          = {@create_folder}
                    selected_file_index    = {@props.selected_file_index}
                    project_id             = {@props.project_id}
                    shift_is_down          = {@state.shift_is_down}
                    sort_by                = {@props.actions.set_sorted_file_column}
                    other_settings         = {@props.other_settings}
                    library_available      = {@props.library_available}
                    redux                  = {@props.redux}
                    event_handlers
                />
            </SMC_Dropwrapper>
        else
            @update_current_listing()
            <div style={fontSize:'40px', textAlign:'center', color:'#999999'} >
                <Loading />
            </div>

    update_current_listing: ->
        setTimeout(@props.actions.fetch_directory_listing, 0)

    start_project: ->
        @actions('projects').start_project(@props.project_id)

    render_start_project_button: (project_state) ->
        <Button
            disabled = {project_state not in ['opened', 'closed']}
            bsStyle  = "primary"
            bsSize   = "large"
            onClick  = {@start_project} >
                <Icon name="flash"/> Start Project
        </Button>

    render_project_state: (project_state) ->
        <div style={fontSize:'40px', textAlign:'center', color:'#666666'} >
            <ProjectState state={project_state} show_desc={true} />
            <br/>
            {@render_start_project_button(project_state)}
        </div>

    file_listing_page_size: ->
        return @props.other_settings?.get('page_size') ? 50

    render: ->
        if not @props.checked_files?  # hasn't loaded/initialized at all
            return <Loading />

        pay = @props.date_when_course_payment_required(@props.project_id)
        if pay? and pay <= webapp_client.server_time()
            return @render_course_payment_required()

        public_view = @props.get_my_group(@props.project_id) == 'public'

        if not public_view
            project_state = @props.project_map?.getIn([@props.project_id, 'state', 'state'])

        {listing, error, file_map} = @props.displayed_listing

        file_listing_page_size= @file_listing_page_size()
        if listing?
            {start_index, end_index} = pager_range(file_listing_page_size, @props.page_number)
            visible_listing = listing[start_index...end_index]

        <div style={padding:'15px'}>
            {if pay? then @render_course_payment_warning(pay)}
            {@render_deleted()}
            {@render_error()}
            {@render_activity()}
            <div style={display: 'flex', flexFlow: 'row wrap', justifyContent: 'space-between', alignItems: 'stretch'}>
                <div style={flex: '1 0 25%', marginRight: '10px', minWidth: '20em'}>
                    <ProjectFilesSearch
                        project_id          = {@props.project_id}
                        key                 = {@props.current_path}
                        file_search         = {@props.file_search}
                        actions             = {@props.actions}
                        current_path        = {@props.current_path}
                        selected_file       = {visible_listing?[@props.selected_file_index ? 0]}
                        selected_file_index = {@props.selected_file_index}
                        file_creation_error = {@props.file_creation_error}
                        num_files_displayed = {visible_listing?.length}
                        create_file         = {@create_file}
                        create_folder       = {@create_folder}
                        public_view         = {public_view} />
                </div>
                {<div
                    style={flex: '0 1 auto', marginRight: '10px', marginBottom:'15px'}
                    className='cc-project-files-create-dropdown' >
                        {@render_new_file()}
                </div> if not public_view}
                <div
                    className = 'cc-project-files-path'
                    style={flex: '5 1 auto', marginRight: '10px', marginBottom:'15px'}>
                    <ProjectFilesPath
                        current_path = {@props.current_path}
                        history_path = {@props.history_path}
                        actions      = {@props.actions} />
                </div>
                {<div style={flex: '0 1 auto', marginRight: '10px', marginBottom:'15px'}>
                    <UsersViewing project_id={@props.project_id} />
                </div> if not public_view}
                {<div style={flex: '1 0 auto', marginBottom:'15px'}>
                    <ProjectFilesButtons
                        show_hidden  = {@props.show_hidden ? false}
                        current_path = {@props.current_path}
                        public_view  = {public_view}
                        actions      = {@props.actions} />
                </div> if not public_view}
            </div>
            <Row>
                <Col sm=8>
                    {@render_files_actions(listing, public_view) if listing?}
                </Col>
                <Col sm=4>
                    {@render_miniterm() if not public_view}
                </Col>
                {@render_files_action_box(file_map, public_view) if @props.checked_files.size > 0 and @props.file_action?}
            </Row>
            {# Only show the access error if there is not another error. }
            {@render_access_error() if public_view and not error}
            {@render_file_listing(visible_listing, file_map, error, project_state, public_view)}
            {@render_paging_buttons(Math.ceil(listing.length / file_listing_page_size)) if listing?}
        </div><|MERGE_RESOLUTION|>--- conflicted
+++ resolved
@@ -1562,12 +1562,9 @@
 
     render_share_defn: ->
         <div style={color:'#555'}>
-            You may share a file or directory publicly.  That file, or any files in that directory, will then
-            be <a href="https://cocalc.com/share" target="_blank"><b><i>visible to anybody.</i></b></a>
-
             <br/>
-            Do not share content that you do not want to be publicly visible.
-            Also, you can easily stop sharing a file or directory at any time, and it will then no longer be visible.
+            Shared items are <a href="https://cocalc.com/share" target="_blank"><b><i>visible to anybody.</i></b></a>
+            <Space/> You can stop sharing items at any time.
         </div>
 
     render_share: ->
@@ -1583,19 +1580,7 @@
         show_social_media = require('./customize').commercial and single_file_data.is_public
         <div>
             <Row>
-                <Col sm=8 style={color:'#666', fontSize:'12pt'}>
-                    {@render_share_defn()}
-                </Col>
-            </Row>
-            <Row>
                 <Col sm=4 style={color:'#666'}>
-<<<<<<< HEAD
-=======
-                    <h4>Share this publicly</h4>
-                    {@render_selected_files_list()}
-                </Col>
-                <Col sm=4 style={color:'#666'}>
->>>>>>> 5b6e6b0d
                     <h4>Description</h4>
                     <FormGroup>
                         <FormControl
@@ -1612,7 +1597,7 @@
                     {@render_share_warning() if parent_is_public}
                 </Col>
                 <Col sm=4 style={color:'#666'}>
-                    <h4>Sharing</h4>
+                    <h4>Share this publicly</h4>
                     {@render_selected_files_list()}
                 </Col>
                 <Col sm=4 style={color:'#666'}>
@@ -1639,6 +1624,11 @@
                     {<ButtonToolbar>
                         {@render_social_buttons(single_file)}
                     </ButtonToolbar> if show_social_media}
+                </Col>
+            </Row>
+            <Row>
+                <Col sm=8 style={color:'#666', fontSize:'12pt'}>
+                    {@render_share_defn()}
                 </Col>
             </Row>
         </div>
