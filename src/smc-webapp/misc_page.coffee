###############################################################################
#
#    CoCalc: Collaborative Calculation in the Cloud
#
#    Copyright (C) 2016, Sagemath Inc.
#
#    This program is free software: you can redistribute it and/or modify
#    it under the terms of the GNU General Public License as published by
#    the Free Software Foundation, either version 3 of the License, or
#    (at your option) any later version.
#
#    This program is distributed in the hope that it will be useful,
#    but WITHOUT ANY WARRANTY; without even the implied warranty of
#    MERCHANTABILITY or FITNESS FOR A PARTICULAR PURPOSE.  See the
#    GNU General Public License for more details.
#
#    You should have received a copy of the GNU General Public License
#    along with this program.  If not, see <http://www.gnu.org/licenses/>.
#
###############################################################################

$ = window.$

{IS_MOBILE} = require('./feature')
misc        = require('smc-util/misc')
{dmp}       = require('smc-util/syncstring')
buttonbar   = require('./buttonbar')
markdown    = require('./markdown')
theme       = require('smc-util/theme')

{redux} = require('./smc-react')

templates = $("#webapp-misc-templates")

exports.is_shift_enter = (e) -> e.which is 13 and e.shiftKey
exports.is_enter       = (e) -> e.which is 13 and not e.shiftKey
exports.is_ctrl_enter  = (e) -> e.which is 13 and e.ctrlKey
exports.is_escape      = (e) -> e.which is 27

exports.APP_ICON               = require('!file-loader!webapp-lib/cocalc-icon.svg')
exports.APP_ICON_WHITE         = require('!file-loader!webapp-lib/cocalc-icon-white.svg')
exports.APP_LOGO               = require('!file-loader!webapp-lib/cocalc-logo.svg')
exports.APP_LOGO_WHITE         = require('!file-loader!webapp-lib/cocalc-icon-white-transparent.svg')
exports.APP_LOGO_NAME          = require('!file-loader!webapp-lib/cocalc-font-black.svg')
exports.APP_LOGO_NAME_WHITE    = require('!file-loader!webapp-lib/cocalc-font-white.svg')

{join} = require('path')
exports.APP_BASE_URL = window?.app_base_url ? ''
exports.BASE_URL = if window? then "#{window.location.protocol}//#{join(window.location.hostname, window.app_base_url ? '')}" else theme.DOMAIN_NAME

local_diff = exports.local_diff = (before, after) ->
    # Return object
    #
    #    {pos:index_into_before, orig:"substring of before starting at pos", repl:"what to replace string by"}
    #
    # that explains how to transform before into after via a substring
    # replace.  This addresses the case when before has been *locally*
    # edited to obtain after.
    #
    if not before?
        return {pos:0, orig:'', repl:after}
    i = 0
    while i < before.length and before[i] == after[i]
        i += 1
    # We now know that they differ at position i
    orig = before.slice(i)
    repl = after.slice(i)

    # Delete the biggest string in common at the end of orig and repl.
    # This works well for local edits, which is what this command is
    # aimed at.
    j = orig.length - 1
    d = repl.length - orig.length
    while j >= 0 and d+j>=0 and orig[j] == repl[d+j]
        j -= 1
    # They differ at position j (resp., d+j)
    orig = orig.slice(0, j+1)
    repl = repl.slice(0, d+j+1)
    return {pos:i, orig:orig, repl:repl}

exports.scroll_top = () ->
    # Scroll smoothly to the top of the page.
    $("html, body").animate({ scrollTop: 0 })


exports.human_readable_size = (bytes) ->
    if bytes < 1000
        return "#{bytes} bytes"
    if bytes < 1000000
        b = Math.floor(bytes/100)
        return "#{b/10} KB"
    if bytes < 1000000000
        b = Math.floor(bytes/100000)
        return "#{b/10} MB"
    b = Math.floor(bytes/100000000)
    return "#{b/10} GB"


#############################################
# JQuery Plugins
#############################################
{required, defaults} = require('smc-util/misc')

# jQuery plugin for spinner (/spin/spin.min.js)
$.fn.spin = (opts) ->
    @each ->
        $this = $(this)
        data = $this.data()
        if data.spinner
            data.spinner.stop()
            delete data.spinner
        if opts isnt false
            Spinner = require("spin/spin.min.js")
            data.spinner = new Spinner($.extend({color: $this.css("color")}, opts)).spin(this)
    return this

# jQuery plugin for spinner (/spin/spin.min.js)
$.fn.exactly_cover = (other) ->
    @each ->
        elt = $(this)
        elt.offset(other.offset())
        elt.width(other.width())
        elt.height(other.height())
    return this

# make all links open internally or in a new tab; etc.
# opts={project_id:?, file_path:path that contains file}
$.fn.process_smc_links = (opts={}) ->
    @each ->
        e = $(this)
        # part #1: process <a> tags
        a = e.find('a')
        for x in a
            y = $(x)
            href = y.attr('href')
            if href?
                if href[0] == '#'  # internal link - do not touch
                    continue
                if opts.href_transform?
                    href = opts.href_transform(href)
                if href.indexOf(document.location.origin) == 0 and href.indexOf('/projects/') != -1
                    # target starts with cloud URL or is absolute, and has /projects/ in it, so we open the
                    # link directly inside this browser tab.
                    # WARNING: there are cases that could be wrong via this heuristic, e.g., a raw link that happens
                    # to have /projects/ in it -- deal with them someday...
                    y.click (e) ->
                        url = $(@).attr('href')
                        i = url.indexOf('/projects/')
                        target = url.slice(i + '/projects/'.length)
                        redux.getActions('projects').load_target(decodeURI(target), not(e.which==2 or (e.ctrlKey or e.metaKey)))
                        return false

                else if href.indexOf('http://') != 0 and href.indexOf('https://') != 0  # does not start with http
                    # internal link
                    y.click (e) ->
                        target = $(@).attr('href')
                        {join} = require('path')
                        if target.indexOf('/projects/') == 0
                            # fully absolute (but without https://...)
                            target = decodeURI(target.slice('/projects/'.length))
                        else if target[0] == '/' and target[37] == '/' and misc.is_valid_uuid_string(target.slice(1,37))
                            # absolute path with /projects/ omitted -- /..project_id../files/....
                            target = decodeURI(target.slice(1))  # just get rid of leading slash
                        else if target[0] == '/' and opts.project_id
                            # absolute inside of project
                            target = join(opts.project_id, 'files', decodeURI(target))
                        else if opts.project_id and opts.file_path?
                            # realtive to current path
                            target = join(opts.project_id, 'files', opts.file_path, decodeURI(target))
                        redux.getActions('projects').load_target(target, not(e.which==2 or (e.ctrlKey or e.metaKey)))
                        return false
                else
                    # make links open in a new tab by default
                    a.attr("target","_blank")

        # part #2: process <img> and <object> tags
        # make relative links to images use the raw server
        if opts.project_id and opts.file_path?
            for [tag, attr] in [['img', 'src'], ['object', 'data']]
                for x in e.find(tag)
                    y = $(x)
                    src = y.attr(attr)
                    if not src?
                        continue
                    if opts.href_transform?
                        src = opts.href_transform(src)
                    if src[0] == '/' or src.slice(0,5) == 'data:'
                        # absolute path or data: url
                        new_src = src
                    else
                        {join} = require('path')
                        i = src.indexOf('/projects/')
                        j = src.indexOf('/files/')
                        if src.indexOf(document.location.origin) == 0 and i != -1 and j != -1 and j > i
                            # the href is inside the app, points to the current project or another one
                            # j-i should be 36, unless we ever start to have different (vanity) project_ids
                            path = src.slice(j + '/files/'.length)
                            project_id = src.slice(i + '/projects/'.length, j)
                            new_src = join('/', window.app_base_url, project_id, 'raw', path)
                            y.attr(attr, new_src)
                            continue
                        if src.indexOf('://') != -1
                            # link points somewhere else
                            continue
                        # we do not have an absolute url, hence we assume it is a relative URL to a file in a project
                        new_src = join('/', window.smc_base_url, opts.project_id, 'raw', opts.file_path, src)
                    y.attr(attr, new_src)

        return e


# Easily enable toggling details of some elements...
# (grep code for usage examples)
$.fn.smc_toggle_details = (opts) ->
    opts = defaults opts,
        show   : required   # string -- jquery selector
        hide   : required   # string -- jquery selector
        target : required   # string -- jquery selector
    @each ->
        elt = $(this)
        elt.find(opts.show).click () ->
            elt.find(opts.show).hide()
            elt.find(opts.hide).show()
            elt.find(opts.target).show()
            elt.addClass('smc-toggle-show')
        elt.find(opts.hide).click () ->
            elt.find(opts.hide).hide()
            elt.find(opts.show).show()
            elt.find(opts.target).hide()
            elt.removeClass('smc-toggle-show')
        return elt


# jQuery plugin that sets the innerHTML of an element and doesn't do anything with script tags;
# in particular, doesn't explicitly remove and run them like jQuery does.
$.fn.html_noscript = (html) ->
    @each ->
        this.innerHTML = html
        t = $(this)
        t.find('script').remove()
        return t

# MathJax some code -- jQuery plugin
# ATTN: do not call MathJax directly, but always use this .mathjax() plugin.
# from React.js, the canonical way to call it is $(ReactDOM.findDOMNode(@)).mathjax() (e.g. Markdown in r_misc.cjsx)

# this queue is used, when starting up or when it isn't configured (yet)
mathjax_queue = []
mathjax_enqueue = (x) ->
    if MathJax?.Hub?
        if x[0] == 'Typeset'
            # insert MathJax.Hub as 2nd entry
            MathJax.Hub.Queue([x[0], MathJax.Hub, x[1]])
        else
            MathJax.Hub.Queue(x)
    else
        mathjax_queue.push(x)

exports.mathjax_finish_startup = ->
    for x in mathjax_queue
        mathjax_enqueue(x)
    if DEBUG
        console.log 'finishing mathjax startup'

mathjax_typeset = (el) ->
    # no MathJax.Hub, since there is no MathJax defined!
    mathjax_enqueue(["Typeset", el])

$.fn.extend
    mathjax: (opts={}) ->
        opts = defaults opts,
            tex                 : undefined
            display             : false
            inline              : false
            hide_when_rendering : false  # if true, entire element will get hidden until mathjax is rendered
            cb                  : undefined     # if defined, gets called as cb(t) for *every* element t in the jquery set!
        @each () ->
            t = $(this)
            if not opts.tex? and not opts.display and not opts.inline
                # Doing this test is still much better than calling mathjax below, since I guess
                # it doesn't do a simple test first... and mathjax is painful.
                html = t.html().toLowerCase()
                if html.indexOf('$') == -1 and html.indexOf('\\') == -1 and html.indexOf('math/tex') == -1
                    opts.cb?()
                    return t
                # this is a common special case - the code below would work, but would be
                # stupid, since it involves converting back and forth between html
                element = t
            else
                if opts.tex?
                    tex = opts.tex
                else
                    tex = t.html()
                if opts.display
                    tex = "$${#{tex}}$$"
                else if opts.inline
                    tex = "\\({#{tex}}\\)"
                element = t.html(tex)
            if opts.hide_when_rendering
                t.hide()
            mathjax_typeset(element[0])
            if opts.hide_when_rendering
                mathjax_enqueue([=>t.show()])
            if opts.cb?
                mathjax_enqueue([opts.cb, t])
            return t

$.fn.extend
    unmathjax: (opts={}) ->
        opts = defaults(opts,{})
        @each () ->
            t = $(this)
            for c in "MathJax_Preview MathJax_SVG MathJax_SVG_Display MathJax MathJax_MathML".split(' ')
                t.find(".#{c}").remove()
            for s in t.find("script[type='math/tex']")
                a = $(s)
                a.replaceWith(" $#{a.text()}$ ")
            for s in t.find("script[type='math/tex; mode=display']")
                a = $(s)
                a.replaceWith(" $$#{a.text()}$$ ")
            return t

$.fn.extend
    equation_editor: (opts={}) ->
        opts = defaults opts,
            display  : false
            value    : ''
            onchange : undefined
        @each () ->
            t = $(this)
            if opts.display
                delim = '$$'
                s = $("<div class='sagews-editor-latex-raw' style='width:50%'><textarea></textarea><br><div class='sagews-editor-latex-preview'></div></div>")
            else
                delim = '$'
                s = $("<div class='sagews-editor-latex-raw' style='width:50%'><textarea></textarea><br><div class='sagews-editor-latex-preview'></div></span>")
            s.attr('id', misc.uuid())
            ed = s.find("textarea")
            options =
                autofocus               : true
                mode                    : {name:'stex', globalVars: true}
                lineNumbers             : false
                showTrailingSpace       : false
                indentUnit              : 4
                tabSize                 : 4
                smartIndent             : true
                electricChars           : true
                undoDepth               : 100
                matchBrackets           : true
                autoCloseBrackets       : true
                autoCloseTags           : true
                lineWrapping            : true
                readOnly                : false
                styleActiveLine         : 15
                indentWithTabs          : false
                showCursorWhenSelecting : true
                viewportMargin          : Infinity
                extraKeys               : {}

            t.replaceWith(s)
            cm = CodeMirror.fromTextArea(ed[0], options)
            #console.log("setting value to '#{opts.value}'")
            trim_dollars = (code) ->
                code = code.trim()
                while code[0] == '$'
                    code = code.slice(1)
                while code[code.length-1] == '$'
                    code = code.slice(0,code.length-1)
                return code.trim()

            cm.setValue(delim + '\n\n' + opts.value + '\n\n' +  delim)
            cm.setCursor(line:2,ch:0)
            ed.val(opts.value)
            #cm.clearHistory()  # ensure that the undo history doesn't start with "empty document"
            $(cm.getWrapperElement()).css(height:'auto')
            preview = s.find(".sagews-editor-latex-preview")
            preview.click () =>
                cm.focus()
            update_preview = () ->
                preview.mathjax
                    tex     : trim_dollars(cm.getValue())
                    display : opts.display
                    inline  : not opts.display
            if opts.onchange?
                cm.on 'change', () =>
                    update_preview()
                    opts.onchange()
                    ed.val(trim_dollars(cm.getValue()))
            s.data('delim', delim)
            update_preview()
            return t

# Mathjax-enabled Contenteditable Editor plugin
$.fn.extend
    make_editable: (opts={}) ->
        @each () ->
            opts = defaults opts,
                value    : undefined   # defaults to what is already there
                onchange : undefined   # function that gets called when content changes
                interval : 250         # call onchange if there was a change, but no more for this many ms.
                one_line : false       # if true, blur when user presses the enter key
                mathjax  : false       # if false, completey ignore ever running mathjax -- probably a good idea since support for running it is pretty broken.

                cancel   : false       # if given, instead removes all handlers/editable from element

            t = $(this)

            if opts.cancel
                t.data('cancel_editor')?()
                # FUTURE: clear state -- get rid of function data...
                return

            if not opts.value?
                opts.value = t.html()

            last_sync = opts.value

            t.data('onchange', opts.onchange)

            change_timer = undefined
            report_change = () ->
                change_timer = undefined
                last_update = t.data('last_update')
                if t.data('mode') == 'edit'
                    now = t.html()
                else
                    now = t.data('raw')
                if last_update isnt now
                    #console.log("reporting change since '#{last_update}' != '#{now}'")
                    opts.onchange(now, t)
                    t.data('last_update', now)
                    last_sync = now

            set_change_timer = () ->
                if opts.onchange?
                    if change_timer?
                        clearTimeout(change_timer)
                    change_timer = setTimeout(report_change, opts.interval)

            # set the text content; it will be subsequently processed by mathjax, if opts.mathjax is true
            set_value = (value) ->
                t.data
                    raw         : value
                    mode        : 'view'
                t.html(value)
                if opts.mathjax
                    t.mathjax()
                set_change_timer()

            get_value = () ->
                if t.data('mode') == 'view'
                    return t.data('raw')
                else
                    return t.html()

            set_upstream = (upstream) ->
                cur = get_value()
                if cur != upstream
                    last = last_sync
                    p = dmp.patch_make(last, upstream)
                    #console.log("syncing:\ncur='#{cur}'\nupstream='#{upstream}'\nlast='#{last}'\npatch='#{misc.to_json(p)}'")
                    new_cur = dmp.patch_apply(p, cur)[0]
                    last_sync = new_cur
                    if new_cur != cur
                        #console.log("new_cur='#{new_cur}'")
                        set_value(new_cur)
                        report_change()

            on_focus = () ->
                #console.log("on_focus")
                if t.data('mode') == 'edit'
                    return
                t.data('mode', 'edit')
                t = $(this)
                x = t.data('raw')

            on_blur = () ->
                #console.log("on_blur")
                t = $(this)
                t.data
                    raw  : t.html()
                    mode : 'view'
                if opts.mathjax
                    t.mathjax()


            #on_keydown = (evt) ->
            #    if evt.which == 27 or (opts.one_line and evt.which == 13)
            #        t.blur()
            #        return false

            t.attr('contenteditable', true)

            handlers =
                focus   : on_focus
                blur    : on_blur
                paste   : set_change_timer
                keyup   : set_change_timer
                keydown : set_change_timer

            for evt, f of handlers
                t.on(evt, f)

            data =
                set_value    : set_value
                get_value    : get_value
                set_upstream : set_upstream
                last_update  : opts.value

            t.data(data)

            t.data 'cancel_editor', () =>
                #console.log("cancel_editor")
                t.attr('contenteditable', false)
                for evt, f of handlers
                    t.unbind(evt, f)
                for key,_ of data
                    t.removeData(key)

            set_value(opts.value)
            return t



####################################
# Codemirror Extensions
####################################

# We factor out this extension so it can be applied to CodeMirror's in iframes, e.g., Jupyter's.

exports.cm_define_diffApply_extension = (cm) ->
    # applies a diff and returns last pos modified
    cm.defineExtension 'diffApply', (diff) ->
        editor = @
        next_pos = (val, pos) ->
            # This functions answers the question:
            # If you were to insert the string val at the CodeMirror position pos
            # in a codemirror document, at what position (in codemirror) would
            # the inserted string end at?
            number_of_newlines = (val.match(/\n/g)||[]).length
            if number_of_newlines == 0
                return {line:pos.line, ch:pos.ch+val.length}
            else
                return {line:pos.line+number_of_newlines, ch:(val.length - val.lastIndexOf('\n')-1)}

        pos = {line:0, ch:0}  # start at the beginning
        last_pos = undefined
        for chunk in diff
            #console.log(chunk)
            op  = chunk[0]  # 0 = stay same; -1 = delete; +1 = add
            val = chunk[1]  # the actual text to leave same, delete, or add
            pos1 = next_pos(val, pos)

            switch op
                when 0 # stay the same
                    # Move our pos pointer to the next position
                    pos = pos1
                    #console.log("skipping to ", pos1)
                when -1 # delete
                    # Delete until where val ends; don't change pos pointer.
                    editor.replaceRange("", pos, pos1)
                    last_pos = pos
                    #console.log("deleting from ", pos, " to ", pos1)
                when +1 # insert
                    # Insert the new text right here.
                    editor.replaceRange(val, pos)
                    #console.log("inserted new text at ", pos)
                    # Move our pointer to just beyond the text we just inserted.
                    pos = pos1
                    last_pos = pos1
        return last_pos

exports.cm_define_testbot = (cm) ->
    cm.defineExtension 'testbot', (opts) ->
        opts = defaults opts,
            n     : 30
            delay : 500
            f     : undefined  # if defined, gets called after each change.
        e = @
        pos = e.getCursor()
        ch = pos.ch
        k = 1
        f = () ->
            s = "#{k} "
            ch += s.length
            e.replaceRange(s, {line:pos.line, ch:ch})
            opts.f?()
            if k < opts.n
                k += 1
                setTimeout(f, opts.delay)
        f()

exports.sagews_canonical_mode = (name, default_mode) ->
    switch name
        when 'markdown'
            return 'md'
        when 'xml'
            return 'html'
        when 'mediawiki'
            return 'mediawiki'
        when 'stex'
            return 'tex'
        when 'python'
            return 'python'
        when 'r'
            return 'r'
        when 'sagews'
            return 'sage'
        when 'shell'
            return 'shell'
        else
            return default_mode

exports.define_codemirror_extensions = () ->

    # LaTeX code folding (isn't included in CodeMirror)

    get_latex_environ = (s) ->
        i = s.indexOf('{')
        j = s.indexOf('}')
        if i != -1 and j != -1
            return s.slice(i+1,j).trim()
        else
            return undefined

    startswith = misc.startswith

    CodeMirror.registerHelper "fold", "stex", (cm, start) ->
        trimStart = require('lodash/trimStart')
        line = trimStart(cm.getLine(start.line))
        find_close = () ->
            BEGIN = "\\begin"
            if startswith(line, BEGIN)
                # \begin{foo}
                # ...
                # \end{foo}
                # find environment close
                environ = get_latex_environ(line.slice(BEGIN.length))
                if not environ?
                    return [undefined, undefined]
                # find environment close
                END   = "\\end"
                level = 0
                begin = new RegExp("\\\\begin\\s*{#{environ}}")
                end   = new RegExp("\\\\end\\s*{#{environ}}")
                for i in [start.line..cm.lastLine()]
                    cur = cm.getLine(i)
                    m = cur.search(begin)
                    j = cur.search(end)
                    if m != -1 and (j == -1 or m < j)
                        level += 1
                    if j != -1
                        level -= 1
                        if level == 0
                            return [i, j + END.length - 1]

            else if startswith(line, "\\[")
                for i in [start.line+1..cm.lastLine()]
                    if startswith(trimStart(cm.getLine(i)), "\\]")
                        return [i, 0]

            else if startswith(line, "\\(")
                for i in [start.line+1..cm.lastLine()]
                    if startswith(trimStart(cm.getLine(i)), "\\)")
                        return [i, 0]

            else if startswith(line, "\\documentclass")
                # pre-amble
                for i in [start.line+1..cm.lastLine()]
                    if startswith(trimStart(cm.getLine(i)), "\\begin{document}")
                        return [i - 1, 0]

            else if startswith(line, "\\chapter")
                # book chapter
                for i in [start.line+1..cm.lastLine()]
                    if startswith(trimStart(cm.getLine(i)), ["\\chapter", "\\end{document}"])
                        return [i - 1, 0]
                return cm.lastLine()

            else if startswith(line, "\\section")
                # article section
                for i in [start.line+1..cm.lastLine()]
                    if startswith(trimStart(cm.getLine(i)), ["\\chapter", "\\section", "\\end{document}"])
                        return [i - 1, 0]
                return cm.lastLine()

            else if startswith(line, "\\subsection")
                # article subsection
                for i in [start.line+1..cm.lastLine()]
                    if startswith(trimStart(cm.getLine(i)), ["\\chapter", "\\section", "\\subsection", "\\end{document}"])
                        return [i - 1, 0]
                return cm.lastLine()

            else if startswith(line, "\\subsubsection")
                # article subsubsection
                for i in [start.line+1..cm.lastLine()]
                    if startswith(trimStart(cm.getLine(i)), ["\\chapter", "\\section", "\\subsection", "\\subsubsection", "\\end{document}"])
                        return [i - 1, 0]
                return cm.lastLine()

            else if startswith(line, "\\subsubsubsection")
                # article subsubsubsection
                for i in [start.line+1..cm.lastLine()]
                    if startswith(trimStart(cm.getLine(i)), ["\\chapter", "\\section", "\\subsection", "\\subsubsection", "\\subsubsubsection", "\\end{document}"])
                        return [i - 1, 0]
                return cm.lastLine()

            else if startswith(line, "%\\begin{}")
                # support what texmaker supports for custom folding -- http://tex.stackexchange.com/questions/44022/code-folding-in-latex
                for i in [start.line+1..cm.lastLine()]
                    if startswith(trimStart(cm.getLine(i)), "%\\end{}")
                        return [i, 0]

            return [undefined, undefined]  # no folding here...

        [i, j] = find_close()
        if i?
            line = cm.getLine(start.line)
            k = line.indexOf("}")
            if k == -1
                k = line.length
            range =
                from : CodeMirror.Pos(start.line, k+1)
                to   : CodeMirror.Pos(i, j)
            return range
        else
            # nothing to fold
            return undefined

    CodeMirror.defineExtension 'unindent_selection', () ->
        editor     = @

        for selection in editor.listSelections()
            {start_line, end_line} = cm_start_end(selection)
            all_need_unindent = true
            for n in [start_line .. end_line]
                s = editor.getLine(n)
                if not s?
                    return
                if s.length ==0 or s[0] == '\t' or s[0] == ' '
                    continue
                else
                    all_need_unindent = false
                    break
            if all_need_unindent
                for n in [start_line .. end_line]
                    editor.indentLine(n, "subtract")

    CodeMirror.defineExtension 'tab_as_space', () ->
        cursor = @getCursor()
        for i in [0...@.options.tabSize]
            @replaceRange(' ', cursor)

    # Apply a CodeMirror changeObj to this editing buffer.
    CodeMirror.defineExtension 'apply_changeObj', (changeObj) ->
        @replaceRange(changeObj.text, changeObj.from, changeObj.to)
        if changeObj.next?
            @apply_changeObj(changeObj.next)

    exports.cm_define_diffApply_extension(CodeMirror)
    exports.cm_define_testbot(CodeMirror)

    # Delete all trailing whitespace from the editor's buffer.
    CodeMirror.defineExtension 'delete_trailing_whitespace', (opts={}) ->
        opts = defaults opts,
            omit_lines : {}
        # We *could* easily make a one-line version of this function that
        # just uses setValue.  However, that would mess up the undo
        # history (!), and potentially feel jumpy.
        changeObj = undefined
        val       = @getValue()
        text1     = val.split('\n')
        text2     = misc.delete_trailing_whitespace(val).split('\n')    # a very fast regexp.
        pos       = @getCursor()
        if text1.length != text2.length
            console.log("Internal error -- there is a bug in misc.delete_trailing_whitespace; please report.")
            return
        opts.omit_lines[pos.line] = true
        for i in [0...text1.length]
            if opts.omit_lines[i]?
                continue
            if text1[i].length != text2[i].length
                obj = {from:{line:i,ch:text2[i].length}, to:{line:i,ch:text1[i].length}, text:[""]}
                if not changeObj?
                    changeObj = obj
                    currentObj = changeObj
                else
                    currentObj.next = obj
                    currentObj = obj
        if changeObj?
            @apply_changeObj(changeObj)

    # Set the value of the buffer to something new by replacing just the ranges
    # that changed, so that the view/history/etc. doesn't get messed up.
    CodeMirror.defineExtension 'setValueNoJump', (value, scroll_last) ->
        if not value?
            # Special case -- trying to set to value=undefined.  This is the sort of thing
            # that might rarely happen right as the document opens or closes, for which
            # there is no meaningful thing to do but "do nothing".  We detected this periodically
            # by catching user stacktraces in production...  See https://github.com/sagemathinc/smc/issues/1768
            return
        current_value = @getValue()
        if value == current_value
            # Nothing to do
            return

        r = @getOption('readOnly')
        if not r
            @setOption('readOnly', true)
        @_setValueNoJump = true  # so the cursor events that happen as a direct result of this setValue know.

        # Determine information so we can restore the scroll position
        t      = @getScrollInfo().top
        b      = @setBookmark(line:@lineAtHeight(t, 'local'))
        before = @heightAtLine(@lineAtHeight(t, 'local'))

        # Change the buffer in place by applying the diffs as we go; this avoids replacing the entire buffer,
        # which would cause total chaos.
        last_pos = @diffApply(dmp.diff_main(current_value, value))

        # Now, if possible, restore the exact scroll position.
        n = b.find()?.line
        if n?
            @scrollTo(undefined, @getScrollInfo().top - (before - @heightAtLine(b.find().line)))
            b.clear()

        if not r
            @setOption('readOnly', false)
            if scroll_last and last_pos?
                @scrollIntoView(last_pos)
                @setCursor(last_pos)

        delete @_setValueNoJump

    CodeMirror.defineExtension 'patchApply', (patch) ->
        ## OPTIMIZATION: this is a very stupid/inefficient way to turn
        ## a patch into a diff.  We should just directly rewrite
        ## the code below to work with patch.
        cur_value = @getValue()
        new_value = dmp.patch_apply(patch, cur_value)[0]
        diff = dmp.diff_main(cur_value, new_value)
        @diffApply(diff)

    # This is an improved rewrite of simple-hint.js from the CodeMirror3 distribution.
    CodeMirror.defineExtension 'showCompletions', (opts) ->
        {from, to, completions, target, completions_size} = defaults opts,
            from             : required
            to               : required
            completions      : required
            target           : required
            completions_size : 20

        if completions.length == 0
            return

        start_cursor_pos = @getCursor()
        that = @
        insert = (str) ->
            pos = that.getCursor()
            from.line = pos.line
            to.line   = pos.line
            shift = pos.ch - start_cursor_pos.ch
            from.ch += shift
            to.ch   += shift
            that.replaceRange(str, from, to)

        if completions.length == 1
            # do not include target in appended completion if it has a '*'
            if target.indexOf('*') == -1
                insert(target + completions[0])
            else
                insert(completions[0])
            return

        sel = $("<select>").css('width','auto')
        complete = $("<div>").addClass("webapp-completions").append(sel)
        for c in completions
            # do not include target in appended completion if it has a '*'
            if target.indexOf('*') == -1
                sel.append($("<option>").text(target + c))
            else
                sel.append($("<option>").text(c))
        sel.find(":first").attr("selected", true)
        sel.attr("size", Math.min(completions_size, completions.length))
        pos = @cursorCoords(from)

        complete.css
            left : pos.left   + 'px'
            top  : pos.bottom + 'px'
        $("body").append(complete)
        # If we're at the edge of the screen, then we want the menu to appear on the left of the cursor.
        winW = window.innerWidth or Math.max(document.body.offsetWidth, document.documentElement.offsetWidth)
        if winW - pos.left < sel.attr("clientWidth")
            complete.css(left: (pos.left - sel.attr("clientWidth")) + "px")
        # Hide scrollbar
        if completions.length <= completions_size
            complete.css(width: (sel.attr("clientWidth") - 1) + "px")

        done = false

        close = () ->
            if done
                return
            done = true
            complete.remove()

        pick = () ->
            insert(sel.val())
            close()
            if not IS_MOBILE
                setTimeout((() -> that.focus()), 50)

        sel.blur(pick)
        sel.dblclick(pick)
        if not IS_MOBILE  # do not do this on mobile, since it makes it unusable!
            sel.click(pick)
        sel.keydown (event) ->
            code = event.keyCode
            switch code
                when 13 # enter
                    pick()
                    return false
                when 27
                    close()
                    that.focus()
                    return false
                else
                    if code != 38 and code != 40 and code != 33 and code != 34 and not CodeMirror.isModifierKey(event)
                        close()
                        that.focus()
                        # Pass to CodeMirror (e.g., backspace)
                        that.triggerOnKeyDown(event)
        sel.focus()
        return sel

    CodeMirror.defineExtension 'showIntrospect', (opts) ->
        opts = defaults opts,
            from      : required
            content   : required
            type      : required   # 'docstring', 'source-code' -- FUTURE:
            target    : required
        if typeof(opts.content) != 'string'
            # If for some reason the content isn't a string (e.g., undefined or an object or something else),
            # convert it a string, which will display fine.
            opts.content = "#{JSON.stringify(opts.content)}"
        element = templates.find(".webapp-codemirror-introspect")
        element.find(".webapp-codemirror-introspect-title").text(opts.target)
        element.modal()
        element.find(".webapp-codemirror-introspect-content-docstring").text('')
        element.find(".webapp-codemirror-introspect-content-source-code").text('')
        element.data('editor', @)
        if opts.type == 'source-code'
            CodeMirror.runMode(opts.content, 'python', element.find(".webapp-codemirror-introspect-content-source-code")[0])
        else
            CodeMirror.runMode(opts.content, 'text/x-rst', element.find(".webapp-codemirror-introspect-content-docstring")[0])

    # Codemirror extension that takes as input an arrow of words (or undefined)
    # and visibly keeps those marked as misspelled.  If given empty input, cancels this.
    # If given another input, that replaces the current one.
    CodeMirror.defineExtension 'spellcheck_highlight', (words) ->
        cm = @
        if cm._spellcheck_highlight_overlay?
            cm.removeOverlay(cm._spellcheck_highlight_overlay)
            delete cm._spellcheck_highlight_overlay
        if words? and words.length > 0
            v = {}
            # make faster-to-check dictionary
            for w in words
                v[w] = true
            words = v
            # define overlay mode
            token = (stream, state) ->
                # stream.match(/^\w+/) means "begins with 1 or more word characters", and eats them all.
                if stream.match(/^\w+/) and words[stream.current()]
                    return 'spell-error'
                # eat whitespace
                while stream.next()?
                    # stream.match(/^\w+/, false) means "begins with 1 or more word characters", but don't eat them up
                    if stream.match(/^\w+/, false)
                        return
            cm._spellcheck_highlight_overlay = {token: token}
            cm.addOverlay(cm._spellcheck_highlight_overlay)

    CodeMirror.defineExtension 'foldCodeSelectionAware', (mode) ->
        editor = @
        # The variable mode determines whether we are mode or unfolding *everything*
        # selected.  If mode='fold', mode everything; if mode='unfold', unfolding everything;
        # and if mode=undefined, not yet decided.  If undecided, it's decided on the first
        # thing that we would toggle, e.g., if the first fold point is unfolded, we make sure
        # everything is folded in all ranges, but if the first fold point is not folded, we then
        # make everything unfolded.
        for selection in editor.listSelections()
            {start_line, end_line} = cm_start_end(selection)
            for n in [start_line .. end_line]
                pos = CodeMirror.Pos(n)
                if mode?
                    editor.foldCode(pos, null, mode)
                else
                    # try to toggle and see if anything happens
                    is_folded = editor.isFolded(pos)
                    editor.foldCode(pos)
                    if editor.isFolded(pos) != is_folded
                        # this is a foldable line, and what did we do?  keep doing it.
                        mode = if editor.isFolded(pos) then "fold" else "unfold"

    # $.get '/static/codemirror-extra/data/latex-completions.txt', (data) ->
    require.ensure [], =>
        data = require('raw!codemirror-extra/data/latex-completions.txt')
        s = data.split('\n')
        tex_hint = (editor) ->
            cur   = editor.getCursor()
            token = editor.getTokenAt(cur)
            #console.log(token)
            t = token.string
            completions = (a for a in s when a.slice(0,t.length) == t)
            ans =
                list : completions,
                from : CodeMirror.Pos(cur.line, token.start)
                to   : CodeMirror.Pos(cur.line, token.end)
        CodeMirror.registerHelper("hint", "stex", tex_hint)


    EDIT_COMMANDS = buttonbar.commands

    CodeMirror.defineExtension 'get_edit_mode', (opts) ->
        opts = defaults opts, {}
        cm = @
        switch cm.getModeAt(cm.getCursor()).name
            when 'markdown'
                return 'md'
            when 'xml'
                return 'html'
            when 'mediawiki'
                return 'mediawiki'
            when 'stex'
                return 'tex'
            when 'python' # FUTURE how to tell it to return sage when in a sagews file?
                return 'python'
            when 'r'
                return 'r'
            when 'julia'
                return 'julia'
            when 'sagews'    # WARNING: this doesn't work
                return 'sage'
            else
                mode = cm.getOption('mode').name
                if mode.slice(0,3) == 'gfm'
                    return 'md'
                else if mode.slice(0,9) == 'htmlmixed'
                    return 'html'
                else if mode.indexOf('mediawiki') != -1
                    return 'mediawiki'
                else if mode.indexOf('rst') != -1
                    return 'rst'
                else if mode.indexOf('stex') != -1
                    return 'tex'
                if mode not in ['md', 'html', 'tex', 'rst', 'mediawiki', 'sagews', 'r']
                    return 'html'

    CodeMirror.defineExtension 'edit_selection', (opts) ->
        opts = defaults opts,
            cmd  : required
            args : undefined
            mode : undefined
        cm = @
        default_mode = opts.mode
        if not default_mode?
            default_mode = cm.get_edit_mode()

        canonical_mode = (name) ->
            exports.sagews_canonical_mode(name, default_mode)

        args = opts.args
        cmd = opts.cmd

        #console.log("edit_selection '#{misc.to_json(opts)}', mode='#{default_mode}'")

        # FUTURE: will have to make this more sophisticated, so it can
        # deal with nesting.
        strip = (src, left, right) ->
            #console.log("strip:'#{src}','#{left}','#{right}'")
            left  = left.toLowerCase()
            right = right.toLowerCase()
            src0  = src.toLowerCase()
            i = src0.indexOf(left)
            if i != -1
                j = src0.lastIndexOf(right)
                if j != -1
                    #console.log('strip match')
                    return src.slice(0,i) + src.slice(i+left.length,j) + src.slice(j+right.length)

        selections = cm.listSelections()
        #selections.reverse()
        for selection in selections
            mode = canonical_mode(cm.getModeAt(selection.head).name)
            #console.log("edit_selection(mode='#{mode}'), selection=", selection)
            from = selection.from()
            to = selection.to()
            src = cm.getRange(from, to)
            start_line_beginning = from.ch == 0
            until_line_ending    = cm.getLine(to.line).length == to.ch

            mode1 = mode
            data_for_mode = EDIT_COMMANDS[mode1]
            if not data_for_mode?
                console.warn("mode '#{mode1}' is not defined!")
                return
            how = data_for_mode[cmd]
            if not how?
                if mode1 in ['md', 'mediawiki', 'rst']
                    # html fallback for markdown
                    mode1 = 'html'
                else if mode1 == "python"
                    # Sage fallback in python mode. FUTURE: There should be a Sage mode.
                    mode1 = "sage"
                how = EDIT_COMMANDS[mode1][cmd]

            if DEBUG and not how?
                console.warn("CodeMirror/edit_selection: unknown 'how' for mode1='#{mode1}' and cmd='#{cmd}'")

            # trim whitespace
            i = 0
            j = src.length-1
            if how? and (if how.trim? then how.trim else true)
                while i < src.length and /\s/.test(src[i])
                    i += 1
                while j > 0 and /\s/.test(src[j])
                    j -= 1
            j += 1
            left_white  = src.slice(0,i)
            right_white = src.slice(j)
            src         = src.slice(i,j)
            src0        = src

            done = false

            # this is an abuse, but having external links to the documentation is good
            if how?.url?
                tab = window.open(how.url, '_blank')
                tab.focus()
                done = true

            if how?.wrap?
                space = how.wrap.space
                left  = how.wrap.left  ? ""
                right = how.wrap.right ? ""
                process = (src) ->
                    if how.strip?
                        # Strip out any tags/wrapping from conflicting modes.
                        for c in how.strip
                            wrap = EDIT_COMMANDS[mode1][c].wrap
                            if wrap?
                                src1 = strip(src, wrap.left ? '', wrap.right ? '')
                                if src1?
                                    src = src1
                                    if space and src[0] == ' '
                                        src = src.slice(1)

                    src1  = strip(src, left, right)
                    if src1
                        # strip the wrapping
                        src = src1
                        if space and src[0] == ' '
                            src = src.slice(1)
                    else
                        # do the wrapping
                        src = "#{left}#{if space then ' ' else ''}#{src}#{right}"
                    return src

                if how.wrap.multi
                    src = (process(x) for x in src.split('\n')).join('\n')
                else
                    src = process(src)
                if how.wrap.newline
                    src = '\n' + src + '\n'
                    if not start_line_beginning
                        src = '\n' + src
                    if not until_line_ending
                        src += '\n'
                done = true

            if how?.insert? # to insert the code snippet right below, next line
                # SMELL: no idea what the strip(...) above is actually doing
                # no additional newline, if nothing is selected and at start of line
                if selection.empty() and from.ch == 0
                    src = how.insert
                else
                    # this also inserts a new line, if cursor is inside/end of line
                    src = "#{src}\n#{how.insert}"
                done = true

            if cmd == 'font_size'
                if mode in ['html', 'md', 'mediawiki']
                    for i in [1..7]
                        src1 = strip(src, "<font size=#{i}>", '</font>')
                        if src1
                            src = src1
                    if args != '3'
                        src = "<font size=#{args}>#{src}</font>"
                else if mode == 'tex'
                    # we need 6 latex sizes, for size 1 to 7 (default 3, at index 2)
                    latex_sizes = ['tiny', 'footnotesize', 'normalsize', 'large', 'LARGE', 'huge', 'Huge']
                    i = parseInt(args)
                    if i in [1..7]
                        size = latex_sizes[i - 1]
                        src = "{\\#{size} #{src}}"

            if cmd == 'color'
                if mode in ['html', 'md', 'mediawiki']
                    src0 = src.toLowerCase().trim()
                    if src0.slice(0,12) == "<font color="
                        i = src.indexOf('>')
                        j = src.lastIndexOf('<')
                        src = src.slice(i+1,j)
                    src = "<font color=#{args}>#{src}</font>"

            if cmd == 'background-color'
                if mode in ['html', 'md', 'mediawiki']
                    src0 = src.toLowerCase().trim()
                    if src0.slice(0,23) == "<span style='background"
                        i = src.indexOf('>')
                        j = src.lastIndexOf('<')
                        src = src.slice(i+1,j)
                    src = "<span style='background-color:#{args}'>#{src}</span>"

            if cmd == 'font_face'
                if mode in ['html', 'md', 'mediawiki']
                    for face in FONT_FACES
                        src1 = strip(src, "<font face='#{face}'>", '</font>')
                        if src1
                            src = src1
                    src = "<font face='#{args}'>#{src}</font>"

            if cmd == 'clean'
                if mode == 'html'
                    src = html_beautify($("<div>").html(src).html())
                    done = true

            if cmd == 'unformat'
                if mode == 'html'
                    src = $("<div>").html(src).text()
                    done = true
                else if mode == 'md'
                    src = $("<div>").html(markdown.markdown_to_html(src).s).text()
                    done = true

            if not done?
                #console.log("not implemented")
                return "not implemented"

            if src == src0
                continue

            cm.focus()
            cm.replaceRange(left_white + src + right_white, from, to)

            if not how?.insert? and not how?.wrap?
                if selection.empty()
                    # restore cursor
                    if left?
                        delta = left.length
                    else
                        delta = 0
                    cm.setCursor({line:from.line, ch:to.ch+delta})
                else
                    # now select the new range
                    delta = src.length - src0.length
                    cm.extendSelection(from, {line:to.line, ch:to.ch+delta})


    CodeMirror.defineExtension 'insert_link', (opts={}) ->
        opts = defaults opts,
            cb : undefined
        cm = @
        dialog = $("#webapp-editor-templates").find(".webapp-html-editor-link-dialog").clone()
        dialog.modal('show')
        dialog.find(".btn-close").off('click').click () ->
            dialog.modal('hide')
            setTimeout(focus, 50)
            return false
        url = dialog.find(".webapp-html-editor-url")
        url.focus()
        display = dialog.find(".webapp-html-editor-display")
        target  = dialog.find(".webapp-html-editor-target")
        title   = dialog.find(".webapp-html-editor-title")

        selected_text = cm.getSelection()
        display.val(selected_text)

        mode = cm.get_edit_mode()

        if mode in ['md', 'rst', 'tex']
            dialog.find(".webapp-html-editor-target-row").hide()

        submit = () =>
            dialog.modal('hide')
            if mode == 'md'
                # [Python](http://www.python.org/)
                title  = title.val()

                if title.length > 0
                    title = " \"#{title}\""

                d = display.val()
                if d.length > 0
                    s = "[#{d}](#{url.val()}#{title})"
                else
                    s = url.val()

            else if mode == "rst"
                # `Python <http://www.python.org/#target>`_

                if display.val().length > 0
                    display = "#{display.val()}"
                else
                    display = "#{url.val()}"

                s = "`#{display} <#{url.val()}>`_"

            else if mode == "tex"
                # \url{http://www.wikibooks.org}
                # \href{http://www.wikibooks.org}{Wikibooks home}
                cm.tex_ensure_preamble?("\\usepackage{url}")
                display = display.val().trim()
                url = url.val()
                url = url.replace(/#/g, "\\\#")  # should end up as \#
                url = url.replace(/&/g, "\\&")   # ... \&
                url = url.replace(/_/g, "\\_")   # ... \_
                if display.length > 0
                    s = "\\href{#{url}}{#{display}}"
                else
                    s = "\\url{#{url}}"

            else if mode == "mediawiki"
                # https://www.mediawiki.org/wiki/Help:Links
                # [http://mediawiki.org MediaWiki]
                display = display.val().trim()
                if display.length > 0
                    display = " #{display}"
                s = "[#{url.val()}#{display}]"

            else   # if mode == "html"  ## HTML default fallback
                target = target.val().trim()
                title  = title.val().trim()

                if target == "_blank"
                    target = " target='_blank'"

                if title.length > 0
                    title = " title='#{title}'"

                if display.val().length > 0
                    display = "#{display.val()}"
                else
                    display = url.val()
                s = "<a href='#{url.val()}'#{title}#{target}>#{display}</a>"

            selections = cm.listSelections()
            selections.reverse()
            for sel in selections
                if sel.empty()
                    #console.log(cm, s, sel.head)
                    cm.replaceRange(s, sel.head)
                else
                    cm.replaceRange(s, sel.from(), sel.to())
            opts.cb?()

        dialog.find(".btn-submit").off('click').click(submit)
        dialog.keydown (evt) =>
            if evt.which == 13 # enter
                submit()
                return false
            if evt.which == 27 # escape
                dialog.modal('hide')
                opts.cb?()
                return false



    CodeMirror.defineExtension 'tex_ensure_preamble', (code) ->
        cm = @
        # ensures that the given line is the pre-amble of the latex document.
        # FUTURE: actually implement this!

        # in latex document do one thing

        # in sagews will do something to %latex.

    CodeMirror.defineExtension 'insert_image', (opts={}) ->
        opts = defaults opts,
            cb : undefined
        cm = @

        dialog = $("#webapp-editor-templates").find(".webapp-html-editor-image-dialog").clone()
        dialog.modal('show')
        dialog.find(".btn-close").off('click').click () ->
            dialog.modal('hide')
            return false
        url = dialog.find(".webapp-html-editor-url")
        url.focus()

        mode = cm.get_edit_mode()

        if mode == "tex"
            # different units and don't let user specify the height
            dialog.find(".webapp-html-editor-height-row").hide()
            dialog.find(".webapp-html-editor-image-width-header-tex").show()
            dialog.find(".webapp-html-editor-image-width-header-default").hide()
            dialog.find(".webapp-html-editor-width").val('80')

        submit = () =>
            dialog.modal('hide')
            title  = dialog.find(".webapp-html-editor-title").val().trim()
            height = width = ''
            h = dialog.find(".webapp-html-editor-height").val().trim()
            if h.length > 0
                height = " height=#{h}"
            w = dialog.find(".webapp-html-editor-width").val().trim()
            if w.length > 0
                width = " width=#{w}"

            if mode == 'rst'
                # .. image:: picture.jpeg
                #    :height: 100px
                #    :width: 200 px
                #    :alt: alternate text
                #    :align: right
                s = "\n.. image:: #{url.val()}\n"
                height = dialog.find(".webapp-html-editor-height").val().trim()
                if height.length > 0
                    s += "   :height: #{height}px\n"
                width = dialog.find(".webapp-html-editor-width").val().trim()
                if width.length > 0
                    s += "   :width: #{width}px\n"
                if title.length > 0
                    s += "   :alt: #{title}\n"

            else if mode == 'md' and width.length == 0 and height.length == 0
                # use markdown's funny image format if width/height not given
                if title.length > 0
                    title = " \"#{title}\""
                s = "![](#{url.val()}#{title})"

            else if mode == "tex"
                cm.tex_ensure_preamble("\\usepackage{graphicx}")
                width = parseInt(dialog.find(".webapp-html-editor-width").val(), 10)
                if "#{width}" == "NaN"
                    width = "0.8"
                else
                    width = "#{width/100.0}"
                if title.length > 0
                    s = """
                        \\begin{figure}[p]
                            \\centering
                            \\includegraphics[width=#{width}\\textwidth]{#{url.val()}}
                            \\caption{#{title}}
                        \\end{figure}
                        """
                else
                    s = "\\includegraphics[width=#{width}\\textwidth]{#{url.val()}}"

            else if mode == "mediawiki"
                # https://www.mediawiki.org/wiki/Help:Images
                # [[File:Example.jpg|<width>[x<height>]px]]
                size = ""
                if w.length > 0
                    size = "|#{w}"
                    if h.length > 0
                        size += "x#{h}"
                    size += "px"
                s = "[[File:#{url.val()}#{size}]]"

            else # fallback for mode == "md" but height or width is given
                if title.length > 0
                    title = " title='#{title}'"
                s = "<img src='#{url.val()}'#{width}#{height}#{title}>"
            selections = cm.listSelections()
            selections.reverse()
            for sel in selections
                cm.replaceRange(s, sel.head)
            opts.cb?()

        dialog.find(".btn-submit").off('click').click(submit)
        dialog.keydown (evt) =>
            if evt.which == 13 # enter
                submit()
                return false
            if evt.which == 27 # escape
                dialog.modal('hide')
                opts.cb?()
                return false

    CodeMirror.defineExtension 'insert_special_char', (opts={}) ->
        opts = defaults opts,
            cb : undefined
        cm = @

        mode = cm.get_edit_mode()
        if mode not in ['html', 'md']
            bootbox.alert("<h3>Not Implemented</h3><br>#{mode} special symbols not yet implemented")
            return

        dialog = $("#webapp-editor-templates").find(".webapp-html-editor-symbols-dialog").clone()
        dialog.modal('show')
        dialog.find(".btn-close").off('click').click () ->
            dialog.modal('hide')
            return false


        selected = (evt) =>
            target = $(evt.target)
            if target.prop("tagName") != "SPAN"
                return
            dialog.modal('hide')
            code = target.attr("title")
            s = "&#{code};"
            # FUTURE: HTML-based formats will work, but not LaTeX.
            # As long as the input encoding in LaTeX is utf8, just insert the actual utf8 character (target.text())

            selections = cm.listSelections()
            selections.reverse()
            for sel in selections
                cm.replaceRange(s, sel.head)
            opts.cb?()

        dialog.find(".webapp-html-editor-symbols-dialog-table").off("click").click(selected)
        dialog.keydown (evt) =>
            if evt.which == 13 # enter
                submit()
                return false
            if evt.which == 27 # escape
                dialog.modal('hide')
                opts.cb?()
                return false

    # Find pos {line:line, ch:ch} of first line that contains the
    # string s, or returns undefined if no single line contains s.
    # Should be much faster than calling getLine or getValue.
    CodeMirror.defineExtension 'find_in_line', (s) ->
        line = undefined
        ch   = undefined
        i = 0
        @eachLine (z) ->
            ch = z.text.indexOf(s)
            if ch != -1
                line = i
                return true  # undocumented - calling false stops iteration
            i += 1
            return false
        if line?
            return {line:line, ch:ch}

    # Format the selected block (or blocks) of text, so it looks like this:
    #    stuff  : 'abc'
    #    foo    : 1
    #    more_0 : 'blah'
    # Or
    #    stuff  = 'abc'
    #    foo    = 1
    #    more_0 = 'blah'
    # The column separate is the first occurence in the first line of
    # one of '=' or ':'.  Selected lines that don't contain either symbol
    # are ignored.
    CodeMirror.defineExtension 'align_assignments', () ->
        for sel in @listSelections()
            {start_line, end_line} = cm_start_end(sel)
            symbol = undefined
            column = 0
            # first pass -- figure out what the symbol is and what column we will move it to.
            for n in [start_line .. end_line]
                x = @getLine(n)
                if not symbol?
                    # we still don't know what the separate symbol is.
                    if ':' in x
                        symbol = ':'
                    else if '=' in x
                        symbol = '='
                i = x.indexOf(symbol)
                if i == -1
                    continue   # no symbol in this line, so skip
                # reduce i until x[i-1] is NOT whitespace.
                while i > 0 and x[i-1].trim() == ''
                    i -= 1
                i += 1
                column = Math.max(i, column)
            if not symbol? or not column
                continue  # no symbol in this selection, or no need to move it.  Done.
            # second pass -- move symbol over by inserting space
            for n in [start_line .. end_line]
                x = @getLine(n)
                i = x.indexOf(symbol)
                if i != -1
                    # There is a symbol in this line -- put it in the spot where we want it.
                    if i < column
                        # symbol is too early -- add space
                        spaces = (' ' for j in [0...(column-i)]).join('')  # column - i spaces
                        # insert spaces in front of the symbol
                        @replaceRange(spaces, {line:n, ch:i}, {line:n, ch:i})
                    else if i > column
                        # symbol is too late -- remove spaces
                        @replaceRange('', {line:n, ch:column}, {line:n, ch:i})
                    # Ensure the right amount of whitespace after the symbol -- exactly one space
                    j = i + 1  # this will be the next position after x[i] that is not whitespace
                    while j < x.length and x[j].trim() == ''
                        j += 1
                    if j - i >= 2
                        # remove some spaces
                        @replaceRange('', {line:n, ch:column+1}, {line:n, ch:column+(j-i-1)})
                    else if j - i == 1
                        # insert a space
                        @replaceRange(' ', {line:n, ch:column+1}, {line:n, ch:column+1})





    # Natural analogue of getLine, which codemirror doesn't have for some reason
    #CodeMirror.defineExtension 'setLine', (n, value) ->
    #    @replaceRange()

FONT_FACES = buttonbar.FONT_FACES

cm_start_end = (selection) ->
    {head, anchor} = selection
    start = head
    end   = anchor
    if end.line <= start.line or (end.line ==start.line and end.ch <= start.ch)
        [start, end] = [end, start]
    start_line = start.line
    end_line   = if end.ch > 0 then end.line else end.line - 1
    if end_line < start_line
        end_line = start_line
    return {start_line:start_line, end_line:end_line}

codemirror_introspect_modal = templates.find(".webapp-codemirror-introspect")

codemirror_introspect_modal.find("button").click () ->
    codemirror_introspect_modal.modal('hide')

# see http://stackoverflow.com/questions/8363802/bind-a-function-to-twitter-bootstrap-modal-close
codemirror_introspect_modal.on 'hidden.bs.modal', () ->
    codemirror_introspect_modal.data('editor').focus?()
    codemirror_introspect_modal.data('editor',0)

exports.download_file = (url) ->
    #console.log("download_file(#{url})")
    ## NOTE: the file has to be served with
    ##    res.setHeader('Content-disposition', 'attachment')
    iframe = $("<iframe>").addClass('hide').attr('src', url).appendTo($("body"))
    setTimeout((() -> iframe.remove()), 60000)

# Get the DOM node that the currently selected text starts at, as a jquery wrapped object;
# if the selection is a caret (hence empty) returns empty object
exports.get_selection_start_node = () ->
    node = undefined
    selection = undefined
    if window.getSelection # FF3.6, Safari4, Chrome5, IE11 (DOM Standards)
        selection = getSelection()
        if selection.isCollapsed
            return $()
        node = selection.anchorNode
    if not node and document.selection # old IE
        selection = document.selection
        range = (if selection.getRangeAt then selection.getRangeAt(0) else selection.createRange())
        node = (if range.commonAncestorContainer then range.commonAncestorContainer else (if range.parentElement then range.parentElement() else range.item(0)))
    if node
        $(if node.nodeName is "#text" then node.parentNode else node)
    else
        $()

###
# This doesn't work yet, since it can only work when this is a
# Chrome Extension, which I haven't done yet.  See http://www.pakzilla.com/2012/03/20/how-to-copy-to-clipboard-in-chrome-extension/
# This is how hterm works.
# Copy the given text to the clipboard.  This will only work
# on a very limited range of browsers (like Chrome!),
# but when it does... it is nice.
exports.copy_to_clipboard = (text) ->
    copyDiv = document.createElement('div')
    copyDiv.contentEditable = true
    document.body.appendChild(copyDiv)
    copyDiv.innerHTML = text
    copyDiv.unselectable = "off"
    copyDiv.focus()
    document.execCommand('SelectAll')
    document.execCommand("Copy", false, null)
    document.body.removeChild(copyDiv)
###

# return true if d is a valid string -- see http://stackoverflow.com/questions/1353684/detecting-an-invalid-date-date-instance-in-javascript
exports.is_valid_date = (d) ->
    if Object::toString.call(d) isnt "[object Date]"
        return false
    else
        return not isNaN(d.getTime())

# Bootstrap 3 modal fix
$("html").on "hide.bs.modal", "body > .modal", (e) ->
    $(@).remove()
    return

# Bootstrap 3 tooltip fix
$("body").on "show.bs.tooltip", (e) ->
    setTimeout ( ->
        $(e.target).parent().find(".tooltip").tooltip "hide"
    ), 3000

exports.load_coffeescript_compiler = (cb) ->
    if CoffeeScript?
        cb?()
    else
        require.ensure [], =>
            # this should define window.CoffeeScript as the compiler instance.
            require("script!coffeescript/coffee-script.js")
            console.log("loaded CoffeeScript via require.ensure")
            cb?()

# Convert html to text safely using jQuery (see http://api.jquery.com/jquery.parsehtml/)

exports.html_to_text = (html) -> $($.parseHTML(html)).text()

exports.language = () ->
    (if navigator?.languages then navigator?.languages[0] else (navigator?.language or navigator?.userLanguage))


# get the currently selected html
exports.save_selection = () ->
    if window.getSelection
        sel = window.getSelection()
        if sel.getRangeAt and sel.rangeCount
            range = sel.getRangeAt(0)
    else if document.selection
        range = document.selection.createRange()
    return range

exports.restore_selection = (selected_range) ->
    if window.getSelection || document.createRange
        selection = window.getSelection()
        if selected_range
            try
                selection.removeAllRanges()
            catch ex
                document.body.createTextRange().select()
                document.selection.empty()
            selection.addRange(selected_range)
    else if document.selection and selected_range
        selected_range.select()


# this HTML sanitization is necessary in such a case, where the user enters
# arbitrary HTML and then this HTML is added to the DOM. For example, a loose
# open tag can cause the entire smc page to "crash", when it is inserted via
# a chat message and show in the chat box as a message.
# There are various tools available to do this, e.g.
# * https://www.npmjs.com/package/sanitize-html (which depends on other utilitis, might be handy?)
# * https://www.npmjs.com/package/sanitize or *-caja (from google, more standalone)
# * https://www.npmjs.com/package/google-caja-sanitizer (only the google thing)
# * another option: using <jQuery object>.html("<html>").html()
#
# in any case, almost all tags should be allowed here, no need to be too strict.
#
# FUTURE: the ones based on google-caja-sanitizer seem to have a smaller footprint,
# but I (hsy) wasn't able to configure them in such a way that all tags/attributes are allowed.
# It seems like there is some bug in the library, because the definitions to allow e.g. src in img are there.

exports.sanitize_html = (html) ->
    return jQuery("<div>").html(html).html()

# http://api.jquery.com/jQuery.parseHTML/ (expanded behavior in version 3+)
exports.sanitize_html = (html, keepScripts = true, keepUnsafeAttributes = true, post_hook = undefined) ->
    {sanitize_html_attributes} = require('smc-util/misc')
    sani = jQuery(jQuery.parseHTML('<div>' + html + '</div>', null, keepScripts))
    if not keepUnsafeAttributes
        sani.find('*').each ->
            sanitize_html_attributes(jQuery, this)
    if post_hook?
        post_hook(sani)
    return sani.html()

exports.sanitize_html_safe = (html, post_hook=undefined) ->
    exports.sanitize_html(html, false, false, post_hook)

###
_sanitize_html_lib = require('sanitize-html')

_sanitize_html_allowedTags = [ 'h1', 'h2', 'h3', 'h4', 'h5', 'h6', 'blockquote', 'p', 'a', 'ul', 'ol',
  'nl', 'li', 'b', 'i', 'strong', 'em', 'strike', 'code', 'hr', 'br', 'div',
  'img', 'br', 'hr', 'section', 'code', 'input', "strong",
  'table', 'thead', 'caption', 'tbody', 'tfoot', 'tr', 'th', 'td', 'pre' ]

_sanitize_html_allowedAttributes =
    a: [ 'href', 'name', 'target', 'style' ]
    img: [ 'src', 'style' ]
    '*': [ 'href', 'align', 'alt', 'center', 'bgcolor', 'style' ]

return _sanitize_html_lib html,
        allowedTags: _sanitize_html_allowedTags
        allowedAttributes: _sanitize_html_allowedAttributes
###

# `analytics` is a generalized wrapper for reporting data to google analytics, pwiki, parsley, ...
# for now, it either does nothing or works with GA
# this API basically allows to send off events by name and category

exports.analytics = (type, args...) ->
    # GoogleAnalyticsObject contains the possibly customized function name of GA.
    # It's a good idea to call it differently from the default 'ga' to avoid name clashes...
    if window.GoogleAnalyticsObject?
        ga = window[window.GoogleAnalyticsObject]
        if ga?
            switch type
                when 'event', 'pageview'
                    ga('send', type, args...)
                else
                    console.warn("unknown analytics event '#{type}'")

exports.analytics_pageview = (args...) ->
    exports.analytics('pageview', args...)

exports.analytics_event = (args...) ->
    exports.analytics('event', args...)

# These are used to disable pointer events for iframes when dragging something that may move over an iframe.
# See http://stackoverflow.com/questions/3627217/jquery-draggable-and-resizeable-over-iframes-solution
exports.drag_start_iframe_disable = ->
    $("iframe:visible").css('pointer-events', 'none')

exports.drag_stop_iframe_enable = ->
    $("iframe:visible").css('pointer-events', 'auto')

exports.open_popup_window = (url) ->
    exports.open_new_tab(url, popup=true)

# open new tab and check if user allows popups. if yes, return the tab -- otherwise show an alert and return null
exports.open_new_tab = (url, popup=false) ->
    # if popup=true, it opens a small overlay window instead of a new tab
    if popup
        tab = window.open(url, '', 'menubar=no,toolbar=no,resizable=yes,scrollbars=yes,height=400,width=600')
    else
        tab = window.open(url)
    if(!tab || tab.closed || typeof tab.closed=='undefined')
        {alert_message} = require('./alerts')
        alert_message
            title   : "Pop-ups blocked."
            message : "Either enable pop-ups for this website or <a href='#{url}' target='_blank'>click on this link</a>."
            type    : 'error'
            timeout : 10
        return null
    return tab

<<<<<<< HEAD
exports.get_cookie = (name) ->
    value = "; " + document.cookie
    parts = value.split("; " + name + "=")
    return parts.pop().split(";").shift() if (parts.length == 2)
=======
# see http://stackoverflow.com/questions/3169786/clear-text-selection-with-javascript
exports.clear_selection = ->
    if window.getSelection?().empty?
        window.getSelection().empty() # chrome
    else if window.getSelection?().removeAllRanges?
        window.getSelection().removeAllRanges() # firefox
    else
        document.selection?.empty?()
>>>>>>> 9b5a8a69
<|MERGE_RESOLUTION|>--- conflicted
+++ resolved
@@ -1848,12 +1848,11 @@
         return null
     return tab
 
-<<<<<<< HEAD
 exports.get_cookie = (name) ->
     value = "; " + document.cookie
     parts = value.split("; " + name + "=")
     return parts.pop().split(";").shift() if (parts.length == 2)
-=======
+
 # see http://stackoverflow.com/questions/3169786/clear-text-selection-with-javascript
 exports.clear_selection = ->
     if window.getSelection?().empty?
@@ -1861,5 +1860,4 @@
     else if window.getSelection?().removeAllRanges?
         window.getSelection().removeAllRanges() # firefox
     else
-        document.selection?.empty?()
->>>>>>> 9b5a8a69
+        document.selection?.empty?()