/*
Code Editor Actions
*/

const WIKI_HELP_URL = "https://github.com/sagemathinc/cocalc/wiki/editor"; // TODO -- write this
const SAVE_ERROR = "Error saving file to disk. ";
const SAVE_WORKAROUND =
  "Ensure your network connection is solid. If this problem persists, you might need to close and open this file, or restart this project in Project Settings.";
const MAX_SAVE_TIME_S = 30; // how long to retry to save (and get no unsaved changes), until giving up and showing an error.

import { fromJS, List, Map, Set } from "immutable";
import { debounce } from "underscore";
import { callback, delay } from "awaiting";
import {
  default_font_size,
  log_error,
  public_get_text_file,
  prettier,
  syncstring
} from "../generic/client";
import { callback_opts, retry_until_success } from "../generic/async-utils";
import {
  cmp_Date,
  filename_extension,
  history_path,
  len,
  startswith,
  uuid
} from "../generic/misc";
import { print_code } from "../frame-tree/print-code";
import {
  FrameDirection,
  FrameTree,
  ImmutableFrameTree,
  SetMap
} from "../frame-tree/types";
import { misspelled_words } from "./spell-check";
import * as cm_doc_cache from "./doc";
import { test_line } from "./simulate_typing";
import { Rendered } from "../generic/react";
import * as CodeMirror from "codemirror";
import "../generic/codemirror-plugins";
import * as tree_ops from "../frame-tree/tree-ops";
import { Actions as BaseActions, Store } from "../../smc-react-ts";
import { createTypedMap, TypedMap } from "../../smc-react/TypedMap";

const copypaste = require("smc-webapp/copy-paste-buffer");

interface gutterMarkerParams {
  line: number;
  gutter_id: string;
  component?: Rendered;
  handle?: string;
}

const GutterMarker = createTypedMap<gutterMarkerParams>();
type GutterMarkers = Map<string, TypedMap<gutterMarkerParams>>;

export interface CodeEditorState {
  project_id: string;
  path: string;
  is_public: boolean;
  local_view_state: any;
  reload: Map<string, any>;
  resize: number;
  misspelled_words: Set<string>;
  has_unsaved_changes: boolean;
  has_uncommitted_changes: boolean;
  is_saving: boolean;
  is_loaded: boolean;
  gutter_markers: GutterMarkers;
  cursors: Map<any, any>;
  value?: string;
  load_time_estimate: number;
  error: any;
  status: any;
  read_only: boolean;
}

export class Actions<T = CodeEditorState> extends BaseActions<
  T | CodeEditorState
> {
  protected _state: "closed" | undefined;
  protected _syncstring: any;
  protected _key_handler: any;
  protected _cm: { [key: string]: CodeMirror.Editor } = {};

  public project_id: string;
  public path: string;
  public store: Store<CodeEditorState>;
  public is_public: boolean;

  private _save_local_view_state: () => void;
  private _cm_selections: any;
  private _update_misspelled_words_last_hash: any;
  private _active_id_history: string[] = [];

  _init(
    project_id: string,
    path: string,
    is_public: boolean,
    store: any
  ): void {
    this.project_id = project_id;
    this.path = path;
    this.store = store;
    this.is_public = is_public;

    if (is_public) {
      this._init_value();
    } else {
      this._init_syncstring();
    }

    this.setState({
      value: "Loading...",
      is_public,
      local_view_state: this._load_local_view_state(),
      reload: Map(),
      resize: 0,
      misspelled_words: Set(),
      has_unsaved_changes: false,
      has_uncommitted_changes: false,
      is_saving: false,
      gutter_markers: Map(),
      cursors: Map()
    });

    this._save_local_view_state = debounce(
      () => this.__save_local_view_state(),
      1500
    );

    if ((this as any)._init2) {
      (this as any)._init2();
    }
  }

  // Init setting of value exactly once based on
  // reading file from disk via public api.
  // ONLY used for public files.
  async _init_value(): Promise<void> {
    if (!this.is_public) {
      return;
    }
    // Get by loading from backend as a public file
    this.setState({ is_loaded: false });
    try {
      const data: string = await public_get_text_file({
        project_id: this.project_id,
        path: this.path
      });
      this.setState({ value: data });
    } catch (err) {
      this.set_error(`Error loading -- ${err}`);
    } finally {
      this.setState({ is_loaded: true });
    }
  }

  // Init setting of value whenever syncstring changes -- only used in derived classes
  _init_syncstring_value(): void {
    this._syncstring.on("change", () => {
      this.setState({ value: this._syncstring.to_str() });
    });
  }

  // Init spellchecking whenever syncstring saves -- only used in derived classes, where
  // spelling makes sense...
  _init_spellcheck(): void {
    this.update_misspelled_words();
    this._syncstring.on("save-to-disk", time =>
      this.update_misspelled_words(time)
    );
  }

  _init_syncstring(): void {
    this._syncstring = syncstring({
      project_id: this.project_id,
      path: this.path,
      cursors: true,
      before_change_hook: () => this.set_syncstring_to_codemirror(),
      after_change_hook: () => this.set_codemirror_to_syncstring()
    });

    this._syncstring.once("init", err => {
      if (err) {
        this.set_error(`Error opening -- ${err}`);
      }
      this._syncstring_metadata();
      if (!this.store.get("is_loaded")) {
        this.setState({ is_loaded: true });
      }
    });

    this._syncstring.on("metadata-change", () => this._syncstring_metadata());
    this._syncstring.on("cursor_activity", () =>
      this._syncstring_cursor_activity()
    );

    this._syncstring.on("change", () => this._syncstring_change());
    this._syncstring.on("init", () => this._syncstring_change());

    this._syncstring.once("load-time-estimate", est => {
      return this.setState({ load_time_estimate: est });
    });

    this._syncstring.on("save-to-disk", () => {
      // incremenet save_to_disk counter, so that react components can
      // react to save_to_disk event happening.
      this.set_reload("save_to_disk");
    });

    this._init_has_unsaved_changes();
  }

  // Reload the document.  This is used mainly for *public* viewing of
  // a file.
  reload(): void {
    if (!this.store.get("is_loaded")) {
      // currently in the process of loading
      return;
    }
    // this sets is_loaded to false... loads, then sets is_loaded to true.
    this._init_value();
  }

  // Update the reload key in the store, which may *trigger* UI to
  // update itself as a result (e.g. a pdf preview or markdown preview pane).
  set_reload(type: string): void {
    const reload: Map<string, any> = this.store.get("reload", Map());
    this.setState({
      reload: reload.set(type, this._syncstring.hash_of_saved_version())
    });
  }

  // Call this whenever the frames are moved, so that content can potentially
  // get updated due to resizing.  E.g., this ensures that codemirror editors
  // are properly updated (by calling cm.refresh()), so they don't look broken.
  set_resize(): void {
    this.setState({
      resize: this.store.get("resize", 0) + 1
    });
  }

  /* Set the value of the CodeMirror editor document -- assumes it
     has been initialized and loaded (e.g., the react component is
     mounted).  If not, throws an exception (which is fine -- this is
     used for testing only).
    */
  set_cm_value(value: string): void {
    const cm = this._get_cm();
    if (!cm) {
      throw Error("some codemirror MUST be defined!");
    }
    cm.setValue(value);
  }

  close(): void {
    if (this._state == "closed") {
      return;
    }
    this._state = "closed";
    this.__save_local_view_state();
    delete this._save_local_view_state;
    if (this._key_handler != null) {
      (this.redux.getActions("page") as any).erase_active_key_handler(
        this._key_handler
      );
      delete this._key_handler;
    }
    if (this._syncstring) {
      // syncstring was initialized; be sure not to
      // loose the very last change user made!
      this.set_syncstring_to_codemirror();
      this._syncstring._save();
      this._syncstring.close();
      delete this._syncstring;
    }
    // Remove underlying codemirror doc from cache.
    cm_doc_cache.close(this.project_id, this.path);
  }

  __save_local_view_state(): void {
    if (!this.store.get("local_view_state")) return;
    localStorage[this.name] = JSON.stringify(
      this.store.get("local_view_state")
    );
  }

  _load_local_view_state(): Map<string, any> {
    let local_view_state;
    const x = localStorage[this.name];
    if (x != null) {
      local_view_state = fromJS(JSON.parse(x));
    }
    if (local_view_state == null) {
      local_view_state = Map();
    }

    if (!local_view_state.has("version")) {
      // may use to deprecate in case we change format.
      local_view_state = local_view_state.set("version", 1);
    }

    if (!local_view_state.has("editor_state")) {
      local_view_state = local_view_state.set("editor_state", Map());
    }

    if (!local_view_state.has("font_size")) {
      local_view_state = local_view_state.set("font_size", default_font_size());
    }

    let frame_tree = local_view_state.get("frame_tree");
    if (frame_tree == null) {
      frame_tree = this._default_frame_tree();
    } else {
      frame_tree = tree_ops.assign_ids(frame_tree);
      frame_tree = tree_ops.ensure_ids_are_unique(frame_tree);
    }
    local_view_state = local_view_state.set("frame_tree", frame_tree);

    const active_id = local_view_state.get("active_id");
    if (active_id == null || !tree_ops.is_leaf_id(frame_tree, active_id)) {
      local_view_state = local_view_state.set(
        "active_id",
        tree_ops.get_some_leaf_id(frame_tree)
      );
    }

    return local_view_state;
  }

  reset_local_view_state(): void {
    delete localStorage[this.name];
    this.setState({ local_view_state: this._load_local_view_state() });
  }

  set_local_view_state(obj): void {
    if (this._state === "closed") {
      return;
    }
    // Set local state related to what we see/search for/etc.
    let local = this.store.get("local_view_state");
    for (let key in obj) {
      const value = obj[key];
      local = local.set(key, fromJS(value));
    }
    this.setState({
      local_view_state: local
    });
    this._save_local_view_state();
  }

  _is_leaf_id(id: string): boolean {
    return tree_ops.is_leaf_id(
      this.store.getIn(["local_view_state", "frame_tree"]),
      id
    );
  }

  _assert_is_leaf_id(id: string, caller: string): void {
    if (!this._is_leaf_id(id)) {
      throw Error(`${caller} -- no leaf with id "${id}"`);
    }
  }

  // Set which frame is active (unless setting is blocked).
  // Raises an exception if try to set an active_id, and there is no
  // leaf with that id.  If ignore_if_missing is true, then don't raise exception.s
  set_active_id(active_id: string, ignore_if_missing?: boolean): void {
    // Set the active_id, if necessary.
    const local: Map<string, any> = this.store.get("local_view_state");
    if (local.get("active_id") === active_id) {
      // already set -- nothing more to do
      return;
    }
    if (!this._is_leaf_id(active_id)) {
      if (ignore_if_missing) return;
      throw Error(`set_active_id - no leaf with id "${active_id}"`);
    }

    // record which id was just made active.
    this._active_id_history.push(active_id);
    if (this._active_id_history.length > 100) {
      this._active_id_history = this._active_id_history.slice(
        this._active_id_history.length - 100
      );
    }

    this.setState({
      local_view_state: local.set("active_id", active_id)
    });
    this._save_local_view_state();
    // If active_id is the id of a codemirror editor,
    // save that it was focused just now; this is just a quick solution to
    // "give me last active cm" -- we will switch to something
    // more generic later.
    let cm: any = this._cm[active_id];
    if (cm) {
      cm._last_active = new Date();
      cm.focus();
    }
  }

  // Make whatever frame is defined and was most recently active
  // be the current active frame.
  make_most_recent_frame_active(): void {
    let tree = this._get_tree();
    for (let i = this._active_id_history.length - 1; i >= 0; i--) {
      let id = this._active_id_history[i];
      if (tree_ops.is_leaf_id(tree, id)) {
        this.set_active_id(id);
        return;
      }
    }
    let id: string | undefined = tree_ops.get_some_leaf_id(tree);
    if (id) {
      this.set_active_id(id);
    }
  }

  _get_tree(): ImmutableFrameTree {
    return this.store.getIn(["local_view_state", "frame_tree"]);
  }

  _get_leaf_ids(): SetMap {
    return tree_ops.get_leaf_ids(this._get_tree());
  }

  _tree_op(op, ...args): void {
    let local = this.store.get("local_view_state");
    if (local == null) {
      return;
    }
    const t0 = local.get("frame_tree");
    if (t0 === undefined) {
      return;
    }
    const f: Function | undefined = tree_ops[op];
    if (f === undefined) {
      throw Error(`unknown tree op '${op}'`);
    }
    const t1 = f(t0, ...args);
    if (t1 !== t0) {
      if (op === "delete_node") {
        if (!tree_ops.is_leaf_id(t1, local.get("full_id"))) {
          local = local.delete("full_id");
        }
      }
      this.setState({ local_view_state: local.set("frame_tree", t1) });
      this._save_local_view_state();
    }
  }

  _default_frame_tree(): Map<string, any> {
    let frame_tree = fromJS(this._raw_default_frame_tree());
    frame_tree = tree_ops.assign_ids(frame_tree);
    frame_tree = tree_ops.ensure_ids_are_unique(frame_tree);
    return frame_tree;
  }

  // overload this in derived classes to specify the default layout.
  _raw_default_frame_tree(): FrameTree {
    return { type: "cm" };
  }

  // Do a set operation on the frame tree. This is used
  // to change a field in some node in the tree.  Typically
  // obj is of the form {id:'blah', foo:'bar'}, which sets
  // node.foo = 'bar' in the tree node with id 'blah'.
  set_frame_tree(obj): void {
    this._tree_op("set", obj);
  }

  // Reset the frame tree layout to the default.
  reset_frame_tree(): void {
    let local = this.store.get("local_view_state");
    // Set the frame tree to a new default frame tree.
    const tree = this._default_frame_tree();
    local = local.set("frame_tree", tree);
    // Also make some id active, since existing active_id is no longer valid.
    local = local.set("active_id", tree_ops.get_some_leaf_id(tree));
    // Update state, so visible to UI.
    this.setState({ local_view_state: local });
    // And save this new state to localStorage.
    this._save_local_view_state();
  }

  set_frame_tree_leafs(obj): void {
    this._tree_op("set_leafs", obj);
  }

  // Set the type of the given node, e.g., 'cm', 'markdown', etc.
  // NOTE: This is only meant to be used in derived classes right now,
  // though we have a unit test of it at this level.
  set_frame_type(id: string, type: string): void {
    this.set_frame_tree({ id, type });
  }

  // raises an exception if the node does not exist; always
  // call _has_frame_node first.
  _get_frame_node(id: string): Map<string, any> | undefined {
    return tree_ops.get_node(this._get_tree(), id);
  }

  // Delete the frame with given id.
  // If this is the active frame, then the new active frame becomes whichever
  // frame still exists that was most recently active before this frame.
  close_frame(id: string): void {
    if (tree_ops.is_leaf(this._get_tree())) {
      // closing the only node, so reset to default
      this.reset_local_view_state();
      return;
    }
    this._tree_op("delete_node", id);
    this.save_editor_state(id);
    if (this._cm_selections != null) {
      delete this._cm_selections[id];
    }
    delete this._cm[id];

    // if id is the current active_id, change to most recent one.
    if (id === this.store.getIn(["local_view_state", "active_id"])) {
      this.make_most_recent_frame_active();
    }
  }

  split_frame(direction: FrameDirection, id?: string, type?: string): void {
    if (!id) {
      id = this.store.getIn(["local_view_state", "active_id"]);
      if (!id) return;
    }
    const before = this._get_leaf_ids();
    this._tree_op("split_leaf", id, direction, type);
    const after = this._get_leaf_ids();
    for (let new_id in after) {
      if (!before[new_id]) {
        this.copy_editor_state(id, new_id);
        this.set_active_id(new_id);
        return;
      }
    }
<<<<<<< HEAD
    // The block_ms=1 here is since the set can cause a bunch
    // of rendering to happen which causes some other cm to
    // focus, which changes the id.  Instead of a flicker
    // and changing it back, we just prevent any id change
    // for 1ms, which covers the render cycle.
    this.set_active_id(id);
=======
    throw Error("BUG -- no new frame created");
>>>>>>> a0ab2eae
  }

  // Set the frame with given id to be full (so only it is displayed).
  set_frame_full(id: string): void {
    this._assert_is_leaf_id(id, "set_frame_full");
    let local = this.store.get("local_view_state");
    local = local.set("full_id", id);
    local = local.set("active_id", id);
    this.setState({ local_view_state: local });
    this._save_local_view_state();
  }

  unset_frame_full(): void {
    let local = this.store.get("local_view_state");
    local = local.delete("full_id");
    this.setState({ local_view_state: local });
    this._save_local_view_state();
  }

  // Save some arbitrary state information associated to a given
  // frame.  This is saved in localStorage (in the local_view_state)
  // and deleted when that frame is closed.  It gets converted to
  // immutable.js before storing.  For example, this could be used
  // to save the scroll position of the editor.
  save_editor_state(id: string, new_editor_state?: any): void {
    let left;
    if (this._state === "closed") {
      return;
    }
    const local = this.store.get("local_view_state");
    if (local == null) {
      return;
    }
    let editor_state =
      (left = local.get("editor_state")) != null ? left : Map();
    if (new_editor_state == null) {
      if (!editor_state.has(id)) {
        return;
      }
      editor_state = editor_state.delete(id);
    } else {
      editor_state = editor_state.set(id, fromJS(new_editor_state));
    }
    this.setState({
      local_view_state: local.set("editor_state", editor_state)
    });
    this._save_local_view_state();
  }

  // Copy state information from one frame to another frame.
  // E.g., this is used when splitting a frame, when we want
  // the two resulting frames to have the same font size as the frame
  // we just split.
  copy_editor_state(id1: string, id2: string): void {
    const info = this.store.getIn(["local_view_state", "editor_state", id1]);
    if (info) {
      this.save_editor_state(id2, info);
    }
  }

  _has_unsaved_changes(): boolean {
    if (!this._syncstring) {
      return false;
    }
    return this._syncstring.has_unsaved_changes();
  }

  _has_uncommitted_changes(): boolean {
    if (!this._syncstring) {
      return false;
    }
    return this._syncstring.has_uncommitted_changes();
  }

  // Called to cause updating of the save/committed status
  // in the store. It does this a few times.  This should get
  // called whenever there's some chance this status has changed.
  // This is probably bad code,
  // and it would be nice to get rid of its async nature.
  async update_save_status(): Promise<void> {
    for (let i = 0; i < 2; i++) {
      if (this._state === "closed") {
        continue;
      }
      this.setState({
        has_unsaved_changes: this._has_unsaved_changes(),
        has_uncommitted_changes: this._has_uncommitted_changes()
      });
      await delay(2000);
    }
  }

  _init_has_unsaved_changes(): void {
    // basically copies from tasks/actions.coffee -- opportunity to refactor
    this._syncstring.on("metadata-change", () => this.update_save_status());
    this._syncstring.on("connected", () => this.update_save_status());
  }

  _syncstring_metadata(): void {
    if (!this._syncstring) return; // need to check since this can get called by the close.
    const read_only = this._syncstring.get_read_only();
    if (read_only !== this.store.get("read_only")) {
      this.setState({ read_only });
    }
  }

  _syncstring_cursor_activity(): void {
    // TODO: for now, just for the one syncstring obviously
    // TOOD: this is probably naive and slow too...
    let cursors = Map();
    this._syncstring.get_cursors().forEach((info, account_id) => {
      if (account_id === this._syncstring._client.account_id) {
        // skip self.
        return;
      }
      info.get("locs").forEach(loc => {
        let left;
        loc = loc.set("time", info.get("time"));
        const locs = ((left = cursors.get(account_id)) != null
          ? left
          : List()
        ).push(loc);
        cursors = cursors.set(account_id, locs);
      });
    });
    if (!cursors.equals(this.store.get("cursors"))) {
      this.setState({ cursors });
    }
  }

  _syncstring_change(): void {
    if (this.update_save_status) {
      this.update_save_status();
    }
  }

  // Set the location of all of OUR cursors.  This is entirely
  // so the information can propogate to other users via the syncstring.
  set_cursor_locs(locs = [], side_effect): void {
    if (locs.length === 0) {
      // don't remove on blur -- cursor will fade out just fine
      return;
    }
    this._syncstring.set_cursor_locs(locs, side_effect);
  }

  // Delete trailing whitespace, avoiding any line that contains
  // a cursor.  Also, is a no-op if no actual codemirror editor
  // is initialized.
  delete_trailing_whitespace(): void {
    const cm = this._get_cm();
    if (cm == null) {
      return;
    }
    const omit_lines: SetMap = {};
    const cursors = this._syncstring.get_cursors();
    if (cursors) {
      cursors.map((user, _) => {
        const locs = user.get("locs");
        if (!locs) return;
        locs.map(loc => {
          const y = loc.get("y");
          if (y != null) {
            omit_lines[y] = true;
          }
        });
      });
    }
    cm.delete_trailing_whitespace({ omit_lines });
  }

  // Use internally..  Try once to save to disk.
  //  If fail (e.g., broken network) -- sets error and returns fine.
  //  If there are still unsaved changes right after save, throws exception.
  //  If worked fine and previous set error was saving, clears that error.
  async _try_to_save_to_disk(): Promise<void> {
    this.setState({ is_saving: true });
    try {
      await callback(this._syncstring.save_to_disk);
    } catch (err) {
      this.set_error(`${SAVE_ERROR} '${err}'.  ${SAVE_WORKAROUND}`);
      return;
    } finally {
      this.update_save_status();
      this.setState({ is_saving: false });
    }
    if (this.store.get("has_unsaved_changes")) {
      throw Error("not saved");
    }
    let error = this.store.get("error");
    if (error && startswith(error, SAVE_ERROR)) {
      // Save just succeeded, but there was a save error at the top, so clear it.
      this.set_error("");
    }
  }

  async _do_save(): Promise<void> {
    let that = this;
    try {
      await retry_until_success({
        f: async function() {
          /* evidently no fat arrow with async/await + typescript */
          await that._try_to_save_to_disk();
        },
        max_time: MAX_SAVE_TIME_S * 1000,
        max_delay: 6000
      });
    } catch (err) {
      console.warn(err);
      if (this._state !== "closed") {
        this.set_error(
          `${SAVE_ERROR} Despite repeated attempts, the version of the file saved to disk does not equal the version in your browser.  ${SAVE_WORKAROUND}`
        );
      }
      log_error({
        string_id: this._syncstring._string_id,
        path: this.path,
        project_id: this.project_id,
        error: "Error saving file -- has_unsaved_changes"
      });
    }
  }

  save(explicit: boolean): void {
    if (this.is_public) {
      return;
    }
    // TODO: what about markdown, where do not want this...
    // and what about multiple syncstrings...
    // TODO: Maybe just move this to some explicit menu of actions, which also includes
    // several other formatting actions.
    // Doing this automatically is fraught with error, since cursors aren't precise...
    if (explicit) {
      const account: any = this.redux.getStore("account");
      if (
        account &&
        account.getIn(["editor_settings", "strip_trailing_whitespace"])
      ) {
        this.delete_trailing_whitespace();
      }
    }
    this.set_syncstring_to_codemirror();
    this._do_save();
    this.focus();
  }

  time_travel(): void {
    this.redux.getProjectActions(this.project_id).open_file({
      path: history_path(this.path),
      foreground: true
    });
  }

  help(): void {
    const w = window.open(WIKI_HELP_URL, "_blank");
    if (w) {
      w.focus();
    }
  }

  change_font_size(delta: number, id?: string): void {
    const local = this.store.get("local_view_state");
    if (!id) {
      id = local.get("active_id");
    }
    if (!id) {
      return;
    }
    const node = tree_ops.get_node(this._get_tree(), id);
    if (!node) {
      return;
    }
    let font_size: number = node.get("font_size", default_font_size());
    font_size += delta;
    if (font_size < 2) {
      font_size = 2;
    }
    this.set_frame_tree({ id, font_size });
    this.focus(id);
  }

  increase_font_size(id: string): void {
    this.change_font_size(1, id);
  }

  decrease_font_size(id: string): void {
    this.change_font_size(-1, id);
  }

  set_font_size(id: string, font_size: number): void {
    this.set_frame_tree({ id, font_size });
    this.focus(id);
  }

  set_cm(id: string, cm: CodeMirror.Editor): void {
    const sel =
      this._cm_selections != null ? this._cm_selections[id] : undefined;
    if (sel != null) {
      // restore saved selections (cursor position, selected ranges)
      cm.getDoc().setSelections(sel);
    }

    if (len(this._cm) > 0) {
      // just making another cm
      this._cm[id] = cm;
      return;
    }

    this._cm[id] = cm;
    // Creating codemirror for the first time -- need to initialize it.
    this.set_codemirror_to_syncstring();
  }

  unset_cm(id: string): void {
    const cm = this._get_cm(id);
    if (cm == null) {
      return;
    }
    if (
      tree_ops.has_id(this.store.getIn(["local_view_state", "frame_tree"]), id)
    ) {
      // Save the selections, in case this editor
      // is displayed again.
      if (this._cm_selections == null) {
        this._cm_selections = {};
      }
      this._cm_selections[id] = cm.getDoc().listSelections();
    }
    delete this._cm[id];
  }

  // 1. if id given, returns cm with given id if id
  // 2. if no id given:
  //   if recent is true, return most recent cm
  //   if recent is not given, return some cm
  // 3. If no cm's return undefined.
  _get_cm(id?: string, recent?: boolean): CodeMirror.Editor | undefined {
    let v;
    if (id) {
      let cm: CodeMirror.Editor | undefined = this._cm[id];
      if (!cm) {
        cm = this._active_cm();
      }
      if (cm) {
        return cm;
      }
    }
    if (recent) {
      // TODO: rewrite this (and code in set_active_id) to work generically
      // for any frame tree leaf type.
      v = (() => {
        const result: any[] = [];
        for (let _ in this._cm) {
          const obj = this._cm[_];
          result.push(obj);
        }
        return result;
      })();
      if (v.length === 0) {
        return;
      }
      v.sort(
        (a, b) =>
          -cmp_Date(
            a._last_active != null ? a._last_active : 0,
            b._last_active != null ? b._last_active : 0
          )
      );
      return v[0];
    } else {
      for (id in this._cm) {
        v = this._cm[id];
        return v;
      }
    }
  }

  // Get the underlying codemirror doc that editors are using.
  _get_doc(): CodeMirror.Doc {
    return cm_doc_cache.get_doc(this.project_id, this.path);
  }

  _recent_cm(): CodeMirror.Editor | undefined {
    return this._get_cm(undefined, true);
  }

  _active_cm(): CodeMirror.Editor | undefined {
    return this._cm[this.store.getIn(["local_view_state", "active_id"])];
  }

  // Open a code editor, optionally at the given line.
  // TODO: try to eliminate the async.
  async open_code_editor(opts: {
    focus?: boolean;
    line?: number;
    file?: string; // not supported yet (TODO!)
    cursor?: boolean; // set cursor to line position (not just scroll to it)
    direction?: FrameDirection;
  }): Promise<void> {
    if (opts.focus === undefined) opts.focus = true;
    if (opts.cursor === undefined) opts.cursor = true;
    if (opts.direction === undefined) opts.direction = "col";

    const must_create = this._get_cm() == null;
    if (must_create) {
      // split and make a cm
      this.split_frame(opts.direction, undefined, "cm");
    }

    if (opts.line !== undefined) {
      if (must_create) {
        // Have to wait until after editor gets created
        await delay(1);
      }
      this.programmatical_goto_line(opts.line, opts.cursor);
    }

    if (opts.focus) {
      // Have to wait until after editor gets created, and
      // probably also event that caused this open.
      await delay(1);
      const cm = this._recent_cm();
      if (cm) {
        cm.focus();
      }
    }
  }

  focus(id?: string): void {
    let cm;
    if (id) {
      cm = this._cm[id];
      if (cm) {
        cm.focus();
      }
      return;
    }
    cm = this._get_cm();
    if (cm) {
      cm.focus();
    }
  }

  syncstring_save(): void {
    if (this._syncstring != null) {
      this._syncstring.save();
    }
    this.update_save_status();
  }

  set_syncstring_to_codemirror(id?: string): void {
    const cm = this._get_cm(id);
    if (!cm) {
      return;
    }
    this.set_syncstring(cm.getValue());
  }

  set_syncstring(value: string): void {
    if (this._state === "closed") return;
    this._syncstring.from_str(value);
    // NOTE: above is the only place where syncstring is changed, and when *we* change syncstring,
    // no change event is fired.  However, derived classes may want to update some preview when
    // syncstring changes, so we explicitly emit a change here:
    return this._syncstring.emit("change");
  }

  set_codemirror_to_syncstring(): void {
    // NOTE: we fallback to getting the underling CM doc, in case all actual
    // cm code-editor frames have been closed (or just aren't visible).
    let cm: any = this._get_cm();
    if (!cm) {
      cm = this._get_doc();
    }
    if (!cm) {
      return;
    }
    cm.setValueNoJump(this._syncstring.to_str());
    this.update_save_status();
  }

  exit_undo_mode(): void {
    this._syncstring.exit_undo_mode();
  }

  // per-session sync-aware undo
  undo(id: string): void {
    const cm = this._get_cm(id);
    if (cm == null) {
      return;
    }
    if (!this._syncstring.in_undo_mode()) {
      this.set_syncstring_to_codemirror();
    }
    const value = this._syncstring.undo().to_str();
    cm.setValueNoJump(value, true);
    cm.focus();
    this.set_syncstring_to_codemirror();
    this._syncstring.save();
  }

  // per-session sync-aware redo
  redo(id: string): void {
    const cm = this._get_cm(id);
    if (cm == null) {
      return;
    }
    if (!this._syncstring.in_undo_mode()) {
      return;
    }
    const doc = this._syncstring.redo();
    if (doc == null) {
      // can't redo if version not defined/not available.
      return;
    }
    const value = doc.to_str();
    cm.setValueNoJump(value, true);
    cm.focus();
    this.set_syncstring_to_codemirror();
    this._syncstring.save();
  }

  _cm_exec(id: string, command: string): void {
    const cm = this._get_cm(id);
    if (cm) {
      cm.execCommand(command);
    }
  }

  find(id: string): void {
    this._cm_exec(id, "find");
  }

  find_next(id: string): void {
    this._cm_exec(id, "findNext");
  }

  find_prev(id: string): void {
    this._cm_exec(id, "findPrev");
  }

  replace(id: string): void {
    this._cm_exec(id, "replace");
  }

  goto_line(id: string): void {
    this._cm_exec(id, "jumpToLine");
  }

  auto_indent(id: string): void {
    this._cm_exec(id, "indentAuto");
  }

  // used when clicking on other user avatar,
  // in the latex editor, etc.
  // If cursor is given, moves the cursor to the line too.
  programmatical_goto_line(
    line: number,
    cursor?: boolean,
    focus?: boolean
  ): void {
    const cm = this._recent_cm();
    if (cm == null) {
      return;
    }
    const pos = { line: line - 1, ch: 0 };
    const info = cm.getScrollInfo();
    cm.scrollIntoView(pos, info.clientHeight / 2);
    if (cursor) {
      cm.getDoc().setCursor(pos);
    }
    if (focus) {
      cm.focus();
    }
  }

  cut(id: string): void {
    const cm = this._get_cm(id);
    if (cm != null) {
      let doc = cm.getDoc();
      copypaste.set_buffer(doc.getSelection());
      doc.replaceSelection("");
      cm.focus();
    }
  }

  copy(id: string): void {
    const cm = this._get_cm(id);
    if (cm != null) {
      copypaste.set_buffer(cm.getDoc().getSelection());
      cm.focus();
    }
  }

  paste(id: string): void {
    const cm = this._get_cm(id);
    if (cm != null) {
      cm.getDoc().replaceSelection(copypaste.get_buffer());
      cm.focus();
    }
  }

  // big scary error shown at top
  set_error(error?: object | string): void {
    if (error === undefined) {
      this.setState({ error });
    } else {
      if (typeof error == "object") {
        let e = (error as any).message;
        if (e === undefined) {
          let e = JSON.stringify(error);
          if (e === "{}") {
            e = `${error}`;
          }
        }
        error = e;
      }
      this.setState({ error });
    }
  }

  // little status message shown at bottom.
  set_status(status): void {
    this.setState({ status });
  }

  print(id): void {
    const cm = this._get_cm(id);
    if (!cm) {
      return; // nothing to print...
    }
    let node = this._get_frame_node(id);
    if (!node) {
      return; // this won't happen but it ensures node is defined for typescript.
    }
    try {
      print_code({
        value: cm.getValue(),
        options: cm.options,
        path: this.path,
        font_size: node.get("font_size")
      });
    } catch (err) {
      this.set_error(err);
    }
    return cm.focus();
  }

  // Runs spellchecker on the backend last saved file, then
  // sets the mispelled_words part of the state to the immutable
  // Set of those words.  They can then be rendered by any editor/view.
  async update_misspelled_words(time?: number): Promise<void> {
    const hash = this._syncstring.hash_of_saved_version();
    if (hash === this._update_misspelled_words_last_hash) {
      // same file as before, so do not bother.
      return;
    }
    this._update_misspelled_words_last_hash = hash;
    try {
      const words: string[] = await misspelled_words({
        project_id: this.project_id,
        path: this.path,
        time
      });
      const x = Set(words);
      if (!x.equals(this.store.get("misspelled_words"))) {
        this.setState({ misspelled_words: x });
      }
    } catch (err) {
      this.set_error(err);
    }
  }

  async format_action(cmd, args): Promise<void> {
    const cm = this._get_cm();
    if (cm == null) {
      // format bar only makes sense when some cm is there...
      return;
    }
    await callback_opts(opts => cm.edit_selection(opts))({
      cmd,
      args
    });
    if (this._state !== "closed") {
      cm.focus();
      this.set_syncstring_to_codemirror();
      this._syncstring.save();
    }
  }

  set_gutter_marker(opts: {
    id?: string; // user-specified unique id for this gutter marker; autogenerated if not given
    line: number; // base-0 line number where gutter is initially positions
    gutter_id: string; // css class name of the gutter
    component: Rendered; // react component that gets rendered as the gutter marker
  }): void {
    if (opts.id == null) {
      // generate a random id, since none was specified.
      opts.id = uuid();
    }
    const gutter_markers: GutterMarkers = this.store.get(
      "gutter_markers",
      Map()
    );
    const info = new GutterMarker({
      line: opts.line,
      gutter_id: opts.gutter_id,
      component: opts.component,
    });
    this.setState({ gutter_markers: gutter_markers.set(opts.id, info) });
  }

  delete_gutter_marker(id: string): void {
    const gutter_markers: GutterMarkers = this.store.get(
      "gutter_markers",
      Map()
    );
    if (gutter_markers.has(id)) {
      this.setState({ gutter_markers: gutter_markers.delete(id) });
    }
  }

  // clear all gutter markers in the given gutter
  clear_gutter(gutter_id: string): void {
    let gutter_markers: GutterMarkers = this.store.get("gutter_markers", Map());
    const before = gutter_markers;
    gutter_markers.map((info, id) => {
      if (info !== undefined && info.get("gutter_id") === gutter_id) {
        gutter_markers = gutter_markers.delete(id);
      }
    });
    if (before !== gutter_markers) {
      this.setState({ gutter_markers });
    }
  }

  // The GutterMarker component calls this to save the line handle to the gutter marker,
  // which is needed for tracking the gutter location.
  // Nothing else should directly call this.
  _set_gutter_handle(id: string, handle: string): void {
    // id     = user-specified unique id for this gutter marker
    // handle = determines current line number of gutter marker
    const gutter_markers: GutterMarkers = this.store.get("gutter_markers");
    if (gutter_markers == null) {
      return;
    }
    const info = gutter_markers.get(id);
    if (info == null) {
      return;
    }
    this.setState({
      gutter_markers: gutter_markers.set(id, info.set("handle", handle))
    });
  }

  async format(id?: string): Promise<void> {
    const cm = this._get_cm(id);
    if (!cm) return;
    cm.focus();
    let parser;
    switch (filename_extension(this.path)) {
      case "js":
      case "jsx":
        parser = "babylon";
        break;
      case "json":
        parser = "json";
        break;
      case "ts":
      case "tsx":
        parser = "typescript";
        break;
      case "md":
        parser = "markdown";
        break;
      case "css":
        parser = "postcss";
        break;
      default:
        return;
    }
    const options = {
      parser,
      tabWidth: cm.getOption("tabSize"),
      useTabs: cm.getOption("indentWithTabs")
    };
    this.set_status("Ensuring your latest changes are saved...");
    this.set_syncstring_to_codemirror();
    try {
      await callback(this._syncstring._save);
    } catch (err) {
      this.set_error(`Error saving code: \n${err}`);
      return;
    } finally {
      this.set_status("");
    }

    this.set_status("Running code formatter...");
    try {
      await prettier(this.project_id, this.path, options);
      this.set_error("");
    } catch (err) {
      this.set_error(`Error formatting code: \n${err}`);
    } finally {
      this.set_status("");
    }
  }

  // call this and get back a function that can be used
  // for testing that realtime sync/set/etc....
  async test(opts: any = {}): Promise<void> {
    if (!opts.cm) {
      opts.cm = this._get_cm();
    }
    await test_line(opts);
  }

  /* Get current value of the cm editor doc. Returns undefined if no
     such editor has been initialized.

     Not part of public API -- this is just used for testing.
     Exception if can't be done, e.g., if editor not mounted.
  */
  _get_cm_value(): string {
    if (this._state == "closed") {
      throw Error("editor is closed");
    }
    const cm = this._get_cm();
    if (!cm) {
      throw Error("cm not defined (maybe editor is not mounted)");
    }
    return cm.getValue();
  }

  /* Get current value of the syncstring.  Returns undefined if syncstring
     not defined.

     Not part of public API -- this is just used for testing.

     Exception if can't be done.
  */
  _get_syncstring_value(): string {
    if (this._state == "closed") {
      throw Error("editor is closed");
    }
    if (!this._syncstring) {
      throw Error("_syncstring not defined.");
    } else {
      return this._syncstring.to_str();
    }
  }

  /* Get jQuery wrapped frame with given id.  Exception if not
  in the DOM and unique.   Meant for testing only.
  This is the **editor** for a frame,
  and does NOT include the titlebar. */
  _get_frame_jquery(id: string): JQuery<HTMLElement> {
    const elt = $("#frame-" + id);
    if (elt.length != 1) {
      throw Error(`unique frame with id ${id} not in DOM`);
    }
    return elt;
  }

  /* Get jQuery wrapped titlebar fro given id. */
  _get_titlebar_jquery(id: string): JQuery<HTMLElement> {
    const elt = $("#titlebar-" + id);
    if (elt.length != 1) {
      throw Error(`unique frame with id ${id} not in DOM`);
    }
    return elt;
  }
}<|MERGE_RESOLUTION|>--- conflicted
+++ resolved
@@ -541,16 +541,7 @@
         return;
       }
     }
-<<<<<<< HEAD
-    // The block_ms=1 here is since the set can cause a bunch
-    // of rendering to happen which causes some other cm to
-    // focus, which changes the id.  Instead of a flicker
-    // and changing it back, we just prevent any id change
-    // for 1ms, which covers the render cycle.
-    this.set_active_id(id);
-=======
     throw Error("BUG -- no new frame created");
->>>>>>> a0ab2eae
   }
 
   // Set the frame with given id to be full (so only it is displayed).
