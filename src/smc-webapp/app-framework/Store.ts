import { EventEmitter } from "events";
import * as async from "async";
import { createSelector, Selector } from "reselect";
import { AppRedux } from "../app-framework";
import { TypedMap } from "./TypedMap";
import { CopyMaybe, CopyAnyMaybe, DeepImmutable } from "./immutable-types";
<<<<<<< HEAD
import { fill } from "smc-util/fill";
import { throttle } from "lodash";

const misc = require("smc-util/misc");
=======
import * as misc from "../../smc-util/misc";
// Relative import is temporary, until I figure this out -- needed for *project*
// import { fill } from "../../smc-util/fill";
// fill does not even compile for the backend project (using the fill from the fill
// module breaks starting projects).
// NOTE: a basic requirement of "redux app framework" is that it can fully run
// on the backend (e.g., in a project) under node.js.
const { defaults, required } = misc;
>>>>>>> fcb25200

import { throttle } from "lodash";

export type StoreConstructorType<T, C = Store<T>> = new (
  name: string,
  redux: AppRedux,
  store_def?: T
) => C;

export interface selector<State, K extends keyof State> {
  dependencies?: (keyof State)[];
  fn: () => State[K];
}

/**
 *
 */
export class Store<State> extends EventEmitter {
  public name: string;
  public getInitialState?: () => State;
  protected redux: AppRedux;
  protected selectors: { [K in keyof Partial<State>]: selector<State, K> };
  private _last_state: State;

  constructor(name: string, redux: AppRedux) {
    super();
    this._handle_store_change = this._handle_store_change.bind(this);
    this.getState = this.getState.bind(this);
    this.get = this.get.bind(this);
    this.getIn = this.getIn.bind(this);
    this.wait = this.wait.bind(this);
    this.name = name;
    this.redux = redux;
    this.setMaxListeners(150);
    if (this.selectors) {
      type selector = Selector<State, any>;
      let created_selectors: { [K in keyof State]: selector } = {} as any;

      let dependency_graph: any = {}; // Used to check for cycles

      for (let selector_name of Object.getOwnPropertyNames(this.selectors)) {
        // List of dependent selectors for this prop_name
        let dependent_selectors: selector[] = [];

        // Names of dependencies
        let dependencies = this.selectors[selector_name].dependencies;
        dependency_graph[selector_name] = dependencies || [];

        if (dependencies) {
          for (let dep_name of dependencies) {
            if (created_selectors[dep_name] == undefined) {
              created_selectors[dep_name] = () => this.get(dep_name);
            }
            dependent_selectors.push(created_selectors[dep_name]);

            // Set the selector function to the new selector
            this.selectors[dep_name].fn = createSelector(
              dependent_selectors as any,
              this.selectors[dep_name].fn
            ) as any;
          }
        }
      }
      // check if there are cycles
      try {
        misc.top_sort(dependency_graph);
      } catch {
        throw new Error(
          `redux store "${name}" has cycle in its selector dependencies`
        );
      }
      return;
    }
  }

  _handle_store_change(state: State): void {
    if (state !== this._last_state) {
      this._last_state = state;
      this.emit("change", state);
    }
  }

  destroy = (): void => {
    this.redux.removeStore(this.name);
  };

  getState(): TypedMap<State> {
    return this.redux._redux_store.getState().get(this.name);
  }

  get<K extends keyof State>(field: K): DeepImmutable<State[K]>;
  get<K extends keyof State, NSV>(
    field: K,
    notSetValue: NSV
  ): NonNullable<DeepImmutable<State[K]>> | NSV;
  get<K extends keyof State, NSV = State[K]>(
    field: K,
    notSetValue?: NSV
  ): State[K] | NSV {
    if (this.selectors && this.selectors[field] != undefined) {
      return this.selectors[field].fn();
    } else {
      return this.redux._redux_store
        .getState()
        .getIn([this.name, field], notSetValue);
    }
  }

  // Only works 3 levels deep.
  // It's probably advisable to normalize your data if you find yourself that deep
  // https://redux.js.org/recipes/structuring-reducers/normalizing-state-shape
  // If you need to describe a recurse data structure such as a binary tree, use unsafe_getIn.
  // Does not work with selectors.
  getIn<K1 extends keyof State>(path: [K1]): DeepImmutable<State[K1]>;
  getIn<K1 extends keyof State, K2 extends keyof NonNullable<State[K1]>>(
    path: [K1, K2]
  ): DeepImmutable<CopyMaybe<State[K1], NonNullable<State[K1]>[K2]>>;
  getIn<
    K1 extends keyof State,
    K2 extends keyof NonNullable<State[K1]>,
    K3 extends keyof NonNullable<NonNullable<State[K1]>[K2]>
  >(
    path: [K1, K2, K3]
  ): DeepImmutable<
    CopyAnyMaybe<
      State[K1],
      NonNullable<State[K1]>[K2],
      NonNullable<NonNullable<State[K1]>[K2]>[K3]
    >
  >;
  getIn<K1 extends keyof State, NSV>(
    path: [K1],
    notSetValue: NSV
  ): NonNullable<DeepImmutable<State[K1]>> | NSV;
  getIn<K1 extends keyof State, K2 extends keyof NonNullable<State[K1]>, NSV>(
    path: [K1, K2],
    notSetValue: NSV
  ):
    | NonNullable<
        DeepImmutable<CopyMaybe<State[K1], NonNullable<State[K1]>[K2]>>
      >
    | NSV;
  getIn<
    K1 extends keyof State,
    K2 extends keyof NonNullable<State[K1]>,
    K3 extends keyof NonNullable<NonNullable<State[K1]>[K2]>,
    NSV
  >(
    path: [K1, K2, K3],
    notSetValue: NSV
  ):
    | NonNullable<
        DeepImmutable<
          CopyAnyMaybe<
            State[K1],
            NonNullable<State[K1]>[K2],
            NonNullable<NonNullable<State[K1]>[K2]>[K3]
          >
        >
      >
    | NSV;
  getIn(path: any[], notSetValue?: any): any {
    return this.redux._redux_store
      .getState()
      .getIn([this.name].concat(path), notSetValue);
  }

  unsafe_getIn(path: any[], notSetValue?: any): any {
    return this.redux._redux_store
      .getState()
      .getIn([this.name].concat(path), notSetValue);
  }

  /**
   * wait for the store to change to a specific state, and when that
   * happens call the given callback.
   */
  wait<T>(opts: {
    until: (store: Store<State>) => T; // waits until "until(store)" evaluates to something truthy
    cb: (err?: string, result?: T) => any; // cb(undefined, until(store)) on success and cb('timeout') on failure due to timeout
    throttle_ms?: number; // in ms -- throttles the call to until(store)
    timeout?: number; // in seconds -- set to 0 to disable (DANGEROUS since until will get run for a long time)
  }): this | undefined {
    let timeout_ref;
<<<<<<< HEAD
    let { until, cb, throttle_ms, timeout } = fill(opts, {
      timeout: 30
    });
=======
    /*
    let { until, cb, throttle_ms, timeout } = fill(opts, {
      timeout: 30
    });
    */
    let { until, cb, throttle_ms, timeout } = defaults(opts, {
      until: required,
      throttle_ms: undefined,
      timeout: 30,
      cb: required
    });
>>>>>>> fcb25200
    if (throttle_ms != undefined) {
      until = throttle(until, throttle_ms);
    }
    // Do a first check to see if until is already true
    let x = until(this);
    if (x) {
      cb(undefined, x);
      return;
    }
    // If we want a timeout (the default), setup a timeout
    if (timeout) {
      const timeout_error = () => {
        this.removeListener("change", listener);
        cb("timeout");
        return;
      };
      timeout_ref = setTimeout(timeout_error, timeout * 1000);
    }
    // Setup a listener
    var listener = () => {
      x = until(this);
      if (x) {
        if (timeout_ref) {
          clearTimeout(timeout_ref);
        }
        this.removeListener("change", listener);
        return async.nextTick(() => cb(undefined, x));
      }
    };
    return this.on("change", listener);
  }
}<|MERGE_RESOLUTION|>--- conflicted
+++ resolved
@@ -4,12 +4,6 @@
 import { AppRedux } from "../app-framework";
 import { TypedMap } from "./TypedMap";
 import { CopyMaybe, CopyAnyMaybe, DeepImmutable } from "./immutable-types";
-<<<<<<< HEAD
-import { fill } from "smc-util/fill";
-import { throttle } from "lodash";
-
-const misc = require("smc-util/misc");
-=======
 import * as misc from "../../smc-util/misc";
 // Relative import is temporary, until I figure this out -- needed for *project*
 // import { fill } from "../../smc-util/fill";
@@ -18,7 +12,6 @@
 // NOTE: a basic requirement of "redux app framework" is that it can fully run
 // on the backend (e.g., in a project) under node.js.
 const { defaults, required } = misc;
->>>>>>> fcb25200
 
 import { throttle } from "lodash";
 
@@ -203,11 +196,6 @@
     timeout?: number; // in seconds -- set to 0 to disable (DANGEROUS since until will get run for a long time)
   }): this | undefined {
     let timeout_ref;
-<<<<<<< HEAD
-    let { until, cb, throttle_ms, timeout } = fill(opts, {
-      timeout: 30
-    });
-=======
     /*
     let { until, cb, throttle_ms, timeout } = fill(opts, {
       timeout: 30
@@ -219,7 +207,6 @@
       timeout: 30,
       cb: required
     });
->>>>>>> fcb25200
     if (throttle_ms != undefined) {
       until = throttle(until, throttle_ms);
     }
