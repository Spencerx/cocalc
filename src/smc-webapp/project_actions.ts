--- conflicted
+++ resolved
@@ -926,31 +926,11 @@
       this.get_side_chat_state(opts);
     }
 
-<<<<<<< HEAD
-              if (index === -1) {
-                index = open_files_order.size;
-              }
-
-              if (opts.payload) {
-                let a: any = redux.getEditorActions(this.project_id, opts.path);
-                if (a.dispatch_payload) {
-                  a.dispatch_payload(opts.payload);
-                }
-              }
-
-              this.setState({
-                open_files,
-                open_files_order: open_files_order.set(index, opts.path)
-              });
-              (this.redux.getActions("page") as any).save_session();
-            }
-=======
     store = this.get_store(); // because async stuff happened above.
     if (store == undefined) {
       // e.g., the project got closed along the way...
       return;
     }
->>>>>>> 7bb5050d
 
     // Only generate the editor component if we don't have it already
     // Also regenerate if view type (public/not-public) changes
@@ -965,6 +945,13 @@
           open_files: open_files.delete(opts.path)
         });
         project_file.remove(opts.path, this.redux, this.project_id, was_public);
+      }
+
+      if (opts.payload) {
+        let a: any = redux.getEditorActions(this.project_id, opts.path);
+        if (a.dispatch_payload) {
+          a.dispatch_payload(opts.payload);
+        }
       }
 
       const open_files_order = store.get("open_files_order");
@@ -3115,4 +3102,4 @@
       }
     }
   });
-}+};