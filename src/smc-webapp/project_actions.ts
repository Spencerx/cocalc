--- conflicted
+++ resolved
@@ -3144,7 +3144,10 @@
   }
 
   // Throws
-  set_compute_image = async (new_image: string, rethrow_errors: boolean = false): Promise<void> => {
+  set_compute_image = async (
+    new_image: string,
+    rethrow_errors: boolean = false
+  ): Promise<void> => {
     this.setState({ compute_image_is_changing: true });
     let { fake_async_client_action } = require("./test/util");
     try {
@@ -3168,12 +3171,9 @@
         }
       }
     });
-<<<<<<< HEAD
     this.redux.getActions("projects").restart_project(this.project_id);
     this.setState({ compute_image_is_changing: false });
   };
-=======
-  }
 
   project_log_load_all(): void {
     const store = this.get_store();
@@ -3202,7 +3202,6 @@
     if (!startswith(a, "editor-")) return;
     this.hide_file(misc.tab_to_path(a));
   }
->>>>>>> 618a9370
 }
 
 const prom_client = require("./prom-client");
