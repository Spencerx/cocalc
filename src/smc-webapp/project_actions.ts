--- conflicted
+++ resolved
@@ -166,11 +166,8 @@
   private _log_open_time: { [key: string]: { id: string; start: number } };
   private _activity_indicator_timers: { [key: string]: number };
   private _set_directory_files_lock: { [key: string]: Function[] };
-<<<<<<< HEAD
   private _init_done = false;
-=======
   private new_filename_generator;
->>>>>>> eef16d26
 
   constructor(a, b) {
     super(a, b);
