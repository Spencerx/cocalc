--- conflicted
+++ resolved
@@ -357,7 +357,6 @@
     render_format_group: ->
         if not @is_visible('auto_indent')
             return
-<<<<<<< HEAD
         <Fragment>
             <Space />
             <ButtonGroup key={'format-group'}>
@@ -368,23 +367,10 @@
                     disabled = {@props.read_only}
                     bsSize   = {@button_size()}
                 >
-                    <Icon name='indent' />
+                    <Icon name='magic' />
                 </Button>
             </ButtonGroup>
         </Fragment>
-=======
-        <ButtonGroup key={'format-group'}>
-            <Button
-                key      = {'auto-indent'}
-                title    = {'Automatically format selected code'}
-                onClick  = {@props.actions.auto_indent}
-                disabled = {@props.read_only}
-                bsSize   = {@button_size()}
-            >
-                <Icon name='magic' />
-            </Button>
-        </ButtonGroup>
->>>>>>> 9415e506
 
     show_labels: ->
         return @props.is_only or @props.is_full
