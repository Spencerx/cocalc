###
FrameTitleBar - title bar in a frame, in the frame tree
###

{debounce} = require('underscore')
{ButtonGroup, Button, DropdownButton, MenuItem}   = require('react-bootstrap')
{Fragment, React, rclass, rtypes, redux} = require('../smc-react')
{Icon, Space, Tip, VisibleMDLG,
 EditorFileInfoDropdown}= require('../r_misc')
{UncommittedChanges}    = require('../jupyter/uncommitted-changes')


{IS_TOUCH, IS_IPAD} = require('../feature')
misc       = require('smc-util/misc')

util = require('./util')

title_bar_style =
    background : '#ddd'
    border     : '1px solid rgb(204,204,204)'
    padding    : '1px'

path_style =
    whiteSpace   : 'nowrap'
    fontSize     : '13px'
    paddingRight : '15px'
    color        : '#333'
    float        : 'right'

TITLE_STYLE =
    padding  : '5px 0 0 5px'
    color    : '#333'
    fontSize : '10pt'
    display  : 'inline-block'
    float    : 'right'

button_size = 'small'
if IS_TOUCH
    close_style = undefined
else
    close_style =
        background  : 'transparent'
        borderColor : 'transparent'

exports.FrameTitleBar = rclass
    displayName: 'CodeEditor-FrameTitleBar'

    propTypes :
        actions                 : rtypes.object.isRequired
        path                    : rtypes.string  # assumed to not change for now
        project_id              : rtypes.string  # assumed to not change for now
        active_id               : rtypes.string
        id                      : rtypes.string
        deletable               : rtypes.bool
        read_only               : rtypes.bool
        has_unsaved_changes     : rtypes.bool
        has_uncommitted_changes : rtypes.bool
        is_saving               : rtypes.bool
        is_full                 : rtypes.bool
        is_only                 : rtypes.bool    # is the only frame
        is_public               : rtypes.bool    # public view of a file
        type                    : rtypes.string.isRequired
        editor_spec             : rtypes.object  # describes editor options; assumed to never change

    shouldComponentUpdate: (next) ->
        return misc.is_different(@props, next, ['active_id', 'id', 'deletable', 'is_full', 'is_only', \
                     'read_only', 'has_unsaved_changes', 'has_uncommitted_changes', 'is_public', 'is_saving', 'type'])

    componentWillReceiveProps: ->
        @_last_render = new Date()

    is_visible: (action_name, explicit) ->
        buttons = @props.editor_spec?[@props.type]?.buttons
        if not explicit and not buttons?
            return true
        return buttons?[action_name]

    click_close: ->
        if new Date() - @_last_render < 200
            # avoid accidental click -- easily can happen otherwise.
            return
        @props.actions.close_frame(@props.id)

    button_size: ->
        if @props.is_only or @props.is_full
            return
        else
            return 'small'

    render_x: ->
        show_full = @props.is_full or @props.active_id == @props.id
        <Button
            title   = {'Close this frame'}
            style   = {if not show_full then close_style}
            key     = {'close'}
            bsSize  = {@button_size()}
            onClick = {@click_close}
        >
            <Icon name={'times'}/>
        </Button>

    select_type: (type) ->
        @props.actions.set_frame_type?(@props.id, type)

    render_types: ->
        if not @props.editor_spec?
            return

        selected_type  = @props.type
        selected_icon  = ''
        selected_short = ''
        items = []
        for type, spec of @props.editor_spec
            if selected_type == type
                selected_icon  = spec.icon
                selected_short = spec.short
            item = <MenuItem
                        selected = {selected_type == type}
                        key      = {type}
                        eventKey = {type}
                        onSelect = {@select_type}
                    >
                    <Icon name={spec.icon}/> {spec.name}
                </MenuItem>
            items.push(item)

        title = <Icon name={selected_icon} />
        if selected_short
            title = <span>{title} {selected_short}</span>
        <DropdownButton
          title     = {title}
          key       = {'types'}
          id        = {'types'}
          bsSize    = {@button_size()}
        >
            {items}
        </DropdownButton>

    render_control: ->
        is_active = @props.active_id == @props.id
        <ButtonGroup style={float:'right'} key={'close'}>
            {@render_types()     if is_active}
            {@render_split_row() if is_active and not @props.is_full}
            {@render_split_col() if is_active and not @props.is_full}
            {@render_full()      if is_active and not @props.is_only}
            {@render_x()}
        </ButtonGroup>

    render_full: ->
        if @props.is_full
            <Button
                disabled = {@props.is_only}
                title    = {'Show all frames'}
                key      = {'compress'}
                bsSize   = {@button_size()}
                onClick  = {=> @props.actions.set_frame_full()}
            >
                <Icon name={'compress'}/>
            </Button>
        else
            <Button
                disabled = {@props.is_only}
                key      = {'expand'}
                title    = {'Show only this frame'}
                bsSize   = {@button_size()}
                onClick  = {=> @props.actions.set_frame_full(@props.id)}
            >
                <Icon name={'expand'}/>
            </Button>

    render_split_row: ->
        <Button
            key     = {'split-row'}
            title   = {'Split frame horizontally into two rows'}
            bsSize  = {@button_size()}
            onClick = {(e)=>e.stopPropagation(); if @props.is_full then @props.actions.set_frame_full() else @props.actions.split_frame('row', @props.id)}
        >
            <Icon name='columns' rotate={'90'} />
        </Button>

    render_split_col: ->
        <Button
            key     = {'split-col'}
            title   = {'Split frame vertically into two columns'}
            bsSize  = {@button_size()}
            onClick = {(e)=>e.stopPropagation(); if @props.is_full then @props.actions.set_frame_full() else @props.actions.split_frame('col', @props.id)}
        >
            <Icon name='columns' />
        </Button>

    render_zoom_out: ->
        if not @is_visible('decrease_font_size')
            return
        <Button
            key     = {'font-increase'}
            title   = {'Decrease font size'}
            bsSize  = {@button_size()}
            onClick = {=>@props.actions.decrease_font_size(@props.id)}
        >
            <Icon name={'search-minus'} />
        </Button>

    render_zoom_in: ->
        if not @is_visible('increase_font_size')
            return
        <Button
            key     = {'font-decrease'}
            title   = {'Increase font size'}
            onClick = {=>@props.actions.increase_font_size(@props.id)}
            bsSize  = {@button_size()}
        >
            <Icon name={'search-plus'} />
        </Button>

    render_replace: ->
        if not @is_visible('replace')
            return
        <Button
            key      = {'replace'}
            title    = {'Replace text'}
            onClick  = {=>@props.actions.replace(@props.id)}
            disabled = {@props.read_only}
            bsSize   = {@button_size()}
        >
            <Icon name='exchange' />
        </Button>

    render_find: ->
        if not @is_visible('find')
            return
        <Button
            key     = {'find'}
            title   = {'Find text'}
            onClick = {=>@props.actions.find(@props.id)}
            bsSize  = {@button_size()}
        >
            <Icon name='search' />
        </Button>

    render_goto_line: ->
        if not @is_visible('goto_line')
            return
        <Button
            key     = {'goto-line'}
            title   = {'Jump to line'}
            onClick = {=>@props.actions.goto_line(@props.id)}
            bsSize  = {@button_size()}
        >
            <Icon name='bolt' />
        </Button>

    render_find_replace_group: ->
        <Fragment>
            <Space />
            <ButtonGroup key={'find-group'}>
                {@render_find()}
                {@render_replace() if not @props.is_public}
                {@render_goto_line()}
            </ButtonGroup>
        </Fragment>

    render_cut: ->
        if not @is_visible('cut')
            return
        <Button
            key      = {'cut'}
            title    = {'Cut selected text'}
            onClick  = {=>@props.actions.cut(@props.id)}
            disabled = {@props.read_only}
            bsSize   = {@button_size()}
        >
            <Icon name={'scissors'} />
        </Button>

    render_paste: ->
        if not @is_visible('paste')
            return
        <Button
            key      = {'paste'}
            title    = {'Paste buffer'}
            onClick  = {debounce((=>@props.actions.paste(@props.id)), 200, true)}
            disabled = {@props.read_only}
            bsSize   = {@button_size()}
        >
            <Icon name={'paste'} />
        </Button>

    render_copy: ->
        if not @is_visible('copy')
            return
        <Button
            key     = {'copy'}
            title   = {'Copy selected text'}
            onClick = {=>@props.actions.copy(@props.id)}
            bsSize  = {@button_size()}
        >
            <Icon name={'copy'} />
        </Button>

    render_copy_group: ->
        <Fragment>
            <Space />
            <ButtonGroup key={'copy'}>
                {@render_cut() if not @props.is_public}
                {@render_copy()}
                {@render_paste() if not @props.is_public}
            </ButtonGroup>
        </Fragment>

    render_zoom_group: ->
        <Fragment>
            <Space />
            <ButtonGroup key={'zoom'}>
                {@render_zoom_out()}
                {@render_zoom_in()}
            </ButtonGroup>
        </Fragment>

    render_split_group: ->
        <ButtonGroup  key={'split'}>
            {@render_split_row()}
            {@render_split_col()}
        </ButtonGroup>

    render_undo: ->
        if not @is_visible('undo')
            return
        <Button
            key      = {'undo'}
            title    = {'Undo last thing you did'}
            onClick  = {@props.actions.undo}
            disabled = {@props.read_only}
            bsSize   = {@button_size()}
        >
            <Icon name='undo' />
        </Button>

    render_redo: ->
        if not @is_visible('redo')
            return
        <Button
            key      = {'redo'}
            title    = {'Redo last thing you did'}
            onClick  = {@props.actions.redo}
            disabled = {@props.read_only}
            bsSize   = {@button_size()}
        >
            <Icon name='repeat' />
        </Button>

    render_undo_redo_group: ->
        <Fragment>
            <Space />
            <ButtonGroup key={'undo-group'}>
                {@render_undo()}
                {@render_redo()}
            </ButtonGroup>
        </Fragment>

    render_format_group: ->
        if not @is_visible('auto_indent')
            return
        <Fragment>
            <Space />
            <ButtonGroup key={'format-group'}>
                <Button
                    key      = {'auto-indent'}
                    title    = {'Automatically format selected code'}
                    onClick  = {@props.actions.auto_indent}
                    disabled = {@props.read_only}
                    bsSize   = {@button_size()}
                >
                    <Icon name='magic' />
                </Button>
            </ButtonGroup>
        </Fragment>

    show_labels: ->
        return @props.is_only or @props.is_full

    render_timetravel: (labels) ->
        if not @is_visible('time_travel')
            return
        <Button
            key     = {'timetravel'}
            title   = {'Show complete edit history'}
            bsStyle = {'info'}
            bsSize  = {@button_size()}
            onClick = {@props.actions.time_travel}
        >
            <Icon name='history' /> <VisibleMDLG>{if labels then 'TimeTravel'}</VisibleMDLG>
        </Button>

    # Button to reload the document
    render_reload: (labels) ->
        if not @is_visible('reload', true)
            return
        <Button
            key     = {'reload'}
            title   = {'Reload this file'}
            bsSize  = {@button_size()}
            onClick = {@props.actions.reload}
        >
            <Icon name='repeat' /> <VisibleMDLG>{if labels then 'Reload'}</VisibleMDLG>
        </Button>

    # A "Help" info button
    render_help: (labels) ->
        if not @is_visible('help', true) or @props.is_public
            return
        labels = @show_labels()
        <Fragment>
            <Space/>
            <Button
                key     = {'help'}
                title   = {'Show help for working with this type of document'}
                bsSize  = {@button_size()}
                onClick = {=>@props.actions.help?(@props.type)}
            >
                <Icon name='question-circle' /> <VisibleMDLG>{if labels then 'Help'}</VisibleMDLG>
            </Button>
        </Fragment>

    render_save: (labels) ->
        if not @is_visible('save')
            return
        disabled = not @props.has_unsaved_changes or @props.read_only or @props.is_public
        if labels
            if @props.is_public
                label = 'Public'
            else if @props.read_only
                label = 'Readonly'
            else
                label = 'Save'
        else
            label = ''
        if @props.is_saving
            icon = 'arrow-circle-o-left'
        else
            icon = 'save'

        # The funny style in the icon below is because the width changes slightly depending
        # on which icon we are showing.
        <Button
            key      = {'save'}
            title    = {"Save file to disk"}
            bsStyle  = {'success'}
            bsSize   = {@button_size()}
            disabled = {disabled}
            onClick  = {=>@props.actions.save(true)}
        >
            <Icon name={icon} style={width:'15px', display:'inline-block'}/> <VisibleMDLG>{label}</VisibleMDLG>
            <UncommittedChanges has_uncommitted_changes={@props.has_uncommitted_changes} />
        </Button>

    render_save_timetravel_group: ->
        labels   = @show_labels()
        <ButtonGroup key={'save-group'}>
            {@render_save(labels)}
            {@render_timetravel(labels) if not @props.is_public}
            {@render_reload(labels)}
        </ButtonGroup>

    render_prettier: ->
        if not @is_visible('prettier') or not util.PRETTIER_SUPPORT[misc.filename_extension(@props.path)]
            return
        <Fragment>
            <Space/>
            <Button
                bsSize  = {@button_size()}
                key     = {'prettier'}
                onClick = {=>@props.actions.prettier(@props.id)}
                title   = {'Run Prettier to canonically format this document'}
            >
                <Icon name={'fab fa-product-hunt'} /> <VisibleMDLG>{if @show_labels() then 'Prettier'}</VisibleMDLG>
            </Button>
        </Fragment>

    render_print: ->
        if not @is_visible('print')
            return
        <Fragment>
            <Space />
            <Button
                bsSize  = {@button_size()}
                key     = {'print'}
                onClick = {=>@props.actions.print(@props.id)}
                title   = {'Print file to PDF'}
            >
                <Icon name={'print'} /> <VisibleMDLG>{if @show_labels() then 'Print'}</VisibleMDLG>
            </Button>
        </Fragment>

    render_file_menu: ->
        if not (@props.is_only or @props.is_full)
            return
        <EditorFileInfoDropdown
            key       = {'info'}
            title     = {'File related actions'}
            filename  = {@props.path}
            actions   = {redux.getProjectActions(@props.project_id)}
            is_public = {false}
            label     = {'File'}
            bsSize    = {@button_size()}
        />

    render_buttons: ->
        if not (@props.is_only or @props.is_full)
            # When in split view, we let the buttonbar flow around and hide, so that
            # extra buttons are cleanly not visible when frame is thin.
            style = {maxHeight:'30px', overflow:'hidden', flex:1}
        else
            style = {maxHeight:'34px', overflow:'hidden', flex:1}
        <div
            style = {style}
            key   = {'buttons'}>
            {@render_save_timetravel_group()}
            {@render_undo_redo_group() if not @props.is_public}
            {@render_zoom_group()}
            {@render_copy_group()}
            {@render_find_replace_group()}
            {@render_format_group() if not @props.is_public}
<<<<<<< HEAD
=======
            {@render_prettier()}
            {<Space/>}
>>>>>>> b9a1b04c
            {@render_print()}
            {@render_help()}
        </div>

    render_path: ->
        <span style={path_style}>
            <Tip
                placement = {'bottom'}
                title     = {@props.path}
            >
                {misc.path_split(@props.path).tail}
            </Tip>
        </span>

    render_main_buttons: ->
        # This is complicated below (with the flex display) in order to have a drop down menu that actually appears
        # and *ALSO* have buttons that vanish when there are many of them (via scrolling around).
        <div style={display:'flex'}>
            {@render_file_menu() if not @props.is_public}
            {@render_buttons()}
        </div>

    render_title: ->
        spec = @props.editor_spec?[@props.type]
        if not spec?
            return
        <span style={TITLE_STYLE}>
            <Icon name={spec.icon} />
            <Space />
            {spec.title ? spec.name ? spec.short ? ''}
        </span>

    render: ->
        # Whether this is *the* active currently focused frame:
        is_active = @props.id == @props.active_id
        if is_active
            style = misc.copy(title_bar_style)
            style.background = '#f8f8f8'
        else
            style = title_bar_style

        if $?.browser?.safari  # ugly hack....
            # for some reason this is really necessary on safari, but
            # breaks on everything else!
            if not is_active
                style = misc.copy(style)
            if @props.is_only or @props.is_full
                style.minHeight = '36px'
            else
                style.minHeight = '32px'

        <div style = {style}>
            {@render_control()}
            {if is_active then @render_main_buttons()}
            {if not is_active then @render_title()}
        </div><|MERGE_RESOLUTION|>--- conflicted
+++ resolved
@@ -520,11 +520,8 @@
             {@render_copy_group()}
             {@render_find_replace_group()}
             {@render_format_group() if not @props.is_public}
-<<<<<<< HEAD
-=======
             {@render_prettier()}
             {<Space/>}
->>>>>>> b9a1b04c
             {@render_print()}
             {@render_help()}
         </div>
