{React, ReactDOM, rclass, redux, rtypes, Redux, Actions, Store} = require('./smc-react')

{Alert, Button, ButtonToolbar, ButtonGroup, Input, Row, Col,
    Panel, Popover, Tabs, Tab, Well} = require('react-bootstrap')

{Loading} = require('./r_misc')

{HelpPage} = require('./r_help')

{ProjectsPage} = require('./projects')

{ProjectPage} = require('./project_page')

{AccountPageRedux} = require('./account_page')

{FileUsePage} = require('./file_use')

###
# Page Redux
###

class PageActions extends Actions
    set_active_tab : (key) ->
        @setState(active_top_tab : key)

redux.createActions('page', PageActions)

# Todo: Save entire state to database for #450, saved workspaces
class PageStore extends Store
    todo : ->
        'place holder'

init_store =
    active_top_tab : 'projects' # One of: projects, account, about, [project id]

redux.createStore('page', PageStore, init_store)

###
# JSX
###

Page = rclass
    displayName : "Page"

    reduxProps :
        projects :
            project_state  : rtypes.immutable # Map of open projects and their state
            project_map    : rtypes.immutable # All projects available to the user
        page :
            active_top_tab : rtypes.string    # key of the active tab

    propTypes :
        redux : rtypes.object
        page_actions : rtypes.object

    standard_tabs : ->
        [   <Tab key={'projects'} eventKey={'projects'} title={"Projects"}>
                <ProjectsPage />
            </Tab>,
            <Tab key={'activity'} eventKey={'activity'} title={"Activity"}>
                <FileUsePage />
            </Tab>,
            <Tab key={'account'} eventKey={'account'} title={"Account"}>
                <AccountPageRedux />
            </Tab>,
            <Tab key={'about'} eventKey={'about'} title={"About"}>
                <HelpPage />
            </Tab>,
            <Tab key={'network'} eventKey={'network'} title={"Network"}>
            </Tab>
        ]

<<<<<<< HEAD
    project_tabs : ->
        v = []
=======
    project_tabs: (v) ->
        if not @props.project_state?
            return
>>>>>>> 85140916
        @props.project_state.map (val, project_id) =>
            v.push(@project_tab(project_id))

<<<<<<< HEAD
    project_tab : (project_id) ->
        title = @props.project_map.get?(project_id).get('title')
=======
    project_tab: (project_id) ->
        title = @props.project_map?.get(project_id)?.get('title')
        if not title?
            return <Loading key={project_id} />
>>>>>>> 85140916
        <Tab key={project_id} eventKey={project_id} title={title}>
            <ProjectPage project_id={project_id} />
        </Tab>

    select_tab : (key) ->
        @props.page_actions.set_active_tab(key)

    render : ->
<<<<<<< HEAD
        window.props = @props   # TODO: FOR DEBUGGING ONLY
        tabs = @standard_tabs().concat(@project_tabs())
=======
        tabs = @standard_tabs()
        @project_tabs(tabs)
>>>>>>> 85140916
        <div>
            <Tabs activeKey={@props.active_top_tab} onSelect={@select_tab} animation={false}>
                {tabs}
            </Tabs>
       </div>


$('body').css('padding-top':0).append('<div class="page-container smc-react-container"></div>')
page = <Redux redux={redux}>
    <Page redux={redux} page_actions={redux.getActions('page')} />
</Redux>
ReactDOM.render(page, $(".smc-react-container")[0])<|MERGE_RESOLUTION|>--- conflicted
+++ resolved
@@ -70,26 +70,18 @@
             </Tab>
         ]
 
-<<<<<<< HEAD
     project_tabs : ->
         v = []
-=======
-    project_tabs: (v) ->
         if not @props.project_state?
             return
->>>>>>> 85140916
         @props.project_state.map (val, project_id) =>
             v.push(@project_tab(project_id))
+        return v
 
-<<<<<<< HEAD
-    project_tab : (project_id) ->
-        title = @props.project_map.get?(project_id).get('title')
-=======
     project_tab: (project_id) ->
         title = @props.project_map?.get(project_id)?.get('title')
         if not title?
             return <Loading key={project_id} />
->>>>>>> 85140916
         <Tab key={project_id} eventKey={project_id} title={title}>
             <ProjectPage project_id={project_id} />
         </Tab>
@@ -98,13 +90,9 @@
         @props.page_actions.set_active_tab(key)
 
     render : ->
-<<<<<<< HEAD
         window.props = @props   # TODO: FOR DEBUGGING ONLY
         tabs = @standard_tabs().concat(@project_tabs())
-=======
-        tabs = @standard_tabs()
-        @project_tabs(tabs)
->>>>>>> 85140916
+
         <div>
             <Tabs activeKey={@props.active_top_tab} onSelect={@select_tab} animation={false}>
                 {tabs}
