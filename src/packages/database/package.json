--- conflicted
+++ resolved
@@ -1,10 +1,6 @@
 {
   "name": "@cocalc/database",
-<<<<<<< HEAD
-  "version": "0.18.0",
-=======
   "version": "0.17.1",
->>>>>>> 0306be1c
   "description": "CoCalc: code for working with our PostgreSQL database",
   "exports": {
     ".": "./dist/index.js",
@@ -23,13 +19,8 @@
   ],
   "dependencies": {
     "@cocalc/backend": "^1.12.1",
-<<<<<<< HEAD
-    "@cocalc/server": "^0.18.0",
-    "@cocalc/util": "^1.32.0",
-=======
     "@cocalc/server": "^0.19.0",
     "@cocalc/util": "^1.32.1",
->>>>>>> 0306be1c
     "@types/lodash": "^4.14.176",
     "@types/lru-cache": "^5.1.1",
     "@types/pg": "^8.6.1",
