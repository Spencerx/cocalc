--- conflicted
+++ resolved
@@ -1,10 +1,6 @@
 {
   "name": "@cocalc/database",
-<<<<<<< HEAD
-  "version": "0.19.0",
-=======
   "version": "0.20.0",
->>>>>>> b1bd2b08
   "description": "CoCalc: code for working with our PostgreSQL database",
   "exports": {
     ".": "./dist/index.js",
@@ -22,15 +18,9 @@
     "../util"
   ],
   "dependencies": {
-<<<<<<< HEAD
-    "@cocalc/backend": "^1.13.0",
-    "@cocalc/server": "^0.25.0",
-    "@cocalc/util": "^1.39.0",
-=======
     "@cocalc/backend": "^1.14.0",
     "@cocalc/server": "^0.26.0",
     "@cocalc/util": "^1.40.0",
->>>>>>> b1bd2b08
     "@types/lodash": "^4.14.176",
     "@types/lru-cache": "^5.1.1",
     "@types/pg": "^8.6.1",
