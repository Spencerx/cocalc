--- conflicted
+++ resolved
@@ -7,11 +7,7 @@
     "../frontend",
     "../util"
   ],
-<<<<<<< HEAD
-  "version": "1.81.0",
-=======
   "version": "1.82.0",
->>>>>>> b1bd2b08
   "description": "CoCalc's static frontend Webpack-based build system and framework",
   "main": "./src/index.js",
   "babel": {
@@ -53,19 +49,11 @@
   "homepage": "https://github.com/sagemathinc/cocalc/tree/master/src/packages/static",
   "dep-notes": "WARNING: is-plain-object dep is needed for slate in frontend, or an ancient version gets installed here.",
   "devDependencies": {
-<<<<<<< HEAD
-    "@cocalc/assets": "^1.6.0",
-    "@cocalc/backend": "^1.13.0",
-    "@cocalc/cdn": "^1.10.0",
-    "@cocalc/frontend": "^1.48.0",
-    "@cocalc/util": "^1.39.0",
-=======
     "@cocalc/assets": "^1.7.0",
     "@cocalc/backend": "^1.14.0",
     "@cocalc/cdn": "^1.12.0",
     "@cocalc/frontend": "^1.49.0",
     "@cocalc/util": "^1.40.0",
->>>>>>> b1bd2b08
     "@types/enzyme": "^3.10.8",
     "@types/jest": "^27.4.1",
     "@types/jquery": "^3.5.5",
