/* Create a first project for this user and add some content to it
   Inspired by the tags. */

import createProject from "@cocalc/server/projects/create";
import { TAGS_MAP } from "@cocalc/util/db-schema/accounts";
import { getLogger } from "@cocalc/backend/logger";
import { getProject } from "@cocalc/server/projects/control";
import callProject from "@cocalc/server/projects/call";
import getKernels from "@cocalc/server/jupyter/kernels";
import { isValidUUID } from "@cocalc/util/misc";

// If true, create welcome files based on tags.
// disabled because based on data with users, it doesn't help.
// Or maybe the files just aren't good enough (?).  In practice,
// people get confused, then finally figure out what to really do,
// and do it in the welcome/ directory, which just means
// a cluttered experience.
const WELCOME_FILES = false;

const log = getLogger("server:accounts:first-project");

export default async function firstProject({
  account_id,
  tags,
<<<<<<< HEAD
  dontStartProject,
}: {
  account_id: string;
  tags?: string[];
  dontStartProject?: boolean;
=======
  ephemeral,
}: {
  account_id: string;
  tags?: string[];
  ephemeral?: number;
>>>>>>> 70a0a43d
}): Promise<string> {
  log.debug(account_id, tags);
  if (!isValidUUID(account_id)) {
    throw Error("account_id must be a valid uuid");
  }
  const project_id = await createProject({
    account_id,
    title: "My First Project",
    ephemeral,
  });
  log.debug("created new project", project_id);
  if (!dontStartProject) {
    const project = getProject(project_id);
    await project.start();
  }
  if (!WELCOME_FILES || tags == null || tags.length == 0) {
    return project_id;
  }
  for (const tag of tags) {
    if (tag == "ipynb") {
      // make Jupyter notebooks for languages of interest
      // these are the actual kernels supported by this project:
      const kernels = await getKernels({ project_id, account_id });
      for (const tag2 of tags) {
        const {
          language,
          welcome = "",
          jupyterExtra = "",
        } = TAGS_MAP[tag2] ?? {};
        if (language) {
          await createJupyterNotebookIfAvailable(
            kernels,
            account_id,
            project_id,
            language,
            welcome + jupyterExtra,
          );
        }
      }
    } else {
      const welcome = TAGS_MAP[tag]?.welcome;
      if (welcome != null) {
        // make welcome file
        await createWelcome(account_id, project_id, tag, welcome);
      }
    }
  }

  return project_id;
}

async function createJupyterNotebookIfAvailable(
  kernels,
  account_id: string,
  project_id: string,
  language: string,
  welcome: string,
): Promise<string> {
  // find the highest priority kernel with the given language
  let kernelspec: any = null;
  let priority: number = -9999999;
  for (const kernel of kernels) {
    const kernelPriority = kernel.metadata?.cocalc?.priority ?? 0;
    if (kernel.language == language && kernelPriority > priority) {
      kernelspec = kernel;
      priority = kernelPriority;
    }
  }
  if (kernelspec == null) return "";

  const content = {
    cells: [
      {
        cell_type: "code",
        execution_count: 0,
        metadata: {
          collapsed: false,
        },
        outputs: [],
        source: welcome?.split("\n").map((x) => x + "\n") ?? [],
      },
    ],
    metadata: {
      kernelspec,
    },
    nbformat: 4,
    nbformat_minor: 4,
  };
  const path = `welcome/${language}.ipynb`;
  await callProject({
    account_id,
    project_id,
    mesg: {
      event: "write_text_file_to_project",
      path,
      content: JSON.stringify(content, undefined, 2),
    },
  });
  // TODO: Put an appropriate prestarted kernel in the pool.
  // This is an optimization and it's not easy.
  return path;
}

async function createWelcome(
  account_id: string,
  project_id: string,
  ext: string,
  welcome: string,
): Promise<string> {
  const path = `welcome/welcome.${ext}`;
  const { torun } = TAGS_MAP[ext] ?? {};
  let content = welcome;
  if (torun) {
    content = `${torun}\n\n${content}`;
  }
  await callProject({
    account_id,
    project_id,
    mesg: {
      event: "write_text_file_to_project",
      path,
      content,
    },
  });
  return path;
}<|MERGE_RESOLUTION|>--- conflicted
+++ resolved
@@ -22,19 +22,13 @@
 export default async function firstProject({
   account_id,
   tags,
-<<<<<<< HEAD
   dontStartProject,
+  ephemeral,
 }: {
   account_id: string;
   tags?: string[];
   dontStartProject?: boolean;
-=======
-  ephemeral,
-}: {
-  account_id: string;
-  tags?: string[];
   ephemeral?: number;
->>>>>>> 70a0a43d
 }): Promise<string> {
   log.debug(account_id, tags);
   if (!isValidUUID(account_id)) {
