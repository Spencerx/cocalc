/*
 *  This file is part of CoCalc: Copyright © 2023 Sagemath, Inc.
 *  License: AGPLv3 s.t. "Commons Clause" – see LICENSE.md for details
 */

/*
client.ts -- A project viewed as a client for a hub.

For security reasons, a project does initiate a TCP connection to a hub,
but rather hubs initiate TCP connections to projects:

 * MINUS: This makes various things more complicated, e.g., a project
   might not have any open connection to a hub, but still "want" to write
   something to the database; in such a case it is simply out of luck
   and must wait.

 * PLUS: Security is simpler since a hub initiates the connection to
   a project.   A hub doesn't have to receive TCP connections and decide
   whether or not to trust what is on the other end of those connections.

That said, this architecture could change, and very little code would change
as a result.
*/
import EventEmitter from "node:events";
import fs from "node:fs";
import { join } from "node:path";
import { FileSystemClient } from "@cocalc/sync-client/lib/client-fs";
import { execute_code, uuidsha1 } from "@cocalc/backend/misc_node";
import { CoCalcSocket } from "@cocalc/backend/tcp/enable-messaging-protocol";
import { SyncDoc } from "@cocalc/sync/editor/generic/sync-doc";
import type { ProjectClient as ProjectClientInterface } from "@cocalc/sync/editor/generic/types";
import { SyncString } from "@cocalc/sync/editor/string/sync";
import * as synctable2 from "@cocalc/sync/table";
import { callback2, once } from "@cocalc/util/async-utils";
import { PROJECT_HUB_HEARTBEAT_INTERVAL_S } from "@cocalc/util/heartbeat";
import * as message from "@cocalc/util/message";
import * as misc from "@cocalc/util/misc";
import type { CB } from "@cocalc/util/types/callback";
import type { ExecuteCodeOptionsWithCallback } from "@cocalc/util/types/execute-code";
import * as blobs from "./blobs";
import { symmetric_channel } from "./browser-websocket/symmetric_channel";
import { json } from "./common";
import * as data from "./data";
import initJupyter from "./jupyter/init";
import * as kucalc from "./kucalc";
import { getLogger } from "./logger";
import * as sage_session from "./sage_session";
import { getListingsTable } from "@cocalc/project/sync/listings";
import { get_synctable } from "./sync/open-synctables";
import { get_syncdoc } from "./sync/sync-doc";

const winston = getLogger("client");

const HOME = process.env.HOME ?? "/home/user";

let DEBUG = false;
// Easy way to enable debugging in any project anywhere.
const DEBUG_FILE = join(HOME, ".smc-DEBUG");
if (fs.existsSync(DEBUG_FILE)) {
  DEBUG = true;
} else if (kucalc.IN_KUCALC) {
  // always make verbose in kucalc, since logs are taken care of by the k8s
  // logging infrastructure...
  DEBUG = true;
} else {
  winston.info(
    "create this file to enable very verbose debugging:",
    DEBUG_FILE,
  );
}

winston.info(`DEBUG = ${DEBUG}`);
if (!DEBUG) {
  winston.info(`create ${DEBUG_FILE} for much more verbose logging`);
}

let client: Client;

export function init() {
  if (client != null) {
    throw Error("BUG: Client already initialized!");
  }
  client = new Client();
  return client;
}

export function getClient(): Client {
  if (client == null) {
    throw Error("BUG: Client not initialized!");
  }
  return client;
}

let ALREADY_CREATED = false;

type HubCB = CB<any, { event: "error"; error?: string }>;

export class Client extends EventEmitter implements ProjectClientInterface {
  private project_id: string;
  private _connected: boolean;

  private _hub_callbacks: {
    [key: string]: HubCB;
  };
  private _hub_client_sockets: {
    [id: string]: {
      socket: CoCalcSocket;
      callbacks?: { [id: string]: HubCB | CB<any, string> };
      activity: Date;
    };
  };
  private _changefeed_sockets: any;
  private _open_syncstrings?: { [key: string]: SyncString };

  // use to define a logging function that is cleanly used internally
  dbg = (f: string) => {
    if (DEBUG && winston) {
      return (...m) => {
        return winston.debug(`Client.${f}`, ...m);
      };
    } else {
      return function (..._) {};
    }
  };

  private filesystemClient = new FileSystemClient(this.dbg);
  write_file = this.filesystemClient.write_file;
  path_read = this.filesystemClient.path_read;
  path_stat = this.filesystemClient.path_stat;
  file_size_async = this.filesystemClient.file_size_async;
  file_stat_async = this.filesystemClient.file_stat_async;
  watch_file = this.filesystemClient.watch_file;

  constructor() {
    super();
    if (ALREADY_CREATED) {
      throw Error("BUG: Client already created!");
    }
    ALREADY_CREATED = true;
    this.project_id = data.project_id;
    this.dbg("constructor")();
    this.setMaxListeners(300); // every open file/table/sync db listens for connect event, which adds up.
    // initialize two caches
    this._hub_callbacks = {};
    this._hub_client_sockets = {};
    this._changefeed_sockets = {};
    this._connected = false;

    // Start listening for syncstrings that have been recently modified, so that we
    // can open them and provide filesystem and computational support.
    // TODO: delete this code.
    //# @_init_recent_syncstrings_table()

    if (kucalc.IN_KUCALC) {
      kucalc.init(this);
    }

    misc.bind_methods(this);

    initJupyter();
  }

  public alert_message({
    type = "default",
    title,
    message,
  }: {
    type?: "default";
    title?: string;
    message: string;
    block?: boolean;
    timeout?: number; // time in seconds
  }): void {
    this.dbg("alert_message")(type, title, message);
  }

  // todo: more could be closed...
  public close(): void {
    if (this._open_syncstrings != null) {
      const object = misc.keys(this._open_syncstrings);
      for (let _ in object) {
        const s = this._open_syncstrings[_];
        s.close();
      }
      delete this._open_syncstrings;
    }
    //return clearInterval(this._recent_syncstrings_interval);
  }

  // account_id or project_id of this client
  public client_id(): string {
    return this.project_id;
  }

  public get_project_id(): string {
    return this.project_id;
  }

  // true since this client is a project
  public is_project(): boolean {
    return true;
  }

  // false since this client is not a user
  public is_user(): boolean {
    return false;
  }

  public is_signed_in(): boolean {
    return true;
  }

  public is_connected(): boolean {
    return this._connected;
  }

  // We trust the time on our own compute servers (unlike random user's browser).
  public server_time(): Date {
    return new Date();
  }

  // Declare that the given socket is active right now and can be used for
  // communication with some hub (the one the socket is connected to).
  public active_socket(socket: CoCalcSocket): void {
    const dbg = this.dbg(
      `active_socket(id=${socket.id},ip='${socket.remoteAddress}')`,
    );
    let x = this._hub_client_sockets[socket.id];
    if (x == null) {
      dbg();
      x = this._hub_client_sockets[socket.id] = {
        socket,
        callbacks: {},
        activity: new Date(),
      };
      let heartbeat_interval: ReturnType<typeof setInterval> | undefined =
        undefined;
      const socket_end = (): void => {
        if (heartbeat_interval == null) {
          // alrady destroyed it
          return;
        }
        dbg("ending socket");
        clearInterval(heartbeat_interval);
        heartbeat_interval = undefined;
        if (x.callbacks != null) {
          for (const id in x.callbacks) {
            // TODO: is this right?  Should we call the callback an {event:error} object?
            const cb = x.callbacks[id] as CB<any, string>;
            cb?.("socket closed");
          }
          delete x.callbacks; // so additional trigger of end doesn't do anything
        }
        delete this._hub_client_sockets[socket.id];
        dbg(
          `number of active sockets now equals ${misc.len(
            this._hub_client_sockets,
          )}`,
        );
        if (misc.len(this._hub_client_sockets) === 0) {
          this._connected = false;
          dbg("lost all active sockets");
          this.emit("disconnected");
        }
        socket.end();
        socket.destroy();
      };

      socket.on("end", socket_end);
      socket.on("error", socket_end);

      const check_heartbeat = (): void => {
        if (
          socket.heartbeat == null ||
          Date.now() - socket.heartbeat.getTime() >=
            1.5 * PROJECT_HUB_HEARTBEAT_INTERVAL_S * 1000
        ) {
          dbg("heartbeat failed");
          socket_end();
        } else {
          dbg("heartbeat -- socket is working");
        }
      };

      heartbeat_interval = setInterval(
        check_heartbeat,
        1.5 * PROJECT_HUB_HEARTBEAT_INTERVAL_S * 1000,
      );

      if (misc.len(this._hub_client_sockets) >= 1) {
        dbg("CONNECTED!");
        this._connected = true;
        this.emit("connected");
      }
    } else {
      x.activity = new Date();
    }
  }

  // Handle a mesg coming back from some hub. If we have a callback we call it
  // for the given message, then return true. Otherwise, return
  // false, meaning something else should try to handle this message.
  public handle_mesg(mesg, socket) {
    const dbg = this.dbg(`handle_mesg(${misc.trunc_middle(json(mesg), 512)})`);
    const f = this._hub_callbacks[mesg.id];
    if (f != null) {
      dbg("calling callback");
      if (!mesg.multi_response) {
        delete this._hub_callbacks[mesg.id];
        delete this._hub_client_sockets[socket.id].callbacks?.[mesg.id];
      }
      try {
        f(mesg);
      } catch (err) {
        dbg(`WARNING: error handling message from client. -- ${err}`);
      }
      return true;
    } else {
      dbg("no callback");
      return false;
    }
  }

  // Get a socket connection to the hub from one in our cache; choose one at random.
  // There is obviously no guarantee to get the same hub if you call this twice!
  // Returns undefined if there are currently no connections from any hub to us
  // (in which case, the project must wait).
  public get_hub_socket() {
    const socket_ids = misc.keys(this._hub_client_sockets);
    this.dbg("get_hub_socket")(
      `there are ${socket_ids.length} sockets -- ${JSON.stringify(socket_ids)}`,
    );
    if (socket_ids.length === 0) {
      return;
    }
    return this._hub_client_sockets[misc.random_choice(socket_ids)].socket;
  }

  // Send a message to some hub server and await a response (if cb defined).
  public call(opts: {
    message: any;
    timeout?: number; // timeout in seconds; if specified call will error out after this much time
    socket?: CoCalcSocket; // if specified, use this socket
    cb?: CB<any, string>; // awaits response if given
  }) {
    const dbg = this.dbg(`call(message=${json(opts.message)})`);
    dbg();
    const socket =
      opts.socket != null ? opts.socket : (opts.socket = this.get_hub_socket()); // set socket to best one if no socket specified
    if (socket == null) {
      dbg("no sockets");
      // currently, due to the security model, there's no way out of this; that will change...
      opts.cb?.("no hubs currently connected to this project");
      return;
    }
    if (opts.cb != null) {
      let timer;
      if (opts.timeout) {
        dbg("configure timeout");
        const fail = () => {
          dbg("failed");
          delete this._hub_callbacks[opts.message.id];
          opts.cb?.(`timeout after ${opts.timeout}s`);
          delete opts.cb;
        };
        timer = setTimeout(fail, opts.timeout * 1000);
      }
      if (opts.message.id == null) {
        opts.message.id = misc.uuid();
      }
      const cb = (this._hub_callbacks[opts.message.id] = (resp) => {
        //dbg("got response: #{misc.trunc(json(resp),400)}")
        if (timer != null) {
          clearTimeout(timer);
          timer = undefined;
        }
        if (resp?.event === "error") {
          opts.cb?.(resp.error ? resp.error : "error");
        } else {
          opts.cb?.(undefined, resp);
        }
      });
      const callbacks = this._hub_client_sockets[socket.id].callbacks;
      if (callbacks != null) {
        callbacks[opts.message.id] = cb;
      }
    }
    // Finally, send the message
    return socket.write_mesg("json", opts.message);
  }

  // Do a project_query
  public query({
    query,
    options,
    changes,
    //standby = false, // **IGNORED**
    timeout = 30,
    cb,
  }: {
    query: any; // a query (see schema.js)
    options?: { [key: string]: any }[]; // options to the query, e.g., [{limit:5}] )
    changes?: boolean; // whether or not to create a changefeed
    //standby: boolean; // **IGNORED**
    timeout: number; // how long to wait for initial result
    cb: CB<any, string>;
  }) {
    if (options != null && !misc.is_array(options)) {
      throw Error("options must be an array");
      return;
    }
    const mesg = message.query({
      id: misc.uuid(),
      query,
      options,
      changes,
      multi_response: changes,
    });
    const socket = this.get_hub_socket();
    if (socket == null) {
      // It will try later when one is available...
      cb("no hub socket available");
      return;
    }
    if (changes) {
      // Record socket for this changefeed in @_changefeed_sockets
      this._changefeed_sockets[mesg.id] = socket;
      // CRITICAL: On error or end, send an end error to the synctable, so that it will
      // attempt to reconnect (and also stop writing to the socket).
      // This is important, since for project clients
      // the disconnected event is only emitted when *all* connections from
      // hubs to the local_hub end.  If two connections s1 and s2 are open,
      // and s1 is used for a sync table, and s1 closes (e.g., hub1 is restarted),
      // then s2 is still open and no 'disconnected' event is emitted.  Nonetheless,
      // it's important for the project to consider the synctable broken and
      // try to reconnect it, which in this case it would do using s2.
      socket.on("error", () => {
        cb("socket-end");
      });
      socket.on("end", () => {
        cb("socket-end");
      });
    }
    return this.call({
      message: mesg,
      timeout,
      socket,
      cb,
    });
  }

  // Cancel an outstanding changefeed query.
  private _query_cancel(opts: { id: string; cb?: CB }) {
    const socket = this._changefeed_sockets[opts.id];
    if (socket == null) {
      // nothing to do
      return opts.cb?.();
    } else {
      return this.call({
        message: message.query_cancel({ id: opts.id }),
        timeout: 30,
        socket,
        cb: opts.cb,
      });
    }
  }

  // ASYNC version
  public async query_cancel(id) {
    return await callback2(this._query_cancel, { id });
  }

  public sync_table(query, options?: any, throttle_changes = undefined) {
    return synctable2.synctable(query, options, this, throttle_changes);
  }

  // We leave in the project_id for consistency with the browser UI.
  // And maybe someday we'll have tables managed across projects (?).
  public async synctable_project(_project_id: string, query, _options) {
    // TODO: this is ONLY for syncstring tables (syncstrings, patches, cursors).
    // Also, options are ignored -- since we use whatever was selected by the frontend.
    const the_synctable = await get_synctable(query, this);
    // To provide same API, must also wait until done initializing.
    if (the_synctable.get_state() !== "connected") {
      await once(the_synctable, "connected");
    }
    if (the_synctable.get_state() !== "connected") {
      throw Error(
        "Bug -- state of synctable must be connected " + JSON.stringify(query),
      );
    }
    return the_synctable;
  }

  // WARNING: making two of the exact same sync_string or sync_db will definitely
  // lead to corruption!

  // Get the synchronized doc with the given path.  Returns undefined
  // if currently no such sync-doc.
  public syncdoc({ path }: { path: string }): SyncDoc | undefined {
    return get_syncdoc(path);
  }

  public symmetric_channel(name) {
    return symmetric_channel(name);
  }

  public path_access(opts: { path: string; mode: string; cb: CB }): void {
    // mode: sub-sequence of 'rwxf' -- see https://nodejs.org/api/fs.html#fs_class_fs_stats
    // cb(err); err = if any access fails; err=undefined if all access is OK
    let access = 0;
    for (let s of opts.mode) {
      access |= fs[s.toUpperCase() + "_OK"];
    }
    return fs.access(opts.path, access, opts.cb);
  }

  // TODO: exists is deprecated.  "To check if a file exists
  // without manipulating it afterwards, fs.access() is
  // recommended."
  public path_exists(opts: { path: string; cb: CB }) {
    const dbg = this.dbg(`checking if path (='${opts.path}') exists`);
    dbg();
    return fs.exists(opts.path, (exists) => {
      dbg(`returned ${exists}`);
      opts.cb(undefined, exists);
    }); // err actually never happens with node.js, so we change api to be more consistent
  }

  // Size of file in bytes (divide by 1000 for K, by 10^6 for MB.)
  public file_size(opts: { filename: string; cb: CB }): void {
    this.path_stat({
      path: opts.filename,
      cb: (err, stat) => {
        opts.cb(err, stat?.size);
      },
    });
  }

  // execute a command using the shell or a subprocess -- see docs for execute_code in misc_node.
  public shell(opts: ExecuteCodeOptionsWithCallback): void {
    execute_code(opts);
  }

  // return new sage session -- the code that actually calls this is in the @cocalc/sync package
  // in "packages/sync/editor/generic/evaluator.ts"
  public sage_session({
    path,
  }: {
    path: string; // the path to the *worksheet* file
  }): sage_session.SageSessionType {
    return sage_session.sage_session({ path, client: this });
  }

  // Save a blob to the central db blobstore.
  // The sha1 is optional.
  public save_blob({
    blob,
    sha1,
    uuid: optsUUID,
    cb,
  }: {
    blob: Buffer; // Buffer of data
    sha1?: string;
    uuid?: string; // if given then uuid must be derived from sha1 hash
    cb?: (err: string | undefined, resp?: any) => void;
  }) {
    const uuid = optsUUID ?? uuidsha1(blob, sha1);
    const dbg = this.dbg(`save_blob(uuid='${uuid}')`);
    const hub = this.get_hub_socket();
    if (hub == null) {
      dbg("fail -- no global hubs");
      cb?.(
        "no global hubs are connected to the local hub, so nowhere to send file",
      );
      return;
    }
    dbg("sending blob mesg");
    hub.write_mesg("blob", { uuid, blob });
    dbg("waiting for response");
    blobs.receive_save_blob_message({
      sha1: uuid,
      cb: (resp): void => {
        if (resp?.error) {
          dbg(`fail -- '${resp.error}'`);
          cb?.(resp.error, resp);
        } else {
          dbg("success");
          cb?.(undefined, resp);
        }
      },
    });
  }

  public get_blob(opts: {
    blob: Buffer; // Buffer of data
    sha1?: string;
    uuid?: string; // if given is uuid derived from sha1
    cb?: (err: string) => void; // (err, resp)
  }) {
    const dbg = this.dbg("get_blob");
    dbg(opts.sha1);
    opts.cb?.("get_blob: not implemented");
  }

  // no-op; assumed async api
  touch_project(_project_id: string) {}

  async get_syncdoc_history(string_id: string, patches = false) {
    const dbg = this.dbg("get_syncdoc_history");
    dbg(string_id, patches);
    const mesg = message.get_syncdoc_history({
      string_id,
      patches,
    });
    return await callback2(this.call, { message: mesg });
  }

<<<<<<< HEAD
  public is_deleted(filename: string, _project_id: string): boolean {
    // project_id is ignored, of course
    // WE cannot depend on the listing table entirely because it only
    // keeps information about the last n directories that were visited.
    // If somebody is browsing around a lot, suddenly a file goes from
    // known to be deleted to "we know nothing".
    const x = getListingsTable()?.isDeleted(filename);
    if (x != null) {
      return x;
    }
    // We have to use existsSync because is_deleted is
    // not an async function (TODO?).
    return !fs.existsSync(join(HOME, filename));
=======
  // Return true if the file was explicitly deleted.
  // Returns unknown if don't know
  // Returns false if definitely not.
  public is_deleted(filename: string, _project_id: string) {
    return get_listings_table()?.is_deleted(filename);
>>>>>>> dffd9088
  }

  public async set_deleted(
    filename: string,
    _project_id: string,
  ): Promise<void> {
    // project_id is ignored
    const listings = getListingsTable();
    return await listings?.setDeleted(filename);
  }
}<|MERGE_RESOLUTION|>--- conflicted
+++ resolved
@@ -616,27 +616,11 @@
     return await callback2(this.call, { message: mesg });
   }
 
-<<<<<<< HEAD
-  public is_deleted(filename: string, _project_id: string): boolean {
-    // project_id is ignored, of course
-    // WE cannot depend on the listing table entirely because it only
-    // keeps information about the last n directories that were visited.
-    // If somebody is browsing around a lot, suddenly a file goes from
-    // known to be deleted to "we know nothing".
-    const x = getListingsTable()?.isDeleted(filename);
-    if (x != null) {
-      return x;
-    }
-    // We have to use existsSync because is_deleted is
-    // not an async function (TODO?).
-    return !fs.existsSync(join(HOME, filename));
-=======
   // Return true if the file was explicitly deleted.
   // Returns unknown if don't know
   // Returns false if definitely not.
   public is_deleted(filename: string, _project_id: string) {
-    return get_listings_table()?.is_deleted(filename);
->>>>>>> dffd9088
+    return getListingsTable()?.isDeleted(filename);
   }
 
   public async set_deleted(
