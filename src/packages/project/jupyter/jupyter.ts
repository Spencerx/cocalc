/*
 *  This file is part of CoCalc: Copyright © 2020 Sagemath, Inc.
 *  License: AGPLv3 s.t. "Commons Clause" – see LICENSE.md for details
 */

/*
Jupyter Backend

For interactive testing:

$ ts-node
> const j = require('@cocalc/project/jupyter/jupyter'); const k = j.kernel({name:'python3', path:'x.ipynb'});
> k.execute_code({all:true, cb:((x) => console.log(JSON.stringify(x))), code:'2+3'})

Interactive testing at the command prompt involving stdin:

let echo=(content, cb) => cb(undefined, '389'+content.prompt)
k.execute_code({all:true, stdin:echo, cb:((x) -> console.log(JSON.stringify(x))), code:'input("a")'})

k.execute_code({all:true, stdin:echo, cb:((x) -> console.log(JSON.stringify(x))), code:'[input("-"+str(i)) for i in range(100)]'})

echo=(content, cb) => setTimeout((->cb(undefined, '389'+content.prompt)), 1000)

*/

// const DEBUG = true; // only for extreme debugging.
const DEBUG = false; // normal mode
if (DEBUG) {
  console.log("Enabling low level Jupyter kernel debugging.");
}

export const VERSION = "5.3";

// NOTE: we choose to use node-cleanup instead of the much more
// popular exit-hook, since node-cleanup actually works for us.
// https://github.com/jtlapp/node-cleanup/issues/16
// Also exit-hook is hard to import from commonjs.
import nodeCleanup from "node-cleanup";

import { Channels, MessageType } from "@nteract/messaging";
import { reuseInFlight } from "async-await-utils/hof";
import { callback } from "awaiting";
import { createMainChannel } from "enchannel-zmq-backend";
import { EventEmitter } from "node:events";
import { unlink } from "@cocalc/backend/misc/async-utils-node";

import {
  process as iframe_process,
  is_likely_iframe,
} from "@cocalc/frontend/jupyter/iframe";
import { remove_redundant_reps } from "@cocalc/frontend/jupyter/import-from-ipynb";
import { JupyterActions } from "@cocalc/frontend/jupyter/project-actions";
import {
  CodeExecutionEmitterInterface,
  ExecOpts,
  JupyterKernelInterface,
  KernelInfo,
} from "@cocalc/frontend/jupyter/project-interface";
import { JupyterStore } from "@cocalc/frontend/jupyter/store";
import { JUPYTER_MIMETYPES } from "@cocalc/frontend/jupyter/util";
import { SyncDB } from "@cocalc/sync/editor/db/sync";
import { retry_until_success } from "@cocalc/util/async-utils";
import createChdirCommand from "@cocalc/util/jupyter-api/chdir-commands";
import { key_value_store } from "@cocalc/util/key-value-store";
import {
  copy,
  deep_copy,
  is_array,
  len,
  merge,
  original_path,
  path_split,
  //trunc,
  uuid,
} from "@cocalc/util/misc";
import { nbconvert } from "./convert";
import { CodeExecutionEmitter } from "./execute-code";
import { get_blob_store_sync } from "@cocalc/jupyter/blobs";
import { getLanguage, get_kernel_data_by_name } from "./kernel-data";
import launchJupyterKernel, {
  LaunchJupyterOpts,
  SpawnedKernel,
  killKernel,
<<<<<<< HEAD
} from "@cocalc/jupyter/pool/pool";
import { getAbsolutePathFromHome } from "@cocalc/jupyter/util";
=======
} from "./pool";
import { KernelParams } from "./types";
import { getAbsolutePathFromHome } from "./util";
>>>>>>> 671feff3

import { getLogger } from "@cocalc/project/logger";
const log = getLogger("jupyter");

/*
We set a few extra user-specific options for the environment in which
Sage-based Jupyter kernels run; these are more multi-user friendly.
*/
const SAGE_JUPYTER_ENV = merge(copy(process.env), {
  PYTHONUSERBASE: `${process.env.HOME}/.local`,
  PYTHON_EGG_CACHE: `${process.env.HOME}/.sage/.python-eggs`,
  R_MAKEVARS_USER: `${process.env.HOME}/.sage/R/Makevars.user`,
});

export function jupyter_backend(syncdb: SyncDB, client: any): void {
  const dbg = getLogger("jupyter_backend");
  dbg.debug();
  const app_framework = require("@cocalc/frontend/app-framework");

  const project_id = client.client_id();

  // This path is the file we will watch for changes and save to, which is in the original
  // official ipynb format:
  const path = original_path(syncdb.get_path());

  const redux_name = app_framework.redux_name(project_id, path);
  if (
    app_framework.redux.getStore(redux_name) != null &&
    app_framework.redux.getActions(redux_name) != null
  ) {
    // The redux info for this notebook already exists, so don't
    // try to make it again (which would be an error).
    // See https://github.com/sagemathinc/cocalc/issues/4331
    return;
  }
  const store = app_framework.redux.createStore(redux_name, JupyterStore);
  const actions = app_framework.redux.createActions(redux_name, JupyterActions);

  actions._init(project_id, path, syncdb, store, client);

  syncdb.once("error", (err) => dbg.error(`syncdb ERROR -- ${err}`));
  syncdb.once("ready", () => dbg.debug("syncdb ready"));
}

// Get rid of the store/actions for a given Jupyter notebook,
// and also close the kernel if it is running.
export async function remove_jupyter_backend(
  path: string,
  project_id: string
): Promise<void> {
  // if there is a kernel, close it
  try {
    await get_existing_kernel(path)?.close();
  } catch (_err) {
    // ignore
  }
  const app_framework = require("@cocalc/frontend/app-framework");
  const redux_name = app_framework.redux_name(project_id, path);
  const actions = app_framework.redux.getActions(redux_name);
  if (actions != null) {
    try {
      await actions.close();
    } catch (_err) {
      // ignore.
    }
  }
  app_framework.redux.removeStore(redux_name);
  app_framework.redux.removeActions(redux_name);
}

// for interactive testing
// TODO: needs to somehow proxy through the real client...
// class Client {
//   client_id(): string {
//     return "123e4567-e89b-12d3-a456-426655440000";
//   }
//   is_project(): boolean {
//     return true;
//   }
//   dbg(f) {
//     return (...m) => console.log(new Date(), `Client.${f}: `, ...m);
//   }
// }

export function kernel(opts: KernelParams): JupyterKernel {
  return new JupyterKernel(opts.name, opts.path, opts.actions, opts.ulimit);
}

/*
Jupyter Kernel interface.

The kernel does *NOT* start up until either spawn is explicitly called, or
code execution is explicitly requested.  This makes it possible to
call process_output without spawning an actual kernel.
*/
const _jupyter_kernels: { [path: string]: JupyterKernel } = {};

// Ensure that the kernels all get killed when the process exits.
nodeCleanup(() => {
  for (const kernelPath in _jupyter_kernels) {
    // We do NOT await the close since that's not really
    // supported or possible in general.
    const { _kernel } = _jupyter_kernels[kernelPath] as any;
    if (_kernel) {
      killKernel(_kernel);
    }
  }
});

export class JupyterKernel
  extends EventEmitter
  implements JupyterKernelInterface
{
  // name -- if undefined that means "no actual Jupyter kernel" (i.e., this JupyterKernel exists
  // here, but there is no actual separate real Jupyter kernel process and one won't be created).
  // Everything should work, except you can't *spawn* such a kernel.
  public name: string | undefined;

  public store: any; // used mainly for stdin support right now...
  public readonly identity: string = uuid();

  private stderr: string = "";
  private ulimit?: string;
  private _path: string;
  private _actions?: JupyterActions;
  private _state: string;
  private _directory: string;
  private _filename: string;
  private _kernel?: SpawnedKernel;
  private _kernel_info?: KernelInfo;
  _execute_code_queue: CodeExecutionEmitter[] = [];
  public channel?: Channels;
  private has_ensured_running: boolean = false;

  constructor(
    name: string,
    _path: string,
    _actions: JupyterActions | undefined,
    ulimit: string | undefined
  ) {
    super();

    this.ulimit = ulimit;
    this.spawn = reuseInFlight(this.spawn.bind(this));

    this.kernel_info = reuseInFlight(this.kernel_info.bind(this));
    this.nbconvert = reuseInFlight(this.nbconvert.bind(this));
    this.ensure_running = reuseInFlight(this.ensure_running.bind(this));

    this.close = this.close.bind(this);
    this.process_output = this.process_output.bind(this);

    this.name = name;
    this._path = _path;
    this._actions = _actions;

    this.store = key_value_store();
    const { head, tail } = path_split(this._path);
    this._directory = head;
    this._filename = tail;
    this._set_state("off");
    this._execute_code_queue = [];
    if (_jupyter_kernels[this._path] !== undefined) {
      // This happens when we change the kernel for a given file, e.g., from python2 to python3.
      // Obviously, it is important to clean up after the old kernel.
      _jupyter_kernels[this._path].close();
    }
    _jupyter_kernels[this._path] = this;
    this.setMaxListeners(100);
    const dbg = this.dbg("constructor");
    dbg("done");
  }

  public get_path() {
    return this._path;
  }

  // no-op if calling it doesn't change the state.
  private _set_state(state: string): void {
    // state = 'off' --> 'spawning' --> 'starting' --> 'running' --> 'closed'
    if (this._state == state) return;
    this._state = state;
    this.emit("state", this._state);
    this.emit(this._state); // we *SHOULD* use this everywhere, not above.
  }

  get_state(): string {
    return this._state;
  }

  async spawn(spawn_opts?: { env?: { [key: string]: string } }): Promise<void> {
    if (this._state === "closed") {
      // game over!
      throw Error("closed");
    }
    if (!this.name) {
      // spawning not allowed.
      throw Error("cannot spawn since no kernel is set");
    }
    if (["running", "starting"].includes(this._state)) {
      // Already spawned, so no need to do it again.
      return;
    }
    this._set_state("spawning");
    const dbg = this.dbg("spawn");
    dbg("spawning kernel...");

    // ****
    // CRITICAL: anything added to opts better not be specific
    // to the kernel path or it will completely break using a
    // pool, which makes things massively slower.
    // ****

    const opts: LaunchJupyterOpts = {
      env: spawn_opts?.env ?? {},
      ...(this.ulimit != null ? { ulimit: this.ulimit } : undefined),
    };

    try {
      const kernelData = await get_kernel_data_by_name(this.name);
      // This matches "sage", "sage-x.y", and Sage Python3 ("sage -python -m ipykernel")
      if (kernelData.argv[0].startsWith("sage")) {
        dbg("setting special environment for Sage kernels");
        opts.env = merge(opts.env, SAGE_JUPYTER_ENV);
      }
    } catch (err) {
      dbg(`No kernelData available for ${this.name}`);
    }

    // Make cocalc default to the colab renderer for cocalc-jupyter, since
    // this one happens to work best for us, and they don't have a custom
    // one for us.  See https://plot.ly/python/renderers/ and
    // https://github.com/sagemathinc/cocalc/issues/4259
    opts.env.PLOTLY_RENDERER = "colab";
    opts.env.COCALC_JUPYTER_KERNELNAME = this.name;

    // !!! WARNING: do NOT add anything new here that depends on that path!!!!
    // Otherwise the pool will switch to fallling back to not being used, and
    // cocalc would then be massively slower.
    // Non-uniform customization.
    // launchJupyterKernel is explicitly smart enough to deal with opts.cwd
    if (this._directory) {
      opts.cwd = this._directory;
    }
    // launchJupyterKernel is explicitly smart enough to deal with opts.env.COCALC_JUPYTER_FILENAME
    opts.env.COCALC_JUPYTER_FILENAME = this._path;
    // and launchJupyterKernel is NOT smart enough to deal with anything else!

    try {
      dbg("launching kernel interface...");
      this._kernel = await launchJupyterKernel(this.name, opts);
      await this.finish_spawn();
    } catch (err) {
      if (this._state === "closed") {
        throw Error("closed");
      }
      this._set_state("off");
      throw err;
    }

    // NOW we do path-related customizations:
    // TODO: we will set each of these after getting a kernel from the pool
    // expose path of jupyter notebook -- https://github.com/sagemathinc/cocalc/issues/5165
    //opts.env.COCALC_JUPYTER_FILENAME = this._path;
    //     if (this._directory !== "") {
    //       opts.cwd = this._directory;
    //     }
  }

  get_spawned_kernel() {
    return this._kernel;
  }

  public get_connection_file(): string | undefined {
    return this._kernel?.connectionFile;
  }

  private async finish_spawn(): Promise<void> {
    const dbg = this.dbg("finish_spawn");
    dbg("now finishing spawn of kernel...");

    if (DEBUG) {
      this.low_level_dbg();
    }

    if (!this._kernel) {
      throw Error("_kernel must be defined");
    }
    this._kernel.spawn.on("error", (err) => {
      const error = `${err}\n${this.stderr}`;
      dbg("kernel error", error);
      this.emit("kernel_error", error);
    });

    // Track stderr from the subprocess itself (the kernel).
    // This is useful for debugging broken kernels, etc., and is especially
    // useful since it exists even if the kernel sends nothing over any
    // zmq channels (e.g., due to being very broken).
    this.stderr = "";
    this._kernel.spawn.stderr.on("data", (data) => {
      const s = data.toString();
      this.stderr += s;
      if (this.stderr.length > 5000) {
        // truncate if gets long for some reason -- only the end will
        // be useful...
        this.stderr = this.stderr.slice(this.stderr.length - 4000);
      }
    });

    this._kernel.spawn.stdout.on("data", (_data) => {
      // NOTE: it is very important to read stdout (and stderr above)
      // even if we **totally ignore** the data. Otherwise, execa saves
      // some amount then just locks up and doesn't allow flushing the
      // output stream.  This is a "nice" feature of execa, since it means
      // no data gets dropped.  See https://github.com/sagemathinc/cocalc/issues/5065
    });

    dbg("create main channel...", this._kernel.config);
    this.channel = await createMainChannel(
      this._kernel.config,
      "",
      this.identity
    );
    dbg("created main channel");

    this.channel?.subscribe((mesg) => {
      switch (mesg.channel) {
        case "shell":
          this._set_state("running");
          this.emit("shell", mesg);
          break;
        case "stdin":
          this.emit("stdin", mesg);
          break;
        case "iopub":
          this._set_state("running");
          if (mesg.content != null && mesg.content.execution_state != null) {
            this.emit("execution_state", mesg.content.execution_state);
          }

          if (
            (mesg.content != null ? mesg.content.comm_id : undefined) !==
            undefined
          ) {
            // A comm message, which gets handled directly.
            this.process_comm_message_from_kernel(mesg);
            break;
          }

          if (
            this._actions != null &&
            this._actions.capture_output_message(mesg)
          ) {
            // captured an output message -- do not process further
            break;
          }

          this.emit("iopub", mesg);
          break;
      }
    });

    this._kernel.spawn.on("exit", (exit_code, signal) => {
      this.dbg("kernel_exit")(
        `spawned kernel terminated with exit code ${exit_code} (signal=${signal}); stderr=${this.stderr}`
      );
      const stderr = this.stderr ? `\n...\n${this.stderr}` : "";
      if (signal != null) {
        this.emit(
          "kernel_error",
          `Kernel last terminated by signal ${signal}.${stderr}`
        );
      } else if (exit_code != null) {
        this.emit(
          "kernel_error",
          `Kernel last exited with code ${exit_code}.${stderr}`
        );
      }
      this.close();
    });

    // so we can start sending code execution to the kernel, etc.
    this._set_state("starting");

    if (this._state === "closed") {
      throw Error("closed");
    }
  }

  // Signal should be a string like "SIGINT", "SIGKILL".
  // See https://nodejs.org/api/process.html#process_process_kill_pid_signal
  signal(signal: string): void {
    const dbg = this.dbg("signal");
    const spawn = this._kernel != null ? this._kernel.spawn : undefined;
    const pid = spawn?.pid;
    dbg(`pid=${pid}, signal=${signal}`);
    if (pid == null) return;
    try {
      this.clear_execute_code_queue();
      process.kill(-pid, signal); // negative to kill the process group
    } catch (err) {
      dbg(`error: ${err}`);
    }
  }

  // This is async, but the process.kill happens *before*
  // anything async. That's important for cleaning these
  // up when the project terminates.
  async close(): Promise<void> {
    this.dbg("close")();
    if (this._state === "closed") {
      return;
    }
    this._set_state("closed");
    if (this.store != null) {
      this.store.close();
      delete this.store;
    }
    const kernel = _jupyter_kernels[this._path];
    if (kernel != null && kernel.identity === this.identity) {
      delete _jupyter_kernels[this._path];
    }
    this.removeAllListeners();
    if (this._kernel != null) {
      killKernel(this._kernel);
      delete this._kernel;
      delete this.channel;
    }
    if (this._execute_code_queue != null) {
      for (const code_snippet of this._execute_code_queue) {
        code_snippet.close();
      }
      this._execute_code_queue = [];
    }
  }

  // public, since we do use it from some other places...
  dbg(f: string): Function {
    return (...args) => {
      //console.log(
      log.debug(
        `jupyter.Kernel('${this.name ?? "no kernel"}',path='${
          this._path
        }').${f}`,
        ...args
      );
    };
  }

  low_level_dbg(): void {
    const dbg = (...args) => log.silly("low_level_debug", ...args);
    dbg("Enabling");
    if (this._kernel) {
      this._kernel.spawn.all?.on("data", (data) =>
        dbg("STDIO", data.toString())
      );
    }
    // for low level debugging only...
    this.channel?.subscribe((mesg) => {
      dbg(mesg);
    });
  }

  async ensure_running(): Promise<void> {
    const dbg = this.dbg("ensure_running");
    dbg(this._state);
    if (this._state == "closed") {
      throw Error("closed so not possible to ensure running");
    }
    if (this._state == "running") {
      return;
    }
    dbg("spawning");
    await this.spawn();
    if (this._kernel?.initCode != null) {
      for (const code of this._kernel?.initCode ?? []) {
        dbg("initCode ", code);
        await new CodeExecutionEmitter(this, { code }).go();
      }
    }
    if (!this.has_ensured_running) {
      this.has_ensured_running = true;
    }
  }

  execute_code(
    opts: ExecOpts,
    skipToFront = false
  ): CodeExecutionEmitterInterface {
    if (opts.halt_on_error === undefined) {
      // if not specified, default to true.
      opts.halt_on_error = true;
    }
    if (this._state === "closed") {
      throw Error("closed");
    }
    const code = new CodeExecutionEmitter(this, opts);
    if (skipToFront) {
      this._execute_code_queue.unshift(code);
    } else {
      this._execute_code_queue.push(code);
    }
    if (this._execute_code_queue.length == 1) {
      // start it going!
      this._process_execute_code_queue();
    }
    return code;
  }

  cancel_execute(id: string): void {
    if (this._state === "closed") {
      return;
    }
    const dbg = this.dbg(`cancel_execute(id='${id}')`);
    if (
      this._execute_code_queue == null ||
      this._execute_code_queue.length === 0
    ) {
      dbg("nothing to do");
      return;
    }
    if (this._execute_code_queue.length > 1) {
      dbg(
        "mutate this._execute_code_queue removing everything with the given id"
      );
      for (let i = this._execute_code_queue.length - 1; i--; i >= 1) {
        const code = this._execute_code_queue[i];
        if (code.id === id) {
          dbg(`removing entry ${i} from queue`);
          this._execute_code_queue.splice(i, 1);
          code.cancel();
        }
      }
    }
    // if the currently running computation involves this id, send an
    // interrupt signal (that's the best we can do)
    if (this._execute_code_queue[0].id === id) {
      dbg("interrupting running computation");
      this.signal("SIGINT");
    }
  }

  async _process_execute_code_queue(): Promise<void> {
    const dbg = this.dbg("_process_execute_code_queue");
    dbg(`state='${this._state}'`);
    if (this._state === "closed") {
      dbg("closed");
      return;
    }
    if (this._execute_code_queue == null) {
      dbg("no queue");
      return;
    }
    const n = this._execute_code_queue.length;
    if (n === 0) {
      dbg("queue is empty");
      return;
    }
    dbg(
      `queue has ${n} items; ensure kernel running`,
      this._execute_code_queue
    );
    try {
      await this.ensure_running();
      this._execute_code_queue[0].go();
    } catch (err) {
      dbg(`error running kernel -- ${err}`);
      for (const code of this._execute_code_queue) {
        code.throw_error(err);
      }
      this._execute_code_queue = [];
    }
  }

  public clear_execute_code_queue(): void {
    const dbg = this.dbg("_clear_execute_code_queue");
    // ensure no future queued up evaluation occurs (currently running
    // one will complete and new executions could happen)
    if (this._state === "closed") {
      dbg("no op since state is closed");
      return;
    }
    if (this._execute_code_queue == null) {
      dbg("nothing to do since queue is null");
      return;
    }
    dbg(`clearing queue of size ${this._execute_code_queue.length}`);
    const mesg = { done: true };
    for (const code_execution_emitter of this._execute_code_queue.slice(1)) {
      code_execution_emitter.emit_output(mesg);
      code_execution_emitter.close();
    }
    this._execute_code_queue = [];
  }

  // This is like execute_code, but async and returns all the results,
  // and does not use the internal execution queue.
  // This is used for unit testing and interactive work at the terminal and nbgrader and the stateless api.
  async execute_code_now(opts: ExecOpts): Promise<object[]> {
    this.dbg("execute_code_now")();
    if (this._state === "closed") {
      throw Error("closed");
    }
    if (opts.halt_on_error === undefined) {
      // if not specified, default to true.
      opts.halt_on_error = true;
    }
    await this.ensure_running();
    return await new CodeExecutionEmitter(this, opts).go();
  }

  process_output(content: any): void {
    if (this._state === "closed") {
      return;
    }
    const dbg = this.dbg("process_output");
    // https://github.com/sagemathinc/cocalc/issues/6665
    // NO do not do this sort of thing.  This is exactly the sort of situation where
    // content could be very large, and JSON.stringify could use huge amounts of memory.
    // If you need to see this for debugging, uncomment it.
    // dbg(trunc(JSON.stringify(content), 300));
    if (content.data == null) {
      // todo: FOR now -- later may remove large stdout, stderr, etc...
      dbg("no data, so nothing to do");
      return;
    }

    remove_redundant_reps(content.data);

    let type: string;
    for (type of JUPYTER_MIMETYPES) {
      if (content.data[type] != null) {
        if (type.split("/")[0] === "image" || type === "application/pdf") {
          const blob_store = get_blob_store_sync();
          if (blob_store != null) {
            content.data[type] = blob_store.save(content.data[type], type);
          }
        } else if (
          type === "text/html" &&
          is_likely_iframe(content.data[type])
        ) {
          // Likely iframe, so we treat it as such.  This is very important, e.g.,
          // because of Sage's JMOL-based 3d graphics.  These are huge, so we have to parse
          // and remove these and serve them from the backend.
          //  {iframe: sha1 of srcdoc}
          content.data["iframe"] = iframe_process(
            content.data[type],
            get_blob_store_sync()
          );
          delete content.data[type];
        }
      }
    }
  }

  async call(msg_type: string, content?: any): Promise<any> {
    this.dbg("call")(msg_type);
    if (!this.has_ensured_running) {
      await this.ensure_running();
    }
    // Do a paranoid double check anyways...
    if (this.channel == null || this._state == "closed") {
      throw Error("not running, so can't call");
    }

    const message = {
      parent_header: {},
      metadata: {},
      channel: "shell",
      content,
      header: {
        msg_id: uuid(),
        username: "",
        session: "",
        msg_type: msg_type as MessageType,
        version: VERSION,
        date: new Date().toISOString(),
      },
    };

    // Send the message
    this.channel?.next(message);

    // Wait for the response that has the right msg_id.
    let the_mesg: any = undefined;
    const wait_for_response = (cb) => {
      const f = (mesg) => {
        if (mesg.parent_header.msg_id === message.header.msg_id) {
          this.removeListener("shell", f);
          this.removeListener("closed", g);
          mesg = deep_copy(mesg.content);
          if (len(mesg.metadata) === 0) {
            delete mesg.metadata;
          }
          the_mesg = mesg;
          cb();
        }
      };
      const g = () => {
        this.removeListener("shell", f);
        this.removeListener("closed", g);
        cb("closed");
      };
      this.on("shell", f);
      this.on("closed", g);
    };
    await callback(wait_for_response);
    return the_mesg;
  }

  async complete(opts: { code: any; cursor_pos: any }): Promise<any> {
    const dbg = this.dbg("complete");
    dbg(`code='${opts.code}', cursor_pos='${opts.cursor_pos}'`);
    return await this.call("complete_request", opts);
  }

  async introspect(opts: {
    code: any;
    cursor_pos: any;
    detail_level: any;
  }): Promise<any> {
    const dbg = this.dbg("introspect");
    dbg(
      `code='${opts.code}', cursor_pos='${opts.cursor_pos}', detail_level=${opts.detail_level}`
    );
    return await this.call("inspect_request", opts);
  }

  async kernel_info(): Promise<KernelInfo> {
    if (this._kernel_info !== undefined) {
      return this._kernel_info;
    }
    const info = await this.call("kernel_info_request");
    info.nodejs_version = process.version;
    if (this._actions != null) {
      info.start_time = this._actions.store.get("start_time");
    }
    this._kernel_info = info;
    return info;
  }

  async save_ipynb_file(): Promise<void> {
    if (this._actions != null) {
      await this._actions.save_ipynb_file();
    } else {
      throw Error("save_ipynb_file -- ERROR: actions not known");
    }
  }

  more_output(id: string): any[] {
    if (id == null) {
      throw new Error("must specify id");
    }
    if (this._actions == null) {
      throw new Error("must have redux actions");
    }
    return this._actions.store.get_more_output(id) || [];
  }

  async nbconvert(args: string[], timeout?: number): Promise<void> {
    if (timeout === undefined) {
      timeout = 30; // seconds
    }
    if (!is_array(args)) {
      throw new Error("args must be an array");
    }
    args = copy(args);
    args.push("--");
    args.push(this._filename);
    await nbconvert({
      args,
      timeout,
      directory: this._directory,
    });
  }

  // TODO: double check that this actually returns sha1
  async load_attachment(path: string): Promise<string> {
    const dbg = this.dbg("load_attachment");
    dbg(`path='${path}'`);
    if (path[0] !== "/") {
      path = process.env.HOME + "/" + path;
    }
    async function f(): Promise<string> {
      const bs = get_blob_store_sync();
      if (bs == null) throw new Error("BlobStore not available");
      return bs.readFile(path, "base64");
    }
    try {
      return await retry_until_success({
        f: f,
        max_time: 30000,
      });
    } catch (err) {
      unlink(path); // TODO: think through again if this is the right thing to do.
      throw err;
    }
  }

  // This is called by project-actions when exporting the notebook
  // to an ipynb file, since we can't explicitly call get_blob_store
  // in that code in: @cocalc/frontend/jupyter/project-actions.ts
  get_blob_store() {
    return get_blob_store_sync();
  }

  process_attachment(base64, mime): string | undefined {
    const blob_store = get_blob_store_sync();
    return blob_store?.save(base64, mime);
  }

  process_comm_message_from_kernel(mesg): void {
    if (this._actions == null) {
      return;
    }
    const dbg = this.dbg("process_comm_message_from_kernel");
    dbg(mesg);
    this._actions.process_comm_message_from_kernel(mesg);
  }

  public ipywidgetsGetBuffer(
    model_id: string,
    buffer_path: string
  ): Buffer | undefined {
    return this._actions?.syncdb.ipywidgets_state?.getBuffer(
      model_id,
      buffer_path
    );
  }

  public send_comm_message_to_kernel(
    msg_id: string,
    comm_id: string,
    data: any
  ): void {
    const dbg = this.dbg("send_comm_message_to_kernel");

    const message = {
      parent_header: {},
      metadata: {},
      channel: "shell",
      content: { comm_id, data },
      header: {
        msg_id,
        username: "user",
        session: "",
        msg_type: "comm_msg" as MessageType,
        version: VERSION,
        date: new Date().toISOString(),
      },
    };

    dbg(message);
    // "The Kernel listens for these messages on the Shell channel,
    // and the Frontend listens for them on the IOPub channel." -- docs
    this.channel?.next(message);
  }

  async chdir(path: string): Promise<void> {
    if (!this.name) return; // no kernel, no current directory
    const dbg = this.dbg("chdir");
    let lang;
    try {
      // using probably cached data, so likely very fast
      lang = await getLanguage(this.name);
    } catch (err) {
      dbg("WARNING ", err);
      const info = await this.kernel_info();
      lang = info.language_info?.name ?? "";
    }

    const absPath = getAbsolutePathFromHome(path);
    const code = createChdirCommand(lang, absPath);
    if (code) {
      // returns '' if no command needed, e.g., for sparql.
      await this.execute_code_now({ code });
    }
  }
}

export function get_existing_kernel(path: string): JupyterKernel | undefined {
  return _jupyter_kernels[path];
}

export function get_kernel_by_pid(pid: number): JupyterKernel | undefined {
  for (const kernel of Object.values(_jupyter_kernels)) {
    if (kernel.get_spawned_kernel()?.spawn.pid === pid) {
      return kernel;
    }
  }
  return;
}<|MERGE_RESOLUTION|>--- conflicted
+++ resolved
@@ -81,15 +81,9 @@
   LaunchJupyterOpts,
   SpawnedKernel,
   killKernel,
-<<<<<<< HEAD
 } from "@cocalc/jupyter/pool/pool";
 import { getAbsolutePathFromHome } from "@cocalc/jupyter/util";
-=======
-} from "./pool";
-import { KernelParams } from "./types";
-import { getAbsolutePathFromHome } from "./util";
->>>>>>> 671feff3
-
+import type { KernelParams } from "./types";
 import { getLogger } from "@cocalc/project/logger";
 const log = getLogger("jupyter");
 
