/*
 *  This file is part of CoCalc: Copyright © 2020 Sagemath, Inc.
 *  License: AGPLv3 s.t. "Commons Clause" – see LICENSE.md for details
 */

import { RunNotebookOptions } from "@cocalc/frontend/jupyter/nbgrader/api";
import { JupyterNotebook } from "@cocalc/frontend/jupyter/nbgrader/autograde";
import { is_object, len, uuid, trunc_middle } from "@cocalc/util/misc";
import { retry_until_success } from "@cocalc/util/async-utils";

import { kernel, JupyterKernel } from "../jupyter/jupyter";

// For tracking limits during the run:
export interface Limits {
  timeout_ms_per_cell: number;
  max_output_per_cell: number;
  max_output: number;
  total_output: number;
  timeout_ms?: number;
  start_time?: number;
}

function global_timeout_exceeded(limits: Limits): boolean {
<<<<<<< HEAD
  return (
    limits.timeout_ms != 0 &&
    Date.now() - limits.start_time >= limits.timeout_ms
  );
=======
  if (limits.timeout_ms == null || limits.start_time == null) return false;
  return Date.now() - limits.start_time >= limits.timeout_ms;
>>>>>>> 158b4ee6
}

export async function jupyter_run_notebook(
  logger,
  opts: RunNotebookOptions
): Promise<string> {
  const log = (...args) => {
    logger.debug("jupyter_run_notebook", ...args);
  };
  log(trunc_middle(JSON.stringify(opts)));
  const notebook: JupyterNotebook = JSON.parse(opts.ipynb);

  let limits: Limits = {
    timeout_ms: opts.limits?.max_total_time_ms ?? 0,
    timeout_ms_per_cell: opts.limits?.max_time_per_cell_ms ?? 0,
    max_output: opts.limits?.max_output ?? 0,
    max_output_per_cell: opts.limits?.max_output_per_cell ?? 0,
    start_time: Date.now(),
    total_output: 0,
  };

  const name = notebook.metadata.kernelspec.name;
  let jupyter: JupyterKernel | undefined = undefined;

  /* We use retry_until_success to spawn the kernel, since
     it makes people's lives much easier if this works even
     if there is a temporary issue.  Also, in testing, I've
     found that sometimes if you try to spawn two kernels at
     the exact same time as the same user things can fail
     This is possibly an upstream Jupyter bug, but let's
     just work around it since we want extra reliability
     anyways.
  */
  async function init_jupyter0(): Promise<void> {
    log("init_jupyter", jupyter != null);
    jupyter?.close();
    jupyter = undefined;
    // path is random so it doesn't randomly conflict with
    // something else running at the same time.
    const path = opts.path + `/${uuid()}.ipynb`;
    jupyter = kernel({ name, path });
    log("init_jupyter: spawning");
    // for Python, we suppress all warnings
    // they end up as stderr-output and hence would imply 0 points
    const env = { PYTHONWARNINGS: "ignore" };
    await jupyter.spawn({ env });
    log("init_jupyter: spawned");
  }

  async function init_jupyter(): Promise<void> {
    await retry_until_success({
      f: init_jupyter0,
      start_delay: 1000,
      max_delay: 5000,
      factor: 1.4,
      max_time: 30000,
      log: function (...args) {
        log("init_jupyter - retry_until_success", ...args);
      },
    });
  }

  try {
    log("init_jupyter...");
    await init_jupyter();
    log("init_jupyter: done");
    for (const cell of notebook.cells) {
      try {
        if (jupyter == null) {
          log("BUG: jupyter==null");
          throw Error("jupyter can't be null since it was initialized above");
        }
        log("run_cell...");
        await run_cell(jupyter, limits, cell); // mutates cell by putting in outputs
        log("run_cell: done");
      } catch (err) {
        // fatal error occured, e.g,. timeout, broken kernel, etc.
        if (cell.outputs == null) {
          cell.outputs = [];
        }
        cell.outputs.push({ traceback: [`${err}`] });
        if (!global_timeout_exceeded(limits)) {
          // close existing jupyter and spawn new one, so we can robustly run more cells.
          // Obviously, only do this if we are not out of time.
          log("timeout exceeded so restarting...");
          await init_jupyter();
          log("timeout exceeded restart done");
        }
      }
    }
  } finally {
    log("in finally");
    if (jupyter != null) {
      log("jupyter != null so closing");
      // @ts-ignore
      jupyter.close();
      jupyter = undefined;
    }
  }
  log("returning result");
  return JSON.stringify(notebook);
}

export async function run_cell(
  jupyter: JupyterKernel,
  limits: Limits,
  cell
): Promise<void> {
  if (jupyter == null) {
    throw Error("jupyter must be defined");
  }

  if (limits.timeout_ms && global_timeout_exceeded(limits)) {
    // the total time has been exceeded -- this will mark outputs as error
    // for each cell in the rest of the notebook.
    throw Error(
      `Total time limit (=${Math.round(
        limits.timeout_ms / 1000
      )} seconds) exceeded`
    );
  }

  if (cell.cell_type != "code") {
    // skip all non-code cells -- nothing to run
    return;
  }
  const code = cell.source.join("");
  if (cell.outputs == null) {
    // shouldn't happen, since this would violate nbformat, but let's ensure
    // it anyways, just in case.
    cell.outputs = [];
  }

  const result = await jupyter.execute_code_now({
    code,
    timeout_ms: limits.timeout_ms_per_cell,
  });

  let cell_output_chars = 0;
  for (const x of result) {
    if (x == null) continue;
    if (x["msg_type"] == "clear_output") {
      cell.outputs = [];
    }
    const mesg: any = x["content"];
    if (mesg == null) continue;
    if (mesg.comm_id != null) {
      // ignore any comm/widget related messages
      continue;
    }
    delete mesg.execution_state;
    delete mesg.execution_count;
    delete mesg.payload;
    delete mesg.code;
    delete mesg.status;
    delete mesg.source;
    for (const k in mesg) {
      const v = mesg[k];
      if (is_object(v) && len(v) === 0) {
        delete mesg[k];
      }
    }
    if (len(mesg) == 0) continue;
    const n = JSON.stringify(mesg).length;
    limits.total_output += n;
    if (limits.max_output_per_cell) {
      cell_output_chars += n;
    }
    if (mesg["traceback"] != null) {
      // always include tracebacks
      cell.outputs.push(mesg);
    } else {
      if (
        limits.max_output_per_cell &&
        cell_output_chars > limits.max_output_per_cell
      ) {
        // Use stdout stream -- it's not an *error* that there is
        // truncated output; just something we want to mention.
        cell.outputs.push({
          name: "stdout",
          output_type: "stream",
          text: [
            `Output truncated since it exceeded the cell output limit of ${limits.max_output_per_cell} characters`,
          ],
        });
      } else if (limits.max_output && limits.total_output > limits.max_output) {
        cell.outputs.push({
          name: "stdout",
          output_type: "stream",
          text: [
            `Output truncated since it exceeded the global output limit of ${limits.max_output} characters`,
          ],
        });
      } else {
        cell.outputs.push(mesg);
      }
    }
  }
}<|MERGE_RESOLUTION|>--- conflicted
+++ resolved
@@ -21,15 +21,8 @@
 }
 
 function global_timeout_exceeded(limits: Limits): boolean {
-<<<<<<< HEAD
-  return (
-    limits.timeout_ms != 0 &&
-    Date.now() - limits.start_time >= limits.timeout_ms
-  );
-=======
   if (limits.timeout_ms == null || limits.start_time == null) return false;
   return Date.now() - limits.start_time >= limits.timeout_ms;
->>>>>>> 158b4ee6
 }
 
 export async function jupyter_run_notebook(
