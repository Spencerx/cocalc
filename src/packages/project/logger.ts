--- conflicted
+++ resolved
@@ -1,12 +1,12 @@
 /*
-Winston logger for a CoCalc project.
+ *  This file is part of CoCalc: Copyright © 2021 Sagemath, Inc.
+ *  License: AGPLv3 s.t. "Commons Clause" – see LICENSE.md for details
+ */
 
-There is a similar logger, but with different parameters, in packages/hub.
+/*
+Logger for a CoCalc project
+
+The logger in packages/hub uses this one as well, but with some minor configuration changes.
 */
 
-<<<<<<< HEAD
-export { getLogger } from "@cocalc/util-node/logger";
-=======
-export { getLogger } from "@cocalc/backend/logger";
-
->>>>>>> 154d2152
+export { getLogger } from "@cocalc/backend/logger";