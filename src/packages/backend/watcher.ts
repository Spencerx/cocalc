--- conflicted
+++ resolved
@@ -25,28 +25,19 @@
 import { getLogger } from "./logger";
 import { debounce as lodashDebounce } from "lodash";
 
-const L = getLogger("backend:watcher");
+const L = getLogger("watcher");
 
 export class Watcher extends EventEmitter {
   private path: string;
   private interval: number;
   private watcher: FSWatcher;
 
-<<<<<<< HEAD
-  constructor(
-    path: string,
-    interval: number = 300,
-    debounce: number = 0,
-    opts?,
-  ) {
-=======
   constructor(path: string, interval: number = 300, debounce: number = 0) {
->>>>>>> af3b96d2
     super();
     this.path = path;
     this.interval = interval;
 
-    L.debug({ path, interval, debounce, opts });
+    L.debug(`${path}: interval=${interval}, debounce=${debounce}`);
     this.watcher = watch(this.path, {
       interval: this.interval,
       // polling is critical for network mounted filesystems,
@@ -58,7 +49,6 @@
       persistent: false,
       alwaysStat: true,
       atomic: true,
-      ...opts,
     });
     this.watcher.on("unlink", () => {
       this.emit("delete");
