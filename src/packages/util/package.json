{
  "name": "@cocalc/util",
<<<<<<< HEAD
  "version": "1.44.2",
=======
  "version": "1.44.3",
>>>>>>> b9f5c501
  "description": "CoCalc code shared between the frontend and the backend",
  "exports": {
    "./*": "./dist/*.js",
    "./db-schema": "./dist/db-schema/index.js",
    "./fill": "./dist/fill/index.js",
    "./types": "./dist/types/index.js",
    "./consts": "./dist/consts/index.js",
    "./sync/table": "./dist/sync/table/index.js",
    "./sync/editor/db": "./dist/sync/editor/db/index.js",
    "./licenses/purchase/*": "./dist/licenses/purchase/*.js"
  },
  "scripts": {
    "build": "npx tsc",
    "tsc": "npx tsc  --watch  --pretty --preserveWatchOutput",
    "test": "export NODE_ENV=mocha-test && SMC_TEST=true node_modules/.bin/mocha --reporter ${REPORTER:-progress} test/*.coffee; cd test && npx jest",
    "testquota": "cd test && npx jest quota.test.ts"
  },
  "author": "SageMath, Inc.",
  "keywords": [
    "utilities",
    "mathjax",
    "markdown",
    "cocalc"
  ],
  "license": "SEE LICENSE.md",
  "workspaces": [
    "."
  ],
  "dependencies": {
    "@types/uuid": "^8.3.1",
    "async": "^1.5.2",
    "async-await-utils": "^3.0.1",
    "awaiting": "^3.0.0",
    "get-random-values": "^1.2.0",
    "immutable": "^3.8.2",
    "json-stable-stringify": "^1.0.1",
    "lodash": "^4.17.21",
    "moment": "^2.29.3",
    "prop-types": "^15.7.2",
    "sha1": "^1.1.1",
    "underscore": "^1.12.1",
    "utility-types": "^3.10.0",
    "uuid": "^8.3.2"
  },
  "repository": {
    "type": "git",
    "url": "https://github.com/sagemathinc/cocalc"
  },
  "homepage": "https://github.com/sagemathinc/cocalc/tree/master/src/packages/util",
  "devDependencies": {
    "@types/jest": "^27.4.1",
    "@types/json-stable-stringify": "^1.0.32",
    "@types/lodash": "^4.14.176",
    "@types/node": "^14.18.10",
    "coffee-cache": "^1.0.2",
    "coffee-coverage": "^3.0.1",
    "coffeelint": "^2.1.0",
    "coffeescript": "^2.5.1",
    "expect": "^26.6.2",
    "jest": "^26.6.3",
    "mocha": "^8.4.0",
    "nyc": "^15.1.0",
    "should": "^7.1.1",
    "should-sinon": "0.0.3",
    "sinon": "^4.5.0",
    "ts-jest": "^26.5.6",
    "tsd": "^0.15.1",
    "typescript": "^4.5.5"
  }
}<|MERGE_RESOLUTION|>--- conflicted
+++ resolved
@@ -1,10 +1,6 @@
 {
   "name": "@cocalc/util",
-<<<<<<< HEAD
-  "version": "1.44.2",
-=======
   "version": "1.44.3",
->>>>>>> b9f5c501
   "description": "CoCalc code shared between the frontend and the backend",
   "exports": {
     "./*": "./dist/*.js",
