{
  "name": "@cocalc/util",
<<<<<<< HEAD
  "version": "1.43.0",
=======
  "version": "1.43.2",
>>>>>>> e799b4f5
  "description": "CoCalc code shared between the frontend and the backend",
  "exports": {
    "./*": "./dist/*.js",
    "./db-schema": "./dist/db-schema/index.js",
    "./fill": "./dist/fill/index.js",
    "./types": "./dist/types/index.js",
    "./consts": "./dist/consts/index.js",
    "./sync/table": "./dist/sync/table/index.js",
    "./sync/editor/db": "./dist/sync/editor/db/index.js",
    "./licenses/purchase/*": "./dist/licenses/purchase/*.js"
  },
  "scripts": {
    "build": "npx tsc",
    "tsc": "npx tsc  --watch  --pretty --preserveWatchOutput",
    "test": "export NODE_ENV=mocha-test && SMC_TEST=true node_modules/.bin/mocha --reporter ${REPORTER:-progress} test/*.coffee; cd test && npx jest",
    "testquota": "cd test && npx jest quota.test.ts"
  },
  "author": "SageMath, Inc.",
  "keywords": [
    "utilities",
    "mathjax",
    "markdown",
    "cocalc"
  ],
  "license": "SEE LICENSE.md",
  "workspaces": [
    "."
  ],
  "dependencies": {
    "@types/uuid": "^8.3.1",
    "async": "^1.5.2",
    "async-await-utils": "^3.0.1",
    "awaiting": "^3.0.0",
    "get-random-values": "^1.2.0",
    "immutable": "^3.8.2",
    "json-stable-stringify": "^1.0.1",
    "lodash": "^4.17.21",
    "moment": "^2.29.3",
    "prop-types": "^15.7.2",
    "sha1": "^1.1.1",
    "underscore": "^1.12.1",
    "utility-types": "^3.10.0",
    "uuid": "^8.3.2"
  },
  "repository": {
    "type": "git",
    "url": "https://github.com/sagemathinc/cocalc"
  },
  "homepage": "https://github.com/sagemathinc/cocalc/tree/master/src/packages/util",
  "devDependencies": {
    "@types/jest": "^27.4.1",
    "@types/json-stable-stringify": "^1.0.32",
    "@types/lodash": "^4.14.176",
    "@types/node": "^14.18.10",
    "coffee-cache": "^1.0.2",
    "coffee-coverage": "^3.0.1",
    "coffeelint": "^2.1.0",
    "coffeescript": "^2.5.1",
    "expect": "^26.6.2",
    "jest": "^26.6.3",
    "mocha": "^8.4.0",
    "nyc": "^15.1.0",
    "should": "^7.1.1",
    "should-sinon": "0.0.3",
    "sinon": "^4.5.0",
    "ts-jest": "^26.5.6",
    "tsd": "^0.15.1",
    "typescript": "^4.5.5"
  }
}<|MERGE_RESOLUTION|>--- conflicted
+++ resolved
@@ -1,10 +1,6 @@
 {
   "name": "@cocalc/util",
-<<<<<<< HEAD
-  "version": "1.43.0",
-=======
   "version": "1.43.2",
->>>>>>> e799b4f5
   "description": "CoCalc code shared between the frontend and the backend",
   "exports": {
     "./*": "./dist/*.js",
