--- conflicted
+++ resolved
@@ -15,8 +15,6 @@
 
 export { SERVER_SETTINGS_ENV_PREFIX } from "./server_settings";
 
-<<<<<<< HEAD
 export { ANALYTICS_COOKIE_NAME } from "./tracking";
-=======
-export { PORT_MAX, PORT_MIN, validatePortNumber } from "./portnumber";
->>>>>>> 13015335
+
+export { PORT_MAX, PORT_MIN, validatePortNumber } from "./portnumber";