--- conflicted
+++ resolved
@@ -457,14 +457,10 @@
   // Allow collaborators to control the state of the compute server.
   // They cannot change any other configuration.  User still pays for everything and owns compute server.
   allowCollaboratorControl?: boolean;
-<<<<<<< HEAD
   // turn compute server off if spend more then dollars during the last hours.
   // this can only be set by the owner.
-  spend_limit?: { hours: number; dollars: number };
-=======
   // Limit spending
   spendLimit?: SpendLimit;
->>>>>>> 483c13c4
 }
 
 interface LambdaConfiguration extends BaseConfiguration {
