--- conflicted
+++ resolved
@@ -42,25 +42,14 @@
     delete quota.uptime;
   }
 
-<<<<<<< HEAD
   const v: string[] = [];
+  let intro: string = "";
   const isBoost = quota.boost === true;
-
-  let intro = "";
-  if (!short) {
-    const user = quota.user == "business" ? "Business" : "Academic";
-    const booster = isBoost ? "booster" : "";
-    intro = `${user} license ${booster} providing`;
-  } else if (isBoost) {
-    // even if "short", we tell the user this i a boost license
-    intro = `Boost`;
-=======
-  let desc: string = "";
+  const booster = isBoost ? " booster" : "";
   if (short) {
-    desc += `${capitalize(quota.user)}, `;
+    intro = `${capitalize(quota.user)}${booster},`;
   } else {
-    desc += `${capitalize(quota.user)} license providing `;
->>>>>>> 8cb671e4
+    intro = `${capitalize(quota.user)} license${booster} providing`;
   }
 
   if (quota.ram) {
