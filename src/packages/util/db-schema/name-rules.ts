/* Checks that name satisfies the following constraints
Inspired by -- https://github.com/isiahmeadows/github-limits



Each function checks the basic rules, but NOT for uniqueness,
which requires a DB query.

If a rule fails, throws an Error.
*/

import { is_valid_uuid_string } from "../misc";

export function isReserved(name: string): boolean {
  return RESERVED.has(name.toLowerCase());
}

/*
Account name:
 - between 1 and 39 characters
 - doesn't start with a -
 - only includes the characters 0-9,a-z,A-Z,-
 - Don't allow uuid's.
 - cannot include consecutive hyphens
*/
export function checkAccountName(name: string) {
  if (name.length < 1) {
    throw Error("name must have at least 1 character");
  }
  if (name.length > 39) {
    throw Error("name must have at most 39 characters");
  }
  if (is_valid_uuid_string(name)) {
    throw Error("name must not be a v4 UUID");
  }
  if (name.includes("--")) {
    throw Error("name must not contain consecutive hyphens");
  }
  if (!/^[a-z\d](?:[a-z\d]|-(?=[a-z\d])){0,38}$/i.test(name)) {
    throw Error(
      "name must contain only a-z,A-Z,0-9, or -, and not start with hyphen."
    );
  }
  // Check for reserved names.
  if (isReserved(name)) {
    throw Error(`username "${name}" is reserved -- not available`);
  }
}

/*
Project name:

- Max length: 100 characters
- All characters must be either a hyphen (-), a period (.), or alphanumeric
- Unique amongst projects with given owner
- Don't allow uuid's.
*/
export function checkProjectName(name: string) {
  if (name.length < 1) {
    throw Error("name must have at least 1 character");
  }
  if (name.length > 100) {
    throw Error("name must have at most 100 characters");
  }
  if (is_valid_uuid_string(name)) {
    throw Error("name must not be a v4 UUID");
  }
  if (!/^[\.a-z\d](?:[\.a-z\d]|-(?=[\.a-z\d])){0,99}$/i.test(name)) {
    throw Error(
      "name must contain only a-z,A-Z,0-9, . or -, and not start with hyphen or have spaces."
    );
  }
}

/*
Public path name:

- Max length: 100 characters
- All characters must be either a hyphen (-), a period (.), or alphanumeric
- Unique amongst public paths in a given project.
- Don't allow uuid's.
*/

export function checkPublicPathName(name: string) {
  if (name.length < 1) {
    throw Error("name must have at least 1 character");
  }
  if (name.length > 100) {
    throw Error("name must have at most 100 characters");
  }
  if (is_valid_uuid_string(name)) {
    throw Error("name must not be a v4 UUID");
  }
  if (!/^[\.a-z\d](?:[\.a-z\d]|-(?=[\.a-z\d])){0,99}$/i.test(name)) {
    throw Error(
      "name must contain only a-z,A-Z,0-9, . or -, and not start with hyphen or have spaces."
    );
  }
  // Check for reserved names.  We also ban these for public path names, since
  // we want to have URL's like
  //    https://cocalc.com/sagemathinc/myproject/settings -- configure settings
  //    https://cocalc.com/sagemathinc/myproject/files -- browse all files directly
  //    snapshots, timetravel, new, search, etc...
  if (isReserved(name)) {
    throw Error(`path name "${name}" is reserved -- not available`);
  }
}

// Combined words from what we use, https://www.quora.com/How-do-sites-prevent-vanity-URLs-from-colliding-with-future-features
// and https://github.com/Mottie/github-reserved-names/blob/master/reserved-names.json and
// https://github.com/Mottie/github-reserved-names and random other things.
// If you add more and want to clean this up in the console, this may be helpful:
//       Array.from(RESERVED).sort().join(' ')
const RESERVED = new Set(
<<<<<<< HEAD
  `0 400 401 402 403 404 405 406 407 408 409 410 411 412 413 414 415 416 417 418 419 420 421 422 423 424 425 426 427 428 429 430 431 500 501 502 503 504 505 506 507 508 509 510 511 about access account accounts action actions activate activities activity ad add address adm admin administration administrator ads adult advertising advisories affiliate affiliates ajax alive all alpha analysis analytics android anon anonymous any api app apps archive archives article articles asct ask asset assets atom attributes auth authentication avatar backup balancer-manager banner banners beta better billing bin blob blobs blog blogs board book bookmark bot bots bounty branches bug business businesses c cache cadastro calendar call campaign cancel captcha career careers cart case-studies categories category cdn central certification cgi cgi-bin changelog chat check checking checkout cla client cliente clients cloud cocalc cocksucker code codereview collection collections comercial comment comments commit commits communities community companies company compare compras config configuration connect contact contact-us contact_us contactus contest contribute contributing cookbook cookies corp coupon coupons create crm css cunt customer customer-stories customers customize dashboard dashboards data db default delete demo design designer destroy dev devel develop developer developers diagram diary dict dictionary die diff dir direct_messages directory discover discussions dist doc docs documentation domain download downloads downtime ecommerce edit editor editors edu education email embed employment empty end enterprise entries entry error errors eval event events exit explore facebook faq favorite favorites feature featured features feed feedback feeds file files first fixtures flash fleet fleets flog follow followers following font fonts forgot forked form forum forums founder free friend friends ftp fuck gadget gadgets game games garage get ghost gift gifts gist gists github github.com gitlab gitlab.com grafana graph graphs group groups guest guests guide guides help help-wanted home homepage hooks host hosting hostmaster hostname hovercards howto hpg html http httpd https hub i iamges icon icons id idea ideas identity image images imap img inbox include includes index indice individual info information inquiry instagram integration interfaces intern internal intranet introduction invalid-email-address investors invitations invite invoice ipad iphone irc is issue issues it item items java javascript job jobs join journal journals js json jump knowledgebase lab labs language languages last launch layouts ldap-status learn legal library license licenses link links linux list listings lists log log-in log-out log_in log_out login logos logout logs m mac mail mail1 mail2 mail3 mail4 mail5 mailer mailing maintenance malware man manager manual map maps marketing marketplace master me media member members mention mentioned mentioning mentions message messages messenger metrics microblog microblogs migrating milestones mine mirrors mis misc mob mobile module modules monitor motherfucker movie movies mp3 msg msn music musicas mx my mysql name named nan navi navigation nbextensions net network new news newsletter nick nickname nocodb node nodes none nonprofit nonprofits notes notices noticias notification notifications notify ns ns1 ns10 ns2 ns3 ns4 ns5 ns6 ns7 ns8 ns9 null oauth oauth_clients offer offers office official old online open-source openid operator order orders organisations organization organizations orgs overview owner owners page pager pages panel partners password password-reset payment payments perl personal phone photo photoalbum photos php phpmyadmin phppgadmin phpredisadmin pic pics ping piss plan plans plugin plugins policies policy poll polls pop pop3 popular popularity portal post postfix postmaster posts pr premium press price pricing primus privacy privacy-policy privacy_policy privacypolicy private processes product products professional profile profiles project projects prometheus promo pub public pulls purchase purchases purpose put python query random ranking raw rdf rdfs read readme recent recommendations recruit recruitment redeem register registration release releases remove render replies reply report reports repositories repository req request requests reset resources restore revert roc root rss ruby rule sag sagemath sagemathinc sale sales sample samples save save-net-neutrality saved school scraping script scripts search secure security self send server server-info server-status service services session sessions setting settings setup share shareholders shit shop show showcases sign-in sign-up sign_in sign_up signin signout signup site sitemap sites smartphone smtp snapshots software soporte source spam spec special sponsors sql src ssh ssl ssladmin ssladministrator sslwebmaster sso staff stage staging star starred stars start stat state static statistics stats status statuses storage store stores stories style styleguide stylesheet stylesheets subdomain subscribe subscriptions suggest suggestion suggestions suporte support survey surveys suspended svn swf sys sysadmin sysadministrator system tablet tablets tag talk talks task tasks teach teacher teachers teaching team teams tech telnet template templates ten term terms terms-of-service terms_of_service termsofservice test test1 test2 test3 teste testimonials testing tests theme themes thread threads timeline timetravel tits tmp todo token, tool tools top topic topics tos tour train training translations tree trending trends try tutorial tutorials tux tv twitter twittr undef unfollow unsubscribe update updates upload uploads url usage user username users usuario vendas ver version video videos visitor visualization voucher vouchers w watch watching weather web webapp webhook webhooks webmail webmaster website websites welcome widget widgets wiki win windows word work works works-with workshop ww wws www www0 www1 www2 www3 www4 www5 www6 www7 www8 www9 wwws wwww xfn xml xmpp xpg xxx yaml year yml you yourdomain yourname yoursite yourusername`.split(
=======
  `0 400 401 402 403 404 405 406 407 408 409 410 411 412 413 414 415 416 417 418 419 420 421 422 423 424 425 426 427 428 429 430 431 500 501 502 503 504 505 506 507 508 509 510 511 about access account accounts action actions activate activities activity ad add address adm admin administration administrator ads adult advertising advisories affiliate affiliates ajax alive all alpha analysis analytics android anon anonymous any api app apps archive archives article articles asct ask asset assets atom attributes auth authentication avatar backup balancer-manager banner banners beta better billing bin blob blobs blog blogs board book bookmark bot bots bounty branches bug business businesses c cache cadastro calendar call campaign cancel captcha career careers cart case-studies categories category cdn central certification cgi cgi-bin changelog chat check checking checkout cla client cliente clients cloud cocalc cocksucker code codereview collection collections comercial comment comments commit commits communities community companies company compare compras compute config configuration connect contact contact-us contact_us contactus contest contribute contributing cookbook cookies corp coupon coupons create crm css cunt customer customer-stories customers customize dashboard dashboards data db default delete demo design designer destroy dev devel develop developer developers diagram diary dict dictionary die diff dir direct_messages directory discover discussions dist doc docs documentation domain download downloads downtime ecommerce edit editor editors edu education email embed employment empty end enterprise entries entry error errors eval event events exit explore facebook faq favorite favorites feature featured features feed feedback feeds file files first fixtures flash fleet fleets flog follow followers following font fonts forgot forked form forum forums founder free friend friends ftp fuck gadget gadgets game games garage get ghost gift gifts gist gists github github.com gitlab gitlab.com grafana graph graphs group groups guest guests guide guides help help-wanted home homepage hooks host hosting hostmaster hostname hovercards howto hpg html http httpd https hub i iamges icon icons id idea ideas identity image images imap img inbox include includes index indice individual info information inquiry instagram integration interfaces intern internal intranet introduction invalid-email-address investors invitations invite invoice ipad iphone irc is issue issues it item items java javascript job jobs join journal journals js json jump knowledgebase lab labs language languages last launch layouts ldap-status learn legal library license licenses link links linux list listings lists log log-in log-out log_in log_out login logos logout logs m mac mail mail1 mail2 mail3 mail4 mail5 mailer mailing maintenance malware man manager manual map maps marketing marketplace master me media member members mention mentioned mentioning mentions message messages messenger metrics microblog microblogs migrating milestones mine mirrors mis misc mob mobile module modules monitor motherfucker movie movies mp3 msg msn music musicas mx my mysql name named nan navi navigation nbextensions net network new news newsletter nick nickname nocodb node nodes none nonprofit nonprofits notes notices noticias notification notifications notify ns ns1 ns10 ns2 ns3 ns4 ns5 ns6 ns7 ns8 ns9 null oauth oauth_clients offer offers office official old online open-source openid operator order orders organisations organization organizations orgs overview owner owners page pager pages panel partners password password-reset payment payments perl personal phone photo photoalbum photos php phpmyadmin phppgadmin phpredisadmin pic pics ping piss plan plans plugin plugins policies policy poll polls pop pop3 popular popularity portal post postfix postmaster posts pr premium press price pricing primus privacy privacy-policy privacy_policy privacypolicy private processes product products professional profile profiles project projects prometheus promo pub public pulls purchase purchases purpose put python query random ranking raw rdf rdfs read readme recent recommendations recruit recruitment redeem register registration release releases remove render replies reply report reports repositories repository req request requests reset resources restore revert roc root rss ruby rule sag sagemath sagemathinc sale sales sample samples save save-net-neutrality saved school scraping script scripts search secure security self send server server-info server-status service services session sessions setting settings setup share shareholders shit shop show showcases sign-in sign-up sign_in sign_up signin signout signup site sitemap sites smartphone smtp snapshots software soporte source spam spec special sponsors sql src ssh ssl ssladmin ssladministrator sslwebmaster sso staff stage staging star starred stars start stat state static statistics stats status statuses storage store stores stories style styleguide stylesheet stylesheets subdomain subscribe subscriptions suggest suggestion suggestions suporte support survey surveys suspended svn swf sys sysadmin sysadministrator system tablet tablets tag talk talks task tasks teach teacher teachers teaching team teams tech telnet template templates ten term terms terms-of-service terms_of_service termsofservice test test1 test2 test3 teste testing tests theme themes thread threads timeline timetravel tits tmp todo token, tool tools top topic topics tos tour train training translations tree trending trends try tutorial tutorials tux tv twitter twittr undef unfollow unsubscribe update updates upload uploads url usage user username users usuario vendas ver version video videos visitor visualization voucher vouchers w watch watching weather web webapp webhook webhooks webmail webmaster website websites welcome widget widgets wiki win windows word work works works-with workshop ww wws www www0 www1 www2 www3 www4 www5 www6 www7 www8 www9 wwws wwww xfn xml xmpp xpg xxx yaml year yml you yourdomain yourname yoursite yourusername`.split(
>>>>>>> bcc56a5c
    /\s+/
  )
);<|MERGE_RESOLUTION|>--- conflicted
+++ resolved
@@ -38,7 +38,7 @@
   }
   if (!/^[a-z\d](?:[a-z\d]|-(?=[a-z\d])){0,38}$/i.test(name)) {
     throw Error(
-      "name must contain only a-z,A-Z,0-9, or -, and not start with hyphen."
+      "name must contain only a-z,A-Z,0-9, or -, and not start with hyphen.",
     );
   }
   // Check for reserved names.
@@ -67,7 +67,7 @@
   }
   if (!/^[\.a-z\d](?:[\.a-z\d]|-(?=[\.a-z\d])){0,99}$/i.test(name)) {
     throw Error(
-      "name must contain only a-z,A-Z,0-9, . or -, and not start with hyphen or have spaces."
+      "name must contain only a-z,A-Z,0-9, . or -, and not start with hyphen or have spaces.",
     );
   }
 }
@@ -93,7 +93,7 @@
   }
   if (!/^[\.a-z\d](?:[\.a-z\d]|-(?=[\.a-z\d])){0,99}$/i.test(name)) {
     throw Error(
-      "name must contain only a-z,A-Z,0-9, . or -, and not start with hyphen or have spaces."
+      "name must contain only a-z,A-Z,0-9, . or -, and not start with hyphen or have spaces.",
     );
   }
   // Check for reserved names.  We also ban these for public path names, since
@@ -112,11 +112,861 @@
 // If you add more and want to clean this up in the console, this may be helpful:
 //       Array.from(RESERVED).sort().join(' ')
 const RESERVED = new Set(
-<<<<<<< HEAD
-  `0 400 401 402 403 404 405 406 407 408 409 410 411 412 413 414 415 416 417 418 419 420 421 422 423 424 425 426 427 428 429 430 431 500 501 502 503 504 505 506 507 508 509 510 511 about access account accounts action actions activate activities activity ad add address adm admin administration administrator ads adult advertising advisories affiliate affiliates ajax alive all alpha analysis analytics android anon anonymous any api app apps archive archives article articles asct ask asset assets atom attributes auth authentication avatar backup balancer-manager banner banners beta better billing bin blob blobs blog blogs board book bookmark bot bots bounty branches bug business businesses c cache cadastro calendar call campaign cancel captcha career careers cart case-studies categories category cdn central certification cgi cgi-bin changelog chat check checking checkout cla client cliente clients cloud cocalc cocksucker code codereview collection collections comercial comment comments commit commits communities community companies company compare compras config configuration connect contact contact-us contact_us contactus contest contribute contributing cookbook cookies corp coupon coupons create crm css cunt customer customer-stories customers customize dashboard dashboards data db default delete demo design designer destroy dev devel develop developer developers diagram diary dict dictionary die diff dir direct_messages directory discover discussions dist doc docs documentation domain download downloads downtime ecommerce edit editor editors edu education email embed employment empty end enterprise entries entry error errors eval event events exit explore facebook faq favorite favorites feature featured features feed feedback feeds file files first fixtures flash fleet fleets flog follow followers following font fonts forgot forked form forum forums founder free friend friends ftp fuck gadget gadgets game games garage get ghost gift gifts gist gists github github.com gitlab gitlab.com grafana graph graphs group groups guest guests guide guides help help-wanted home homepage hooks host hosting hostmaster hostname hovercards howto hpg html http httpd https hub i iamges icon icons id idea ideas identity image images imap img inbox include includes index indice individual info information inquiry instagram integration interfaces intern internal intranet introduction invalid-email-address investors invitations invite invoice ipad iphone irc is issue issues it item items java javascript job jobs join journal journals js json jump knowledgebase lab labs language languages last launch layouts ldap-status learn legal library license licenses link links linux list listings lists log log-in log-out log_in log_out login logos logout logs m mac mail mail1 mail2 mail3 mail4 mail5 mailer mailing maintenance malware man manager manual map maps marketing marketplace master me media member members mention mentioned mentioning mentions message messages messenger metrics microblog microblogs migrating milestones mine mirrors mis misc mob mobile module modules monitor motherfucker movie movies mp3 msg msn music musicas mx my mysql name named nan navi navigation nbextensions net network new news newsletter nick nickname nocodb node nodes none nonprofit nonprofits notes notices noticias notification notifications notify ns ns1 ns10 ns2 ns3 ns4 ns5 ns6 ns7 ns8 ns9 null oauth oauth_clients offer offers office official old online open-source openid operator order orders organisations organization organizations orgs overview owner owners page pager pages panel partners password password-reset payment payments perl personal phone photo photoalbum photos php phpmyadmin phppgadmin phpredisadmin pic pics ping piss plan plans plugin plugins policies policy poll polls pop pop3 popular popularity portal post postfix postmaster posts pr premium press price pricing primus privacy privacy-policy privacy_policy privacypolicy private processes product products professional profile profiles project projects prometheus promo pub public pulls purchase purchases purpose put python query random ranking raw rdf rdfs read readme recent recommendations recruit recruitment redeem register registration release releases remove render replies reply report reports repositories repository req request requests reset resources restore revert roc root rss ruby rule sag sagemath sagemathinc sale sales sample samples save save-net-neutrality saved school scraping script scripts search secure security self send server server-info server-status service services session sessions setting settings setup share shareholders shit shop show showcases sign-in sign-up sign_in sign_up signin signout signup site sitemap sites smartphone smtp snapshots software soporte source spam spec special sponsors sql src ssh ssl ssladmin ssladministrator sslwebmaster sso staff stage staging star starred stars start stat state static statistics stats status statuses storage store stores stories style styleguide stylesheet stylesheets subdomain subscribe subscriptions suggest suggestion suggestions suporte support survey surveys suspended svn swf sys sysadmin sysadministrator system tablet tablets tag talk talks task tasks teach teacher teachers teaching team teams tech telnet template templates ten term terms terms-of-service terms_of_service termsofservice test test1 test2 test3 teste testimonials testing tests theme themes thread threads timeline timetravel tits tmp todo token, tool tools top topic topics tos tour train training translations tree trending trends try tutorial tutorials tux tv twitter twittr undef unfollow unsubscribe update updates upload uploads url usage user username users usuario vendas ver version video videos visitor visualization voucher vouchers w watch watching weather web webapp webhook webhooks webmail webmaster website websites welcome widget widgets wiki win windows word work works works-with workshop ww wws www www0 www1 www2 www3 www4 www5 www6 www7 www8 www9 wwws wwww xfn xml xmpp xpg xxx yaml year yml you yourdomain yourname yoursite yourusername`.split(
-=======
-  `0 400 401 402 403 404 405 406 407 408 409 410 411 412 413 414 415 416 417 418 419 420 421 422 423 424 425 426 427 428 429 430 431 500 501 502 503 504 505 506 507 508 509 510 511 about access account accounts action actions activate activities activity ad add address adm admin administration administrator ads adult advertising advisories affiliate affiliates ajax alive all alpha analysis analytics android anon anonymous any api app apps archive archives article articles asct ask asset assets atom attributes auth authentication avatar backup balancer-manager banner banners beta better billing bin blob blobs blog blogs board book bookmark bot bots bounty branches bug business businesses c cache cadastro calendar call campaign cancel captcha career careers cart case-studies categories category cdn central certification cgi cgi-bin changelog chat check checking checkout cla client cliente clients cloud cocalc cocksucker code codereview collection collections comercial comment comments commit commits communities community companies company compare compras compute config configuration connect contact contact-us contact_us contactus contest contribute contributing cookbook cookies corp coupon coupons create crm css cunt customer customer-stories customers customize dashboard dashboards data db default delete demo design designer destroy dev devel develop developer developers diagram diary dict dictionary die diff dir direct_messages directory discover discussions dist doc docs documentation domain download downloads downtime ecommerce edit editor editors edu education email embed employment empty end enterprise entries entry error errors eval event events exit explore facebook faq favorite favorites feature featured features feed feedback feeds file files first fixtures flash fleet fleets flog follow followers following font fonts forgot forked form forum forums founder free friend friends ftp fuck gadget gadgets game games garage get ghost gift gifts gist gists github github.com gitlab gitlab.com grafana graph graphs group groups guest guests guide guides help help-wanted home homepage hooks host hosting hostmaster hostname hovercards howto hpg html http httpd https hub i iamges icon icons id idea ideas identity image images imap img inbox include includes index indice individual info information inquiry instagram integration interfaces intern internal intranet introduction invalid-email-address investors invitations invite invoice ipad iphone irc is issue issues it item items java javascript job jobs join journal journals js json jump knowledgebase lab labs language languages last launch layouts ldap-status learn legal library license licenses link links linux list listings lists log log-in log-out log_in log_out login logos logout logs m mac mail mail1 mail2 mail3 mail4 mail5 mailer mailing maintenance malware man manager manual map maps marketing marketplace master me media member members mention mentioned mentioning mentions message messages messenger metrics microblog microblogs migrating milestones mine mirrors mis misc mob mobile module modules monitor motherfucker movie movies mp3 msg msn music musicas mx my mysql name named nan navi navigation nbextensions net network new news newsletter nick nickname nocodb node nodes none nonprofit nonprofits notes notices noticias notification notifications notify ns ns1 ns10 ns2 ns3 ns4 ns5 ns6 ns7 ns8 ns9 null oauth oauth_clients offer offers office official old online open-source openid operator order orders organisations organization organizations orgs overview owner owners page pager pages panel partners password password-reset payment payments perl personal phone photo photoalbum photos php phpmyadmin phppgadmin phpredisadmin pic pics ping piss plan plans plugin plugins policies policy poll polls pop pop3 popular popularity portal post postfix postmaster posts pr premium press price pricing primus privacy privacy-policy privacy_policy privacypolicy private processes product products professional profile profiles project projects prometheus promo pub public pulls purchase purchases purpose put python query random ranking raw rdf rdfs read readme recent recommendations recruit recruitment redeem register registration release releases remove render replies reply report reports repositories repository req request requests reset resources restore revert roc root rss ruby rule sag sagemath sagemathinc sale sales sample samples save save-net-neutrality saved school scraping script scripts search secure security self send server server-info server-status service services session sessions setting settings setup share shareholders shit shop show showcases sign-in sign-up sign_in sign_up signin signout signup site sitemap sites smartphone smtp snapshots software soporte source spam spec special sponsors sql src ssh ssl ssladmin ssladministrator sslwebmaster sso staff stage staging star starred stars start stat state static statistics stats status statuses storage store stores stories style styleguide stylesheet stylesheets subdomain subscribe subscriptions suggest suggestion suggestions suporte support survey surveys suspended svn swf sys sysadmin sysadministrator system tablet tablets tag talk talks task tasks teach teacher teachers teaching team teams tech telnet template templates ten term terms terms-of-service terms_of_service termsofservice test test1 test2 test3 teste testing tests theme themes thread threads timeline timetravel tits tmp todo token, tool tools top topic topics tos tour train training translations tree trending trends try tutorial tutorials tux tv twitter twittr undef unfollow unsubscribe update updates upload uploads url usage user username users usuario vendas ver version video videos visitor visualization voucher vouchers w watch watching weather web webapp webhook webhooks webmail webmaster website websites welcome widget widgets wiki win windows word work works works-with workshop ww wws www www0 www1 www2 www3 www4 www5 www6 www7 www8 www9 wwws wwww xfn xml xmpp xpg xxx yaml year yml you yourdomain yourname yoursite yourusername`.split(
->>>>>>> bcc56a5c
-    /\s+/
-  )
-);+  `\
+0
+400
+401
+402
+403
+404
+405
+406
+407
+408
+409
+410
+411
+412
+413
+414
+415
+416
+417
+418
+419
+420
+421
+422
+423
+424
+425
+426
+427
+428
+429
+430
+431
+500
+501
+502
+503
+504
+505
+506
+507
+508
+509
+510
+511
+about
+access
+account
+accounts
+action
+actions
+activate
+activities
+activity
+ad
+add
+address
+adm
+admin
+administration
+administrator
+ads
+adult
+advertising
+advisories
+affiliate
+affiliates
+ajax
+alive
+all
+alpha
+analysis
+analytics
+android
+anon
+anonymous
+any
+api
+app
+apps
+archive
+archives
+article
+articles
+asct
+ask
+asset
+assets
+atom
+attributes
+auth
+authentication
+avatar
+backup
+balancer-manager
+banner
+banners
+beta
+better
+billing
+bin
+blob
+blobs
+blog
+blogs
+board
+book
+bookmark
+bot
+bots
+bounty
+branches
+bug
+business
+businesses
+c
+cache
+cadastro
+calendar
+call
+campaign
+cancel
+captcha
+career
+careers
+cart
+case-studies
+categories
+category
+cdn
+central
+certification
+cgi
+cgi-bin
+changelog
+chat
+check
+checking
+checkout
+cla
+client
+cliente
+clients
+cloud
+cocalc
+cocksucker
+code
+codereview
+collection
+collections
+comercial
+comment
+comments
+commit
+commits
+communities
+community
+companies
+company
+compare
+compras
+compute
+config
+configuration
+connect
+contact
+contact_us
+contact-us
+contactus
+contest
+contribute
+contributing
+cookbook
+cookies
+corp
+coupon
+coupons
+create
+crm
+css
+cunt
+customer
+customer-stories
+customers
+customize
+dashboard
+dashboards
+data
+db
+default
+delete
+demo
+design
+designer
+destroy
+dev
+devel
+develop
+developer
+developers
+diagram
+diary
+dict
+dictionary
+die
+diff
+dir
+direct_messages
+directory
+discover
+discussions
+dist
+doc
+docs
+documentation
+domain
+download
+downloads
+downtime
+ecommerce
+edit
+editor
+editors
+edu
+education
+email
+embed
+employment
+empty
+end
+enterprise
+entries
+entry
+error
+errors
+eval
+event
+events
+exit
+explore
+facebook
+faq
+favorite
+favorites
+feature
+featured
+features
+feed
+feedback
+feeds
+file
+files
+first
+fixtures
+flash
+fleet
+fleets
+flog
+follow
+followers
+following
+font
+fonts
+forgot
+forked
+form
+forum
+forums
+founder
+free
+friend
+friends
+ftp
+fuck
+gadget
+gadgets
+game
+games
+garage
+get
+ghost
+gift
+gifts
+gist
+gists
+github
+github.com
+gitlab
+gitlab.com
+grafana
+graph
+graphs
+group
+groups
+guest
+guests
+guide
+guides
+help
+help-wanted
+home
+homepage
+hooks
+host
+hosting
+hostmaster
+hostname
+hovercards
+howto
+hpg
+html
+http
+httpd
+https
+hub
+i
+iamges
+icon
+icons
+id
+idea
+ideas
+identity
+image
+images
+imap
+img
+inbox
+include
+includes
+index
+indice
+individual
+info
+information
+inquiry
+instagram
+integration
+interfaces
+intern
+internal
+intranet
+introduction
+invalid-email-address
+investors
+invitations
+invite
+invoice
+ipad
+iphone
+irc
+is
+issue
+issues
+it
+item
+items
+java
+javascript
+job
+jobs
+join
+journal
+journals
+js
+json
+jump
+knowledgebase
+lab
+labs
+language
+languages
+last
+launch
+layouts
+ldap-status
+learn
+legal
+library
+license
+licenses
+link
+links
+linux
+list
+listings
+lists
+log
+log_in
+log_out
+log-in
+log-out
+login
+logos
+logout
+logs
+m
+mac
+mail
+mail1
+mail2
+mail3
+mail4
+mail5
+mailer
+mailing
+maintenance
+malware
+man
+manager
+manual
+map
+maps
+marketing
+marketplace
+master
+me
+media
+member
+members
+mention
+mentioned
+mentioning
+mentions
+message
+messages
+messenger
+metrics
+microblog
+microblogs
+migrating
+milestones
+mine
+mirrors
+mis
+misc
+mob
+mobile
+module
+modules
+monitor
+motherfucker
+movie
+movies
+mp3
+msg
+msn
+music
+musicas
+mx
+my
+mysql
+name
+named
+nan
+navi
+navigation
+nbextensions
+net
+network
+new
+news
+newsletter
+nick
+nickname
+nocodb
+node
+nodes
+none
+nonprofit
+nonprofits
+notes
+notices
+noticias
+notification
+notifications
+notify
+ns
+ns1
+ns10
+ns2
+ns3
+ns4
+ns5
+ns6
+ns7
+ns8
+ns9
+null
+oauth
+oauth_clients
+offer
+offers
+office
+official
+old
+online
+open-source
+openid
+operator
+order
+orders
+organisations
+organization
+organizations
+orgs
+overview
+owner
+owners
+page
+pager
+pages
+panel
+partners
+password
+password-reset
+payment
+payments
+perl
+personal
+phone
+photo
+photoalbum
+photos
+php
+phpmyadmin
+phppgadmin
+phpredisadmin
+pic
+pics
+ping
+piss
+plan
+plans
+plugin
+plugins
+policies
+policy
+poll
+polls
+pop
+pop3
+popular
+popularity
+portal
+post
+postfix
+postmaster
+posts
+pr
+premium
+press
+price
+pricing
+primus
+privacy
+privacy_policy
+privacy-policy
+privacypolicy
+private
+processes
+product
+products
+professional
+profile
+profiles
+project
+projects
+prometheus
+promo
+pub
+public
+pulls
+purchase
+purchases
+purpose
+put
+python
+query
+random
+ranking
+raw
+rdf
+rdfs
+read
+readme
+recent
+recommendations
+recruit
+recruitment
+redeem
+register
+registration
+release
+releases
+remove
+render
+replies
+reply
+report
+reports
+repositories
+repository
+req
+request
+requests
+reset
+resources
+restore
+revert
+roc
+root
+rss
+ruby
+rule
+sag
+sagemath
+sagemathinc
+sale
+sales
+sample
+samples
+save
+save-net-neutrality
+saved
+school
+scraping
+script
+scripts
+search
+secure
+security
+self
+send
+server
+server-info
+server-status
+service
+services
+session
+sessions
+setting
+settings
+setup
+share
+shareholders
+shit
+shop
+show
+showcases
+sign_in
+sign_up
+sign-in
+sign-up
+signin
+signout
+signup
+site
+sitemap
+sites
+smartphone
+smtp
+snapshots
+software
+soporte
+source
+spam
+spec
+special
+sponsors
+sql
+src
+ssh
+ssl
+ssladmin
+ssladministrator
+sslwebmaster
+sso
+staff
+stage
+staging
+star
+starred
+stars
+start
+stat
+state
+static
+statistics
+stats
+status
+statuses
+storage
+store
+stores
+stories
+style
+styleguide
+stylesheet
+stylesheets
+subdomain
+subscribe
+subscriptions
+suggest
+suggestion
+suggestions
+suporte
+support
+survey
+surveys
+suspended
+svn
+swf
+sys
+sysadmin
+sysadministrator
+system
+tablet
+tablets
+tag
+talk
+talks
+task
+tasks
+teach
+teacher
+teachers
+teaching
+team
+teams
+tech
+telnet
+template
+templates
+ten
+term
+terms
+terms_of_service
+terms-of-service
+termsofservice
+test
+test1
+test2
+test3
+teste
+testimonials
+testing
+tests
+theme
+themes
+thread
+threads
+timeline
+timetravel
+tits
+tmp
+todo
+token
+tool
+tools
+top
+topic
+topics
+tos
+tour
+train
+training
+translations
+tree
+trending
+trends
+try
+tutorial
+tutorials
+tux
+tv
+twitter
+twittr
+undef
+unfollow
+unsubscribe
+update
+updates
+upload
+uploads
+url
+usage
+user
+username
+users
+usuario
+vendas
+ver
+version
+video
+videos
+visitor
+visualization
+voucher
+vouchers
+w
+watch
+watching
+weather
+web
+webapp
+webhook
+webhooks
+webmail
+webmaster
+website
+websites
+welcome
+widget
+widgets
+wiki
+win
+windows
+word
+work
+works
+works-with
+workshop
+ww
+wws
+www
+www0
+www1
+www2
+www3
+www4
+www5
+www6
+www7
+www8
+www9
+wwws
+wwww
+xfn
+xml
+xmpp
+xpg
+xxx
+yaml
+year
+yml
+you
+yourdomain
+yourname
+yoursite
+yourusername`.split("\n"),
+);
+
+// for testing only
+if (process.env["NODE_DEV"] === "TEST") {
+  exports.RESERVED = RESERVED;
+}