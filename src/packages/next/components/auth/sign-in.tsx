import { Icon } from "@cocalc/frontend/components/icon";
import { Strategy } from "@cocalc/util/types/sso";
import { Alert, Button, Input } from "antd";
import Contact from "components/landing/contact";
import SquareLogo from "components/logo-square";
import A from "components/misc/A";
import apiPost from "lib/api/post";
<<<<<<< HEAD
import useCustomize from "lib/use-customize";
import { useState } from "react";
import { LOGIN_STYLE } from "./shared";
import SSO, { RequiredSSO, useRequiredSSO } from "./sso";
=======
import { Icon } from "@cocalc/frontend/components/icon";
import Contact from "components/landing/contact";
import {
  GoogleReCaptchaProvider,
  useGoogleReCaptcha,
} from "react-google-recaptcha-v3";
>>>>>>> 22730747

interface Props {
  strategies?: Strategy[];
  minimal?: boolean;
  onSuccess?: () => void; // if given, call after sign in *succeeds*.
}

export default function SignIn(props: Props) {
  const { reCaptchaKey } = useCustomize();

  return (
    <GoogleReCaptchaProvider reCaptchaKey={reCaptchaKey}>
      <SignIn0 {...props} />
    </GoogleReCaptchaProvider>
  );
}

function SignIn0({ strategies, minimal, onSuccess }: Props) {
  const { anonymousSignup, reCaptchaKey, siteName } = useCustomize();
  const [email, setEmail] = useState<string>("");
  const [password, setPassword] = useState<string>("");
  const [signingIn, setSigningIn] = useState<boolean>(false);
  const [error, setError] = useState<string>("");
  const { executeRecaptcha } = useGoogleReCaptcha();

  const haveSSO = strategies != null && strategies.length > 0;

  // based on email: if user has to sign up via SSO, this will tell which strategy to use.
  const requiredSSO = useRequiredSSO(strategies, email);

  async function signIn() {
    if (signingIn) return;
    setError("");
    try {
      setSigningIn(true);

      let reCaptchaToken: undefined | string;
      if (reCaptchaKey) {
        if (!executeRecaptcha) {
          throw Error("Please wait a few seconds, then try again.");
        }
        reCaptchaToken = await executeRecaptcha("signin");
      }

      await apiPost("/auth/sign-in", {
        email,
        password,
        reCaptchaToken,
      });
      onSuccess?.();
    } catch (err) {
      setError(`${err}`);
    } finally {
      setSigningIn(false);
    }
  }

  return (
    <div style={{ margin: "30px", minHeight: "50vh" }}>
      {!minimal && (
        <div style={{ textAlign: "center", marginBottom: "15px" }}>
          <SquareLogo
            style={{ width: "100px", height: "100px", marginBottom: "15px" }}
            priority={true}
          />
          <h1>Sign In to {siteName}</h1>
        </div>
      )}

      <div style={LOGIN_STYLE}>
        <div style={{ margin: "10px 0" }}>
          {strategies == null
            ? "Sign in"
            : haveSSO
            ? requiredSSO != null
              ? "Sign in using your single-sign-on provider"
              : "Sign in using your email address or a single-sign-on provider."
            : "Sign in using your email address."}
        </div>
        <form>
          {haveSSO && (
            <div
              style={{
                textAlign: "center",
                margin: "20px 0",
                display: requiredSSO == null ? "inherit" : "none",
              }}
            >
              <SSO
                strategies={strategies}
                size={email ? 24 : undefined}
                style={
                  email
                    ? { textAlign: "right", marginBottom: "20px" }
                    : undefined
                }
              />
            </div>
          )}
          <Input
            autoFocus
            style={{ fontSize: "12pt" }}
            placeholder="Email address"
            autoComplete="username"
            onChange={(e) => setEmail(e.target.value)}
          />

          <RequiredSSO strategy={requiredSSO} />
          {/* Don't remove password input, since that messes up autofill. Hide for forced SSO. */}
          <div
            style={{
              marginTop: "30px",
              display: requiredSSO == null ? "inherit" : "none",
            }}
          >
            <p>Password </p>
            <Input.Password
              style={{ fontSize: "12pt" }}
              autoComplete="current-password"
              placeholder="Password"
              onChange={(e) => setPassword(e.target.value)}
              onPressEnter={(e) => {
                e.preventDefault();
                signIn();
              }}
            />
          </div>
          {email && requiredSSO == null && (
            <Button
              disabled={signingIn || !(password?.length >= 6)}
              shape="round"
              size="large"
              type="primary"
              style={{ width: "100%", marginTop: "20px" }}
              onClick={signIn}
            >
              {signingIn ? (
                <>
                  <Icon name="spinner" spin /> Signing In...
                </>
              ) : !password || password.length < 6 ? (
                "Enter your password above."
              ) : (
                "Sign In"
              )}
            </Button>
          )}
        </form>
        {error && (
          <>
            <Alert
              style={{ marginTop: "20px" }}
              message="Error"
              description={
                <>
                  <p>
                    <b>{error}</b>
                  </p>
                  <p>
                    If you can't remember your password,{" "}
                    <A href="/auth/password-reset">reset it</A>. If that doesn't
                    work <Contact />.
                  </p>
                </>
              }
              type="error"
              showIcon
            />
            <div
              style={{
                textAlign: "center",
                marginTop: "15px",
                fontSize: "14pt",
              }}
            >
              <A href="/auth/password-reset">Forgot password?</A>
            </div>
          </>
        )}
      </div>

      {!minimal && (
        <div
          style={{
            ...LOGIN_STYLE,
            backgroundColor: "white",
            margin: "30px auto",
            padding: "15px",
          }}
        >
          New to {siteName}? <A href="/auth/sign-up">Sign Up</A>
          {anonymousSignup && (
            <div style={{ marginTop: "15px" }}>
              Don't want to provide any information?
              <br />
              <A href="/auth/try">
                Try {siteName} without creating an account.
              </A>
            </div>
          )}
        </div>
      )}
    </div>
  );
}<|MERGE_RESOLUTION|>--- conflicted
+++ resolved
@@ -5,19 +5,14 @@
 import SquareLogo from "components/logo-square";
 import A from "components/misc/A";
 import apiPost from "lib/api/post";
-<<<<<<< HEAD
 import useCustomize from "lib/use-customize";
 import { useState } from "react";
-import { LOGIN_STYLE } from "./shared";
-import SSO, { RequiredSSO, useRequiredSSO } from "./sso";
-=======
-import { Icon } from "@cocalc/frontend/components/icon";
-import Contact from "components/landing/contact";
 import {
   GoogleReCaptchaProvider,
   useGoogleReCaptcha,
 } from "react-google-recaptcha-v3";
->>>>>>> 22730747
+import { LOGIN_STYLE } from "./shared";
+import SSO, { RequiredSSO, useRequiredSSO } from "./sso";
 
 interface Props {
   strategies?: Strategy[];
