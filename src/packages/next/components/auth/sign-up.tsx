--- conflicted
+++ resolved
@@ -10,16 +10,12 @@
 import apiPost from "lib/api/post";
 import useCustomize from "lib/use-customize";
 import { CSSProperties, useEffect, useRef, useState } from "react";
-import { LOGIN_STYLE } from "./shared";
-<<<<<<< HEAD
-import SSO, { RequiredSSO, useRequiredSSO } from "./sso";
-=======
-import Loading from "components/share/loading";
 import {
   GoogleReCaptchaProvider,
   useGoogleReCaptcha,
 } from "react-google-recaptcha-v3";
->>>>>>> 22730747
+import { LOGIN_STYLE } from "./shared";
+import SSO, { RequiredSSO, useRequiredSSO } from "./sso";
 
 const LINE: CSSProperties = { margin: "15px 0" } as const;
 
