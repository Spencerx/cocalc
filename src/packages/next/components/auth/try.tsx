--- conflicted
+++ resolved
@@ -68,11 +68,7 @@
   }
 
   return (
-<<<<<<< HEAD
     <div style={{ margin: "30px", minHeight: "50vh" }}>
-=======
-    <div style={{ padding: "0 15px 15px 15px" }}>
->>>>>>> 9c1ef7b9
       {!minimal && (
         <div style={{ textAlign: "center", marginBottom: "15px" }}>
           <SquareLogo
