/*
<<<<<<< HEAD
 *  This file is part of CoCalc: Copyright © 2021 Sagemath, Inc.
=======
 *  This file is part of CoCalc: Copyright © 2020 Sagemath, Inc.
>>>>>>> 190afb14
 *  License: AGPLv3 s.t. "Commons Clause" – see LICENSE.md for details
 */

import getCustomize from "@cocalc/server/settings/customize";
import getAccountId from "lib/account/get-account";
import { getName } from "lib/share/get-account-info";
import isCollaborator from "@cocalc/server/projects/is-collaborator";
import { KUCALC_COCALC_COM } from "@cocalc/util/db-schema/site-defaults";

const revalidate = 30;

interface Options {
  name?: boolean; // if true and user is signed in, also puts their first_name,
  // last_name, name(=username), email_address, and is_anonymous in the account field.
  // This is one more db query.
}

export default async function withCustomize(
  obj: {
    props?: any;
    revalidate?: number;
    context: any;
  },
  options: Options = {}
) {
  let customize;
  try {
    customize = await getCustomize();
  } catch (_err) {
    // fallback to be empty; during static build
    // this happens.
    customize = {};
  }

  if (obj.context?.req != null) {
    const account_id = await getAccountId(obj.context.req);
    customize.isAuthenticated = !!account_id;
    if (account_id) {
      customize.account = {
        account_id,
        ...(options.name ? await getName(account_id) : undefined),
      };

      // Also, if a project id is in the props and account_id is set, it's very
      // useful to know if the user is a collaborator on the project, since that
      // can impact a lot about how we display things.  This is typically used
      // for the share pages.
      const project_id = obj.props?.project_id;
      if (project_id) {
        customize.isCollaborator = await isCollaborator({
          account_id,
          project_id,
        });
      }
    }
  } else {
    customize.isAuthenticated = false;
  }

<<<<<<< HEAD
  customize.onCoCalcCom = customize.kucalc === KUCALC_COCALC_COM;
=======
  customize.noindex = obj.props?.unlisted ?? false;
>>>>>>> 190afb14

  if (obj == null) {
    return { props: { customize } };
  }
  if (obj.revalidate != null) {
    obj.revalidate = Math.min(revalidate, obj.revalidate);
  }
  if (obj.props == null) {
    obj.props = { customize };
  } else {
    obj.props.customize = customize;
  }
  delete obj.context;
  return obj;
}<|MERGE_RESOLUTION|>--- conflicted
+++ resolved
@@ -1,9 +1,5 @@
 /*
-<<<<<<< HEAD
  *  This file is part of CoCalc: Copyright © 2021 Sagemath, Inc.
-=======
- *  This file is part of CoCalc: Copyright © 2020 Sagemath, Inc.
->>>>>>> 190afb14
  *  License: AGPLv3 s.t. "Commons Clause" – see LICENSE.md for details
  */
 
@@ -63,11 +59,8 @@
     customize.isAuthenticated = false;
   }
 
-<<<<<<< HEAD
   customize.onCoCalcCom = customize.kucalc === KUCALC_COCALC_COM;
-=======
   customize.noindex = obj.props?.unlisted ?? false;
->>>>>>> 190afb14
 
   if (obj == null) {
     return { props: { customize } };
