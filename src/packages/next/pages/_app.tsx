--- conflicted
+++ resolved
@@ -29,22 +29,11 @@
 
 import type { AppProps } from "next/app";
 
-<<<<<<< HEAD
-// const timeAgo = {
-//   timeAgoAbsolute: false,
-//   setTimeAgoAbsolute: (absolute) => {
-//     timeAgo.timeAgoAbsolute = absolute;
-//   },
-// };
-
-function MyApp({ Component, pageProps }: AppProps) {
-=======
 function MyApp({
   Component,
   pageProps,
 }: // router,
 AppProps & { locale: Locale }) {
->>>>>>> dce81ac1
   return (
     <AppContext.Provider value={{ ...DEFAULT_CONTEXT }}>
       <IntlProvider
