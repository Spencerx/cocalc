--- conflicted
+++ resolved
@@ -59,16 +59,9 @@
   clusterStreams,
   type ClusterStreams,
   createClusterPersistServer,
-<<<<<<< HEAD
-  hashInterest,
-  hashSticky,
-  Interest,
-  Sticky,
   trimClusterStreams,
-=======
   Interest,
   hashInterest,
->>>>>>> dfc66181
 } from "./cluster";
 import {
   MAX_CONNECTIONS,
@@ -80,13 +73,7 @@
 } from "./constants";
 import { Patterns } from "./patterns";
 import { forkedConatServer } from "./start-server";
-<<<<<<< HEAD
-import { stickyChoice } from "./sticky";
 import { sysApi, sysApiSubject, type SysConatServer } from "./sys";
-=======
-import { EventEmitter } from "events";
-import { Metrics } from "../types";
->>>>>>> dfc66181
 
 const logger = getLogger("conat:core:server");
 
