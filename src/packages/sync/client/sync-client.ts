--- conflicted
+++ resolved
@@ -21,14 +21,8 @@
 } from "@cocalc/sync/table";
 import synctable_project from "./synctable-project";
 import type { Channel, AppClient } from "./types";
-<<<<<<< HEAD
 import { getSyncDocType } from "@cocalc/conat/sync/syncdoc-info";
-
-import { refCacheSync } from "@cocalc/util/refcache";
-=======
-import { getSyncDocType } from "@cocalc/nats/sync/syncdoc-info";
 // import { refCacheSync } from "@cocalc/util/refcache";
->>>>>>> db9587c1
 
 interface SyncOpts extends Omit<SyncOpts0, "client"> {
   noCache?: boolean;
