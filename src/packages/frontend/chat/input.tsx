--- conflicted
+++ resolved
@@ -12,23 +12,14 @@
 interface Props {
   input?: string;
   on_paste?: (e) => void;
-<<<<<<< HEAD
-  on_send?: () => void;
-  height?: string;
-  onChange?: (string) => void;
-=======
   on_send?: (value: string) => void;
   height?: string;
   onChange: (string) => void;
->>>>>>> 2f8e0712
   submitMentionsRef?: any;
   font_size?: number;
   hideHelp?: boolean;
   style?: CSSProperties;
-<<<<<<< HEAD
-=======
   cacheId?: string;
->>>>>>> 2f8e0712
 }
 
 export const ChatInput: React.FC<Props> = (props) => {
@@ -37,10 +28,7 @@
     props.font_size ?? useRedux(["font_size"], project_id, path);
   return (
     <MarkdownInput
-<<<<<<< HEAD
-=======
       cacheId={props.cacheId}
->>>>>>> 2f8e0712
       value={props.input}
       enableUpload={true}
       onUploadStart={() => actions?.set_uploading(true)}
