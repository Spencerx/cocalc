import { CSSProperties, useEffect, useState } from "react";
import {
  Checkbox,
  Button,
  Popover,
  Space,
  Spin,
  Table,
  Tag,
  Tooltip,
} from "antd";
import { useTypedRedux } from "@cocalc/frontend/app-framework";
import { SettingBox } from "@cocalc/frontend/components/setting-box";
import * as api from "./api";
import type { Service } from "@cocalc/util/db-schema/purchase-quotas";
import type { Purchase, Description } from "@cocalc/util/db-schema/purchases";
import { getAmountStyle } from "@cocalc/util/db-schema/purchases";
import { ProjectTitle } from "@cocalc/frontend/projects/project-title";
import { TimeAgo } from "@cocalc/frontend/components/time-ago";
import { Icon } from "@cocalc/frontend/components/icon";
import ServiceTag from "./service";
import { capitalize, plural, round4 } from "@cocalc/util/misc";
import { SiteLicensePublicInfo as License } from "@cocalc/frontend/site-licenses/site-license-public-info-component";
import Next from "@cocalc/frontend/components/next";
import { open_new_tab } from "@cocalc/frontend/misc/open-browser-tab";
import { currency } from "@cocalc/util/misc";
import DynamicallyUpdatingCost from "./pay-as-you-go/dynamically-updating-cost";
import type { ProjectQuota } from "@cocalc/util/db-schema/purchase-quotas";
import { load_target } from "@cocalc/frontend/history";
import { describeQuotaFromInfo } from "@cocalc/util/licenses/describe-quota";
import type { PurchaseInfo } from "@cocalc/util/licenses/purchase/types";
import Refresh from "@cocalc/frontend/components/refresh";
import ShowError from "@cocalc/frontend/components/error";
import Export from "./export";
import EmailStatement from "./email-statement";
import StaticMarkdown from "@cocalc/frontend/editors/slate/static-markdown";
import { Avatar } from "@cocalc/frontend/account/avatar/avatar";
import AdminRefund from "./admin-refund";
import { A } from "@cocalc/frontend/components/A";
import getSupportURL from "@cocalc/frontend/support/url";
import {
  ComputeServerDescription,
  ComputeServerNetworkUsageDescription,
} from "@cocalc/frontend/compute/purchases";

const DEFAULT_LIMIT = 150;

interface Props {
  project_id?: string; // if given, restrict to only purchases that are for things in this project
  group?: boolean;
  day_statement_id?: number; // if given, restrict to purchases on this day statement.
  month_statement_id?: number; // if given, restrict to purchases on this month statement.
  account_id?: string; // used by admins to specify a different user
}

export default function Purchases(props: Props) {
  const is_commercial = useTypedRedux("customize", "is_commercial");
  if (!is_commercial) {
    return null;
  }
  return <Purchases0 {...props} />;
}

function Purchases0({
  project_id,
  group: group0,
  day_statement_id,
  month_statement_id,
  account_id,
}: Props) {
  const [group, setGroup] = useState<boolean>(!!group0);
  const [thisMonth, setThisMonth] = useState<boolean>(true);
  const [noStatement, setNoStatement] = useState<boolean>(false);

  return (
    <SettingBox
      title={
        <>
          {account_id && (
            <Avatar account_id={account_id} style={{ marginRight: "15px" }} />
          )}
          {project_id ? (
            <span>
              {project_id ? (
                <a onClick={() => load_target("settings/purchases")}>
                  Purchases
                </a>
              ) : (
                "Purchases"
              )}{" "}
              in <ProjectTitle project_id={project_id} trunc={30} />
            </span>
          ) : (
            <span>
              <Icon name="table" /> Transactions
            </span>
          )}
        </>
      }
    >
      <div style={{ float: "right" }}>
        <Tooltip title="Aggregate transactions by service and project so you can see how much you are spending on each service in each project. Pay-as-you-go in progress purchases are not included.">
          <Checkbox
            checked={group}
            onChange={(e) => setGroup(e.target.checked)}
          >
            Group by service and project
          </Checkbox>
        </Tooltip>
        <Tooltip title="Only show transactions from your current billing month.">
          <Checkbox
            checked={thisMonth}
            onChange={(e) => setThisMonth(e.target.checked)}
          >
            Current billing month
          </Checkbox>
        </Tooltip>
        <Tooltip title="Only show transactions that are not on any daily or monthly statement. These should all be from today.">
          <Checkbox
            checked={noStatement}
            onChange={(e) => setNoStatement(e.target.checked)}
          >
            Not on any statement yet
          </Checkbox>
        </Tooltip>
      </div>
      <PurchasesTable
        project_id={project_id}
        account_id={account_id}
        group={group}
        thisMonth={thisMonth}
        day_statement_id={day_statement_id}
        month_statement_id={month_statement_id}
        noStatement={noStatement}
        showBalance
        showTotal
        showRefresh
      />
    </SettingBox>
  );
}

export function PurchasesTable({
  account_id,
  project_id,
  group,
  thisMonth,
  cutoff,
  day_statement_id,
  month_statement_id,
  noStatement,
  showBalance,
  showTotal,
  showRefresh,
  style,
  limit = DEFAULT_LIMIT,
  filename,
}: Props & {
  thisMonth?: boolean;
  cutoff?: Date;
  noStatement?: boolean;
  showBalance?: boolean;
  showTotal?: boolean;
  showRefresh?: boolean;
  style?: CSSProperties;
  limit?: number;
  filename?: string;
}) {
  const [purchases, setPurchases] = useState<Partial<Purchase>[] | null>(null);
  const [groupedPurchases, setGroupedPurchases] = useState<
    Partial<Purchase>[] | null
  >(null);
  const [error, setError] = useState<string>("");
  const [offset, setOffset] = useState<number>(0);
  const [total, setTotal] = useState<number | null>(null);
  const [service /*, setService*/] = useState<Service | undefined>(undefined);
  const [balance, setBalance] = useState<number>(0);

  const getNextPage = () => {
    setOffset((prevOffset) => prevOffset + limit);
  };

  const getPrevPage = () => {
    setOffset((prevOffset) => Math.max(prevOffset - limit, 0));
  };

  const getBalance = async () => {
    try {
      setBalance(0);
      setBalance(await api.getBalance());
    } catch (err) {
      setError(`${err}`);
    }
  };

  const getPurchases = async () => {
    try {
      setTotal(null);
      setPurchases(null);
      setGroupedPurchases(null);
      const opts = {
        thisMonth,
        cutoff,
        limit,
        offset,
        group,
        service,
        project_id,
        day_statement_id,
        month_statement_id,
        no_statement: noStatement,
      };
      const x = account_id
        ? await api.getPurchasesAdmin({ ...opts, account_id })
        : await api.getPurchases(opts);
      if (group) {
        setGroupedPurchases(x);
      } else {
        setPurchases(x);
      }

      // Compute incremental balance
      //
      let b = balance;
      x.forEach((row) => {
        row["balance"] = b;
        b += row["sum"] ?? row["cost"] ?? 0;
      });

      // Compute total cost
      //
      let t = 0;
      for (const row of x) {
        t += row["sum"] ?? row["cost"] ?? 0;
      }
      setTotal(t);
    } catch (err) {
      setError(`${err}`);
    }
  };

  useEffect(() => {
    getBalance();
  }, []);

  useEffect(() => {
    getPurchases();
  }, [limit, offset, group, service, project_id, thisMonth, noStatement]);


  //const download = (format: "csv" | "json") => {};

  return (
    <div style={style}>
      {showRefresh && <Refresh refresh={getPurchases} />}
      <ShowError error={error} setError={setError} />
      <div
        style={{
          display: "flex",
          justifyContent: "flex-end",
          alignItems: "center",
        }}
      >
        {purchases &&
          !thisMonth &&
          purchases.length > 0 &&
          (purchases.length >= limit || offset > 0) && (
            <div style={{ marginRight: "10px" }}>
              Page {Math.floor(offset / limit) + 1}
            </div>
          )}
        {!thisMonth && offset > 0 && (
          <Button
            type="default"
            onClick={getPrevPage}
            style={{ marginRight: "8px" }}
          >
            Previous
          </Button>
        )}
        {!thisMonth && purchases && purchases.length >= limit && (
          <Button type="default" onClick={getNextPage}>
            Next
          </Button>
        )}
        <Export
          style={{ marginLeft: "8px" }}
          name={
            filename ??
            getFilename({ thisMonth, cutoff, limit, offset, noStatement })
          }
          data={purchases}
        />
        {(day_statement_id != null || month_statement_id != null) && (
          <EmailStatement
            style={{ marginLeft: "8px" }}
            statement_id={(day_statement_id ?? month_statement_id) as number}
          />
        )}
      </div>
      <div style={{ textAlign: "center", marginTop: "15px" }}>
        {!group && (
          <DetailedPurchaseTable purchases={purchases} admin={!!account_id} />
        )}
        {group && <GroupedPurchaseTable purchases={groupedPurchases} />}
      </div>
      <div style={{
        fontSize: "12pt",
        marginTop: "15px",
        display: "flex",
        justifyContent: "space-between",
        alignItems: "center",
      }}>
        {showTotal && total != null && (
          <span>Total of Displayed Costs: ${(-total).toFixed(2)}</span>
        )}
        {showBalance && balance != null && (
          <span>Current Balance: ${(balance).toFixed(2)}</span>
        )}
      </div>
    </div>
  );
}

function GroupedPurchaseTable({ purchases }) {
  if (purchases == null) {
    return <Spin size="large" />;
  }
  return (
    <div style={{ overflow: "auto" }}>
      <div style={{ minWidth: "600px" }}>
        <Table
          scroll={{ y: 400 }}
          pagination={false}
          dataSource={purchases}
          rowKey={({ service, project_id }) => `${service}-${project_id}`}
          columns={[
            {
              title: "Service",
              dataIndex: "service",
              key: "service",
              sorter: (a, b) =>
                (a.service ?? "").localeCompare(b.service ?? "") ?? -1,
              sortDirections: ["ascend", "descend"],
              render: (service) => <ServiceTag service={service} />,
            },
            {
              title: "Amount (USD)",
              dataIndex: "sum",
              key: "sum",
              align: "right" as "right",
              render: (amount) => <Amount record={{ cost: amount }} />,
              sorter: (a: any, b: any) => (a.sum ?? 0) - (b.sum ?? 0),
              sortDirections: ["ascend", "descend"],
            },

            {
              title: "Items",
              dataIndex: "count",
              key: "count",
              align: "center" as "center",
              sorter: (a: any, b: any) => (a.count ?? 0) - (b.count ?? 0),
              sortDirections: ["ascend", "descend"],
            },
            {
              title: "Project",
              dataIndex: "project_id",
              key: "project_id",
              render: (project_id) =>
                project_id ? (
                  <ProjectTitle project_id={project_id} trunc={30} />
                ) : (
                  "-"
                ),
            },
          ]}
        />
      </div>
    </div>
  );
}

function DetailedPurchaseTable({
  purchases,
  admin,
}: {
  purchases: Partial<Purchase & { balance?: number }>[] | null;
  admin: boolean;
}) {
  if (purchases == null) {
    return <Spin size="large" />;
  }
  return (
    <div style={{ overflow: "auto" }}>
      <div style={{ minWidth: "1000px" }}>
        <Table
          scroll={{ y: 400 }}
          pagination={false}
          dataSource={purchases}
          rowKey="id"
          columns={[
            {
              width: "100px",
              title: "Id",
              dataIndex: "id",
              key: "id",
              sorter: (a, b) => (a.id ?? 0) - (b.id ?? 0),
              sortDirections: ["ascend", "descend"],
            },
            {
              title: "Description",
              dataIndex: "description",
              key: "description",
              width: "35%",
              render: (
                _,
                { id, description, invoice_id, notes, period_end },
              ) => (
                <div>
                  <Description
                    description={description}
                    period_end={period_end}
                  />
                  {invoice_id && (
                    <div
                      style={{ marginLeft: "15px", display: "inline-block" }}
                    >
                      {admin && id != null && <AdminRefund purchase_id={id} />}
                      {!admin && (
                        <A
                          href={getSupportURL({
                            body: `I would like to request a full refund for transaction ${id}.\n\nEXPLAIN WHAT HAPPENED.  THANKS!`,
                            subject: `Refund Request: Transaction ${id}`,
                            type: "purchase",
                            hideExtra: true,
                          })}
                        >
                          <Icon name="external-link" /> Refund
                        </A>
                      )}
                      <InvoiceLink invoice_id={invoice_id} />
                    </div>
                  )}
                  {notes && (
                    <StaticMarkdown
                      style={{ marginTop: "8px" }}
                      value={`**Notes:** ${notes}`}
                    />
                  )}
                </div>
              ),
            },
            {
              title: "Time",
              dataIndex: "time",
              key: "time",
              render: (text) => {
                return <TimeAgo date={text} />;
              },
              sorter: (a, b) =>
                new Date(a.time ?? 0).getTime() -
                new Date(b.time ?? 0).getTime(),
              sortDirections: ["ascend", "descend"],
            },
            {
              title: "Period",
              dataIndex: "period_start",
              key: "period",
              render: (_, record) => {
                if (record.service == "project-upgrade") {
                  let minutes;
                  if (
                    record.description?.type == "project-upgrade" &&
                    record.description.stop != null &&
                    record.description.start != null
                  ) {
                    minutes = Math.ceil(
                      (record.description.stop - record.description.start) /
                        1000 /
                        60,
                    );
                  } else {
                    minutes = null;
                  }
                  return (
                    <span>
                      {record.description?.type == "project-upgrade" &&
                      record.description.stop != null ? (
                        <>
                          {" "}
                          to <TimeAgo date={record.description?.stop} />
                        </>
                      ) : null}
                      {minutes != null ? (
                        <div>
                          Total: {minutes} {plural(minutes, "minute")}
                        </div>
                      ) : null}
                    </span>
                  );
                }
                if (record.period_start) {
                  if (!record.period_end) {
                    return (
                      <div>
                        <TimeAgo date={record.period_start} /> - now
                      </div>
                    );
                  } else {
                    return (
                      <div>
                        <TimeAgo date={record.period_start} /> -{" "}
                        <TimeAgo date={record.period_end} />
                      </div>
                    );
                  }
                }
                return null;
              },
              sorter: (a, b) =>
                new Date(a.period_start ?? 0).getTime() -
                new Date(b.period_start ?? 0).getTime(),
              sortDirections: ["ascend", "descend"],
            },
            {
              title: "Project",
              dataIndex: "project_id",
              key: "project_id",
              render: (project_id) =>
                project_id ? (
                  <ProjectTitle project_id={project_id} trunc={20} />
                ) : null,
            },

            {
              title: "Service",
              dataIndex: "service",
              key: "service",
              sorter: (a, b) =>
                (a.service ?? "").localeCompare(b.service ?? ""),
              sortDirections: ["ascend", "descend"],
              render: (service) => <ServiceTag service={service} />,
            },
            {
              title: "Amount (USD)",
              align: "right" as "right",
              dataIndex: "cost",
              key: "cost",
              render: (_, record) => (
                <>
                  <Amount record={record} />
                  <Pending record={record} />
                </>
              ),
              sorter: (a, b) => (a.cost ?? 0) - (b.cost ?? 0),
              sortDirections: ["ascend", "descend"],
            },
<<<<<<< HEAD
=======
            {
              title: "Balance (USD)",
              align: "right" as "right",
              dataIndex: "balance",
              key: "balance",
              render: (_, {balance}) =>
                balance != undefined ? (
                  <Balance balance={balance}/>
                ) : null,
            },
            {
              title: "Project",
              dataIndex: "project_id",
              key: "project_id",
              render: (project_id) =>
                project_id ? (
                  <ProjectTitle project_id={project_id} trunc={20} />
                ) : null,
            },
>>>>>>> 469059a5
          ]}
        />
      </div>
    </div>
  );
}

// "credit" | "openai-gpt-4" | "project-upgrade" | "license" | "edit-license", etc.

function Description({ description, period_end }) {
  if (description == null) {
    return null;
  }
  if (description.type == "openai-gpt-4") {
    return (
      <Tooltip
        title={() => (
          <div>
            Prompt tokens: {description.prompt_tokens}
            <br />
            Completion tokens: {description.completion_tokens}
          </div>
        )}
      >
        GPT-4
      </Tooltip>
    );
  }
  //             <pre>{JSON.stringify(description, undefined, 2)}</pre>
  if (description.type == "license") {
    const { license_id } = description;
    return (
      <Popover
        title={
          <>
            Licenses:{" "}
            {license_id && (
              <Next href={`licenses/how-used?license_id=${license_id}`}>
                {license_id}
              </Next>
            )}
          </>
        }
        content={() => <>{license_id && <License license_id={license_id} />}</>}
      >
        License:{" "}
        {license_id && (
          <Next href={`licenses/how-used?license_id=${license_id}`}>
            {license_id}
          </Next>
        )}
      </Popover>
    );
  }
  if (description.type == "credit") {
    return (
      <Space>
        <Tooltip title="Thank you!">
          Credit{" "}
          {description.voucher_code ? (
            <>
              from voucher <Tag>{description.voucher_code}</Tag>
            </>
          ) : (
            ""
          )}
        </Tooltip>
      </Space>
    );
  }
  if (description.type == "refund") {
    const { notes, reason, purchase_id } = description;
    return (
      <Tooltip
        title={
          <div>
            Reason: {capitalize(reason.replace(/_/g, " "))}
            {!!notes && (
              <>
                <br />
                Notes: {notes}
              </>
            )}
          </div>
        }
      >
        Refund Transaction {purchase_id}
      </Tooltip>
    );
  }

  if (description.type == "project-upgrade") {
    const quota = description?.quota ?? {};
    return (
      <>
        Project upgraded with <DisplayProjectQuota quota={quota} />
      </>
    );
  }

  if (description.type == "compute-server") {
    return (
      <ComputeServerDescription
        description={description}
        period_end={period_end}
      />
    );
  }

  if (description.type == "compute-server-network-usage") {
    return <ComputeServerNetworkUsageDescription description={description} />;
  }

  if (description.type == "voucher") {
    const { title, quantity, voucher_id } = description;
    return (
      <div>
        <Next href={`vouchers/${voucher_id}`}>
          {quantity} {plural(quantity, "voucher")}: {title}
        </Next>
      </div>
    );
  }
  if (description.type == "edit-license") {
    const { license_id } = description;
    return (
      <Popover
        title={
          <div style={{ fontSize: "13pt" }}>
            <Icon name="pencil" /> Edited License:{" "}
            <Next href={`licenses/how-used?license_id=${license_id}`}>
              {license_id}
            </Next>
          </div>
        }
        content={() => (
          <div style={{ width: "500px" }}>
            <b>From:</b> {describeQuotaFromInfo(description.origInfo)}{" "}
            <LicenseDates info={description.origInfo} />
            <br />
            <br />
            <b>To:</b> {describeQuotaFromInfo(description.modifiedInfo)}{" "}
            <LicenseDates info={description.modifiedInfo} />
            {description.note != null && (
              <div>
                <br />
                NOTE: {description.note}
              </div>
            )}
          </div>
        )}
      >
        {describeQuotaFromInfo(description.modifiedInfo)}{" "}
        <LicenseDates info={description.modifiedInfo} />
      </Popover>
    );
  }
  // generic fallback...
  return (
    <>
      <Popover
        title={() => <pre>{JSON.stringify(description, undefined, 2)}</pre>}
      >
        {capitalize(description.type)}
      </Popover>
    </>
  );
}

function LicenseDates({ info }: { info: PurchaseInfo }) {
  if (info.type == "vouchers") {
    return null;
  }
  return (
    <span>
      (<TimeAgo date={info.start} /> to{" "}
      {info.end ? <TimeAgo date={info.end} /> : "-"})
    </span>
  );
}

/*
{
  "type": "edit-license",
  "origInfo": {
    "end": "2023-07-04T06:59:59.999Z",
    "type": "vm",
    "start": "2023-06-29T07:00:00.000Z",
    "quantity": 1,
    "account_id": "8e138678-9264-431c-8dc6-5c4f6efe66d8",
    "dedicated_vm": {
      "machine": "n2-highmem-8"
    },
    "subscription": "no"
  },
  "license_id": "0b7b03a4-d13a-4187-b907-0cae6f591f8a",
  "modifiedInfo": {
    "end": "2023-07-07T06:59:59.999Z",
    "type": "vm",
    "start": "2023-06-30T23:29:22.413Z",
    "quantity": 1,
    "account_id": "8e138678-9264-431c-8dc6-5c4f6efe66d8",
    "dedicated_vm": {
      "machine": "n2-highmem-8"
    },
    "subscription": "no"
  }
}
*/

export function DisplayProjectQuota({ quota }: { quota: ProjectQuota }) {
  const v: string[] = [];
  if (quota.disk_quota) {
    v.push(`${quota.disk_quota / 1000} GB disk`);
  }
  if (quota.memory) {
    v.push(`${quota.memory / 1000} GB RAM`);
  }
  if (quota.cores) {
    v.push(`${quota.cores} ${plural(quota.cores, "core")}`);
  }
  if (quota.always_running) {
    v.push("always running");
  }
  if (quota.member_host) {
    v.push("member hosting");
  }
  if (quota.network) {
    v.push("network");
  }
  if (quota.cost) {
    v.push(`${currency(quota.cost)} / hour`);
  }
  return <span>{v.join(", ")}</span>;
}

function InvoiceLink({ invoice_id }) {
  const [loading, setLoading] = useState<boolean>(false);
  const [unknown, setUnknown] = useState<boolean>(false);
  return (
    <Button
      disabled={unknown}
      type="link"
      onClick={async () => {
        try {
          setLoading(true);
          const invoiceUrl = await api.getInvoiceUrl(invoice_id);
          if (invoiceUrl) {
            open_new_tab(invoiceUrl, false);
          } else {
            setUnknown(true);
          }
        } finally {
          setLoading(false);
        }
      }}
    >
      <Icon name="external-link" /> Receipt{" "}
      {unknown ? " (ERROR: receipt not found)" : ""}
      {loading && <Spin style={{ marginLeft: "30px" }} />}
    </Button>
  );
}

function Amount({ record }) {
  const { cost } = record;
  if (
    cost == null &&
    record.period_start != null &&
    record.cost_per_hour != null
  ) {
    return (
      <Space direction='vertical'>
        <Tag color="green">Active</Tag>
        <DynamicallyUpdatingCost
          costPerHour={record.cost_per_hour}
          start={new Date(record.period_start).valueOf()}
        />
      </Space>
    );
  }
  if (cost != null) {
    return (
<<<<<<< HEAD
      <Tooltip title={` (USD): $${round4(amount)}`}>
        <span style={getAmountStyle(amount)}>{currency(amount, 2)}</span>
      </Tooltip>
    );
=======
      <Balance balance={-cost} />
    )
>>>>>>> 469059a5
  }
  return <>-</>;
}

function Pending({ record }) {
  if (!record.pending) return null;
  return (
    <div>
      <Tooltip title="The transaction does not yet count against your spending limits.">
        <Tag style={{ marginRight: 0 }} color="red">
          Pending
        </Tag>
      </Tooltip>
    </div>
  );
}

function Balance({ balance }) {
  if (balance != undefined) {
    return (
      <span style={getAmountStyle(balance)}>
        {currency(balance, Math.abs(balance) < 0.1 ? 3 : 2)}
      </span>
    );
  }
  return <>-</>;
}

function getFilename({ thisMonth, cutoff, limit, offset, noStatement }) {
  const v: string[] = [];
  if (thisMonth) {
    v.push("since_last_statement");
  }
  if (noStatement) {
    v.push("not_on_statement");
  }
  if (cutoff) {
    v.push(new Date(cutoff).toISOString().split("T")[0]);
  }
  if (limit) {
    v.push(`limit${limit}`);
  }
  if (offset) {
    v.push(`offset${offset}`);
  }
  return v.join("-");
}

export function PurchasesButton(props: Props) {
  const [show, setShow] = useState<boolean>(false);
  return (
    <div>
      <Button onClick={() => setShow(!show)}>
        <Icon name="table" /> Transactions...
      </Button>
      {show && (
        <div style={{ marginTop: "8px" }}>
          <Purchases {...props} />
        </div>
      )}
    </div>
  );
}<|MERGE_RESOLUTION|>--- conflicted
+++ resolved
@@ -247,7 +247,6 @@
     getPurchases();
   }, [limit, offset, group, service, project_id, thisMonth, noStatement]);
 
-
   //const download = (format: "csv" | "json") => {};
 
   return (
@@ -304,18 +303,20 @@
         )}
         {group && <GroupedPurchaseTable purchases={groupedPurchases} />}
       </div>
-      <div style={{
-        fontSize: "12pt",
-        marginTop: "15px",
-        display: "flex",
-        justifyContent: "space-between",
-        alignItems: "center",
-      }}>
+      <div
+        style={{
+          fontSize: "12pt",
+          marginTop: "15px",
+          display: "flex",
+          justifyContent: "space-between",
+          alignItems: "center",
+        }}
+      >
         {showTotal && total != null && (
           <span>Total of Displayed Costs: ${(-total).toFixed(2)}</span>
         )}
         {showBalance && balance != null && (
-          <span>Current Balance: ${(balance).toFixed(2)}</span>
+          <span>Current Balance: ${balance.toFixed(2)}</span>
         )}
       </div>
     </div>
@@ -555,28 +556,14 @@
               sorter: (a, b) => (a.cost ?? 0) - (b.cost ?? 0),
               sortDirections: ["ascend", "descend"],
             },
-<<<<<<< HEAD
-=======
             {
               title: "Balance (USD)",
               align: "right" as "right",
               dataIndex: "balance",
               key: "balance",
-              render: (_, {balance}) =>
-                balance != undefined ? (
-                  <Balance balance={balance}/>
-                ) : null,
-            },
-            {
-              title: "Project",
-              dataIndex: "project_id",
-              key: "project_id",
-              render: (project_id) =>
-                project_id ? (
-                  <ProjectTitle project_id={project_id} trunc={20} />
-                ) : null,
-            },
->>>>>>> 469059a5
+              render: (_, { balance }) =>
+                balance != undefined ? <Balance balance={balance} /> : null,
+            },
           ]}
         />
       </div>
@@ -849,7 +836,7 @@
     record.cost_per_hour != null
   ) {
     return (
-      <Space direction='vertical'>
+      <Space direction="vertical">
         <Tag color="green">Active</Tag>
         <DynamicallyUpdatingCost
           costPerHour={record.cost_per_hour}
@@ -859,16 +846,12 @@
     );
   }
   if (cost != null) {
-    return (
-<<<<<<< HEAD
+    const amount = -cost;
+    return (
       <Tooltip title={` (USD): $${round4(amount)}`}>
         <span style={getAmountStyle(amount)}>{currency(amount, 2)}</span>
       </Tooltip>
     );
-=======
-      <Balance balance={-cost} />
-    )
->>>>>>> 469059a5
   }
   return <>-</>;
 }
