--- conflicted
+++ resolved
@@ -13,11 +13,7 @@
 import { DisplayImage } from "./select-image";
 import { avatar_fontcolor } from "@cocalc/frontend/account/avatar/font-color";
 
-<<<<<<< HEAD
-export const PROJECT_COLOR = "#4474c0";
-=======
-const PROJECT_COLOR = "#f4f5c4";
->>>>>>> 0954ae8f
+export const PROJECT_COLOR = "#f4f5c4";
 
 interface Option {
   position?: number;
@@ -35,12 +31,7 @@
   disabled?: boolean;
   size?;
   style?: CSSProperties;
-<<<<<<< HEAD
-=======
-  actions?;
-  type: "terminal" | "jupyter_cell_notebook";
   noLabel?: boolean;
->>>>>>> 0954ae8f
 }
 
 export default function SelectServer({
@@ -50,11 +41,7 @@
   disabled,
   size,
   style,
-<<<<<<< HEAD
-=======
-  type,
   noLabel,
->>>>>>> 0954ae8f
 }: Props) {
   const account_id = useTypedRedux("account", "account_id");
   const [value, setValue1] = useState<number | null | undefined>(
@@ -89,12 +76,6 @@
     setOpen0(open);
   };
 
-<<<<<<< HEAD
-  const computeServers = useTypedRedux(
-    { project_id },
-    "compute_servers",
-  )?.toJS();
-=======
   const computeServers =
     useTypedRedux({ project_id }, "compute_servers")?.toJS() ?? [];
   const computeServerAssociations = useMemo(() => {
@@ -161,7 +142,6 @@
       computeServerAssociations.removeListener("change", handleChange);
     };
   }, [project_id, path, type]);
->>>>>>> 0954ae8f
 
   const options = useMemo(() => {
     if (computeServers == null) return [];
@@ -232,16 +212,7 @@
     }
     const v: { label: JSX.Element; options: Option[] }[] = [
       {
-<<<<<<< HEAD
         label: <div style={{ fontSize: "12pt" }}>The Project</div>,
-=======
-        label: (
-          <div style={{ fontSize: "12pt" }}>
-            <Icon name="server" /> Where to run this{" "}
-            {type == "terminal" ? "Terminal" : "Notebook"}
-          </div>
-        ),
->>>>>>> 0954ae8f
         options: [
           {
             value: "0",
@@ -306,36 +277,6 @@
         options: other,
       });
     }
-<<<<<<< HEAD
-    if (v.length == 1) {
-      // only option is the project
-      v.push({
-        label: <div style={{ fontSize: "12pt" }}>Create Compute Server</div>,
-        options: [
-          {
-            value: "create",
-            sort: "create",
-            state: "",
-            label: (
-              <div
-                onClick={() => {
-                  const actions = redux.getProjectActions(project_id);
-                  if (actions != null) {
-                    actions.setState({ create_compute_server: true });
-                    actions.set_active_tab("servers", {
-                      change_history: true,
-                    });
-                  }
-                }}
-              >
-                <Icon name="plus-circle" /> New Compute Server...
-              </div>
-            ),
-          },
-        ],
-      });
-    }
-=======
     // always have an option to create a new compute server!
     v.push({
       label: <div style={{ fontSize: "12pt" }}>Create Compute Server</div>,
@@ -356,7 +297,6 @@
         },
       ],
     });
->>>>>>> 0954ae8f
 
     return v;
   }, [computeServers]);
@@ -376,63 +316,34 @@
   }
 
   return (
-<<<<<<< HEAD
-    <Select
-      disabled={disabled}
-      allowClear
-      size={size}
-      bordered={false}
-      placeholder={
-        <span style={{ color: "#666" }}>
-          <Icon style={{ marginRight: "5px", color: "#666" }} name="servers" />{" "}
-          Server...
-        </span>
-      }
-      open={open}
-      onSelect={(id) => {
-        if (id == "create") return;
-        setValue(Number(id ?? "0"));
-      }}
-      onClear={() => {
-        setValue(undefined);
-      }}
-      value={value != null ? `${value}` : undefined}
-      onDropdownVisibleChange={setOpen}
-      style={{
-        width: getWidth(open, value, size),
-        ...style,
-      }}
-      options={options}
-    />
-=======
     <Tooltip title="Compute server where this runs">
       <Select
+        disabled={disabled}
         allowClear
+        size={size}
         bordered={false}
-        disabled={loading}
         placeholder={
-          <span style={{ color: "#333" }}>
-            <Icon name="server" style={{ fontSize: "13pt" }} />{" "}
-            {!noLabel || open ? <VisibleMDLG>Servers</VisibleMDLG> : undefined}
+          <span style={{ color: "#666" }}>
+            <Icon
+              style={{ marginRight: "5px", color: "#666" }}
+              name="servers"
+            />{" "}
+            Server...
           </span>
         }
         open={open}
         onSelect={(id) => {
           if (id == "create") return;
-          setIdNum(Number(id ?? "0"));
-          setConfirmSwitch(true);
+          setValue(Number(id ?? "0"));
         }}
         onClear={() => {
-          setIdNum(0);
-          setConfirmSwitch(true);
+          setValue(undefined);
         }}
-        suffixIcon={null}
-        value={value == "0" || value == null ? null : value}
+        value={value != null ? `${value}` : undefined}
         onDropdownVisibleChange={setOpen}
         style={{
+          width: getWidth(open, value, size),
           ...style,
-          width,
-          background: computeServers[value ?? ""]?.color ?? PROJECT_COLOR,
         }}
         options={options}
       />
@@ -492,7 +403,6 @@
         )}
       </Modal>
     </Tooltip>
->>>>>>> 0954ae8f
   );
 }
 
