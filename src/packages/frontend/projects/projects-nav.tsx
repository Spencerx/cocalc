/*
 *  This file is part of CoCalc: Copyright © 2020 Sagemath, Inc.
 *  License: AGPLv3 s.t. "Commons Clause" – see LICENSE.md for details
 */

import { Avatar, Popover, Tabs } from "antd";
import type { TabsProps } from "antd";
import { IS_MOBILE } from "@cocalc/frontend/feature";
import { trunc } from "@cocalc/util/misc";
import { COLORS } from "@cocalc/util/theme";
import { COMPUTE_STATES } from "@cocalc/util/schema";
import { ProjectAvatarImage } from "@cocalc/frontend/projects/project-row";
import { set_window_title } from "@cocalc/frontend/browser";
import {
  redux,
  useActions,
  useRedux,
  useTypedRedux,
} from "@cocalc/frontend/app-framework";
import { useMemo, useState, CSSProperties } from "react";
import { Loading, Icon } from "@cocalc/frontend//components";
import { WebsocketIndicator } from "@cocalc/frontend/project/websocket/websocket-indicator";
import {
  SortableTabs,
  useSortable,
  renderTabBar,
} from "@cocalc/frontend/components/sortable-tabs";

const PROJECT_NAME_STYLE: CSSProperties = {
  whiteSpace: "nowrap",
  overflow: "hidden",
  textOverflow: "ellipsis",
  maxWidth: "200px",
} as const;

interface ProjectTabProps {
  project_id: string;
}

function useProjectStatusAlerts(project_id: string) {
  const [any_alerts, set_any_alerts] = useState<boolean>(false);
  const project_status = useTypedRedux({ project_id }, "status");
  const any = project_status?.get("alerts").size > 0;
  useMemo(() => {
    set_any_alerts(any);
  }, [any]);
  return any_alerts;
}

function ProjectTab({ project_id }: ProjectTabProps) {
  const { active } = useSortable({ id: project_id });
  const active_top_tab = useTypedRedux("page", "active_top_tab");
  const project = useRedux(["projects", "project_map", project_id]);
  const pageActions = useActions("page");
  const public_project_titles = useTypedRedux(
    "projects",
    "public_project_titles"
  );
  const project_websockets = useTypedRedux("projects", "project_websockets");
  const any_alerts = useProjectStatusAlerts(project_id);

  function renderWebsocketIndicator() {
    return (
      // Hiding this on very skinny devices isn't necessarily bad, since the exact same information is
      // now visible via a big "Connecting..." banner after a few seconds.
      <span
        style={{ paddingLeft: "15px", marginRight: "-15px" }}
        className="hidden-xs"
      >
        <WebsocketIndicator state={project_websockets?.get(project_id)} />
      </span>
    );
  }

  const title = project?.get("title") ?? public_project_titles?.get(project_id);
  if (title == null) {
    if (active_top_tab == project_id) {
      set_window_title("Loading");
    }
    return <Loading key={project_id} />;
  }

  if (active_top_tab == project_id) {
    set_window_title(title);
  }

  const nav_style_inner: CSSProperties = {
    float: "right",
    whiteSpace: "nowrap",
  };

  const project_state = project?.getIn(["state", "state"]);

  const icon =
    any_alerts && project_state === "running" ? (
      <Icon name={"exclamation-triangle"} style={{ color: COLORS.BS_RED }} />
    ) : (
      <Icon name={COMPUTE_STATES[project_state]?.icon ?? "bullhorn"} />
    );

  function click_title(e) {
    // we intercept a click with a modification key in order to open that project in a new window
    if (e.ctrlKey || e.shiftKey || e.metaKey) {
      e.stopPropagation();
      e.preventDefault();
      const actions = redux.getProjectActions(project_id);
      actions.open_file({ path: "", new_browser_window: true });
    }
  }

  function renderContent() {
    return (
      <div style={{ maxWidth: "400px" }}>
        <ProjectAvatarImage
          project_id={project_id}
          size={120}
          style={{ textAlign: "center" }}
        />
        <div style={{ textAlign: "center" }}>
          {trunc(project?.get("description") ?? "", 128)}
        </div>
        <hr />
        <div style={{ color: COLORS.GRAY }}>
          Hint: Shift+click any project or file tab to open it in new window.
        </div>
      </div>
    );
  }
<<<<<<< HEAD

  function onMouseUp(e: React.MouseEvent) {
    // if middle mouse button has been clicked, close the project
    if (e.button === 1) {
      e.stopPropagation();
      e.preventDefault();
      pageActions.close_project_tab(project_id);
    }
  }

  return (
    <div onMouseUp={onMouseUp}>
=======
  const body = (
    <div>
>>>>>>> 6edee706
      <div style={nav_style_inner}>{renderWebsocketIndicator()}</div>
      <div style={PROJECT_NAME_STYLE} onClick={click_title}>
        {icon}
        {project?.get("avatar_image_tiny") && (
          <Avatar
            style={{ marginTop: "-2px" }}
            shape="circle"
            icon={<img src={project.get("avatar_image_tiny")} />}
            size={20}
          />
        )}{" "}
        <span style={{ marginLeft: 5, position: "relative" }}>{title}</span>
      </div>
    </div>
  );
  if (IS_MOBILE) {
    return body;
  }
  return (
    <Popover
      zIndex={10000}
      title={title}
      content={renderContent()}
      placement="bottom"
      open={active != null ? false : undefined}
      mouseEnterDelay={0.9}
    >
      {body}
    </Popover>
  );
}

export function ProjectsNav({ style }: { style?: CSSProperties }) {
  const actions = useActions("page");
  const projectActions = useActions("projects");
  const activeTopTab = useTypedRedux("page", "active_top_tab");
  const openProjects = useTypedRedux("projects", "open_projects");
  const isAnonymous = useTypedRedux("account", "is_anonymous");

  const items: TabsProps["items"] = useMemo(() => {
    if (openProjects == null) return [];
    return openProjects.toJS().map((project_id) => {
      return {
        label: <ProjectTab project_id={project_id} />,
        key: project_id,
      };
    });
  }, [openProjects]);

  const project_ids: string[] = useMemo(() => {
    if (openProjects == null) return [];
    return openProjects.toJS().map((project_id) => project_id);
  }, [openProjects]);

  const onEdit = (project_id: string, action: "add" | "remove") => {
    if (action == "add") {
      actions.set_active_tab("projects");
    } else {
      // close given project
      actions.close_project_tab(project_id);
    }
  };

  function onDragEnd(event) {
    const { active, over } = event;
    if (active == null || over == null || active.id == over.id) return;
    projectActions.move_project_tab({
      old_index: project_ids.indexOf(active.id),
      new_index: project_ids.indexOf(over.id),
    });
  }

  function onDragStart(event) {
    if (event?.active?.id != activeTopTab) {
      actions.set_active_tab(event?.active?.id);
    }
  }

  return (
    <div
      style={{
        flex: 1,
        overflow: "hidden",
        height: "36px",
        ...style,
      }}
    >
      {items.length > 0 && (
        <SortableTabs
          onDragStart={onDragStart}
          onDragEnd={onDragEnd}
          items={project_ids}
        >
          <Tabs
            animated={false}
            moreIcon={<Icon style={{ fontSize: "18px" }} name="ellipsis" />}
            activeKey={activeTopTab}
            onEdit={onEdit}
            onChange={(project_id) => {
              actions.set_active_tab(project_id);
            }}
            type={isAnonymous ? "card" : "editable-card"}
            renderTabBar={renderTabBar}
            items={items}
          />
        </SortableTabs>
      )}
    </div>
  );
}<|MERGE_RESOLUTION|>--- conflicted
+++ resolved
@@ -126,7 +126,6 @@
       </div>
     );
   }
-<<<<<<< HEAD
 
   function onMouseUp(e: React.MouseEvent) {
     // if middle mouse button has been clicked, close the project
@@ -137,12 +136,8 @@
     }
   }
 
-  return (
+  const body = (
     <div onMouseUp={onMouseUp}>
-=======
-  const body = (
-    <div>
->>>>>>> 6edee706
       <div style={nav_style_inner}>{renderWebsocketIndicator()}</div>
       <div style={PROJECT_NAME_STYLE} onClick={click_title}>
         {icon}
