/*
 *  This file is part of CoCalc: Copyright © 2020 Sagemath, Inc.
 *  License: AGPLv3 s.t. "Commons Clause" – see LICENSE.md for details
 */

/*
The Landing Page
*/

import { Alert, Col, Row } from "@cocalc/frontend/antd-bootstrap";
import {
  React,
  Rendered,
  TypedMap,
  useMemo,
  useRedux,
  useTypedRedux,
} from "@cocalc/frontend/app-framework";
import { A, UNIT } from "@cocalc/frontend/components";
import { Footer, SiteDescription } from "@cocalc/frontend/customize";
import { appBasePath } from "@cocalc/frontend/customize/app-base-path";
import { QueryParams } from "@cocalc/frontend/misc/query-params";
import { capitalize } from "@cocalc/util/misc";
import { COLORS, DOC_URL } from "@cocalc/util/theme";
import * as immutable from "immutable";
<<<<<<< HEAD
import { PassportStrategyFrontend } from "../account/passport-types";
import { APP_ICON_WHITE, APP_LOGO_NAME_WHITE } from "../art";
import { ComputeImages, launchcode2display } from "../custom-software/init";
import { NAME as ComputeImageStoreName } from "../custom-software/util";
=======
import { Component, rclass, rtypes, Rendered } from "../app-framework";
import { Row, Col, Alert } from "../antd-bootstrap";
import { UNIT } from "../components";
import { SiteDescription, Footer } from "../customize";
import { SignIn } from "./sign-in";
import { ForgotPassword } from "./forgot-password";
import { ResetPassword } from "./reset-password";
import { Connecting } from "./connecting";
import { QueryParams } from "../misc/query-params";
>>>>>>> 22730747
import {
  LaunchTypes,
  launch_action_description,
  NAME as LAUNCH_ACTIONS_NAME,
} from "../launch/actions";
<<<<<<< HEAD
import { ShowSupportLink } from "../support";
import { Connecting } from "./connecting";
import { ForgotPassword } from "./forgot-password";
import { ResetPassword } from "./reset-password";
import { RunAnonymously } from "./run-anonymously";
import { SignIn } from "./sign-in";
import { SignUp } from "./sign-up";
=======
import { NAME as ComputeImageStoreName } from "../custom-software/util";
import { ComputeImages, launchcode2display } from "../custom-software/init";
import { PassportStrategy } from "../account/passport-types";
import { capitalize } from "@cocalc/util/misc";
import { COLORS } from "@cocalc/util/theme";
import { APP_ICON_WHITE, APP_LOGO_NAME_WHITE } from "../art";
import { appBasePath } from "@cocalc/frontend/customize/app-base-path";
import { join } from "path";
>>>>>>> 22730747

const DESC_FONT = "sans-serif";

interface Props {
  strategies?: immutable.List<TypedMap<PassportStrategyFrontend>>;
  exclusive_sso_domains?: {[domain: string]: string};
  sign_up_error?: TypedMap<{ generic: string }>;
  sign_in_error?: string;
  signing_in?: boolean;
  signing_up?: boolean;
  forgot_password_error?: string;
  forgot_password_success?: string;
  show_forgot_password?: boolean;
  token?: boolean;
  reset_key?: string;
  reset_password_error?: string;
  remember_me?: boolean;
  has_remember_me?: boolean;
  has_account?: boolean;
}

export const LandingPage: React.FC<Props> = (props: Props) => {
  const {
    strategies,
    exclusive_sso_domains,
    sign_up_error,
    sign_in_error,
    signing_in,
    signing_up,
    forgot_password_error,
    forgot_password_success,
    show_forgot_password,
    token,
    reset_key,
    reset_password_error,
    remember_me,
    has_remember_me,
    has_account,
  } = props;

  const get_api_key = useTypedRedux("page", "get_api_key");
  //const site_name = useTypedRedux("customize", "site_name");
  const is_commercial = useTypedRedux("customize", "is_commercial");
  const _is_configured = useTypedRedux("customize", "_is_configured");
  const logo_square = useTypedRedux("customize", "logo_square");
  const logo_rectangular = useTypedRedux("customize", "logo_rectangular");
  const help_email = useTypedRedux("customize", "help_email");
  const terms_of_service = useTypedRedux("customize", "terms_of_service");
  const terms_of_service_url = useTypedRedux(
    "customize",
    "terms_of_service_url"
  );
  const email_signup = useTypedRedux("customize", "email_signup");
  const sign_in_email_address = useTypedRedux(
    "account",
    "sign_in_email_address"
  );
  const type: LaunchTypes | undefined = useRedux(LAUNCH_ACTIONS_NAME, "type");
  const launch: string | undefined = useRedux(LAUNCH_ACTIONS_NAME, "launch");
  const images: ComputeImages | undefined = useTypedRedux(
    ComputeImageStoreName,
    "images"
  );

  const show_terms: boolean = useMemo(() => {
    return terms_of_service?.length > 0 || terms_of_service_url?.length > 0;
  }, [terms_of_service, terms_of_service_url]);

  function render_password_reset(): Rendered {
    if (!reset_key) return;
    return (
      <ResetPassword
        reset_key={reset_key}
        reset_password_error={reset_password_error}
        help_email={help_email}
      />
    );
  }

  function render_forgot_password(): Rendered {
    if (!show_forgot_password) {
      return;
    }
    return (
      <ForgotPassword
        initial_email_address={sign_in_email_address ?? ""}
        forgot_password_error={forgot_password_error}
        forgot_password_success={forgot_password_success}
      />
    );
  }

<<<<<<< HEAD
  function render_support(): Rendered {
    if (!is_commercial) {
      return;
    }

    return (
      <div>
        Questions? Create <ShowSupportLink />
      </div>
    );
  }

  function render_launch_action(): Rendered {
    if (type == null || launch == null || images == null) {
=======
  private render_launch_action(): Rendered {
    if (
      this.props.type == null ||
      this.props.launch == null ||
      this.props.images == null
    ) {
>>>>>>> 22730747
      return;
    }
    const descr = launch_action_description(type);
    if (descr == null) return;
    let message;
    let bsStyle: "info" | "danger" = "info";

    if (type == "csi") {
      const display = launchcode2display(images, launch);

      if (display == null) {
        bsStyle = "danger";
        message = (
          <>
            Custom Software Image <code>{launch}</code> does not exist!
          </>
        );
      } else {
        message = (
          <>
            {descr} "{display}"
          </>
        );
      }
    } else {
      message = (
        <>
          {descr}: <code>{launch}</code>
        </>
      );
    }

    return (
      <Row style={{ marginBottom: "20px", textAlign: "center" }}>
        <Alert bsStyle={bsStyle} banner={true} style={{ width: "100%" }}>
          <b>Launch action:</b> {message}
        </Alert>
      </Row>
    );
  }

  function render_main_page(): JSX.Element {
    let main_row_style;
    if ((remember_me || QueryParams.get("auth_token")) && !get_api_key) {
      // Just assume user will be signing in.
      return <Connecting />;
    }

    const img_icon = !!logo_square ? logo_square : APP_ICON_WHITE;
    const img_name = !!logo_rectangular
      ? logo_rectangular
      : APP_LOGO_NAME_WHITE;
    const customized = !!logo_square && !!logo_rectangular;

    const topbar = {
      img_icon,
      img_name,
      customized,
      img_opacity: 1.0,
      color: customized ? COLORS.GRAY_D : "white",
      bg_color: customized ? COLORS.BLUE_LLL : COLORS.LANDING.LOGIN_BAR_BG,
      border: `5px solid ${COLORS.LANDING.LOGIN_BAR_BG}`,
    };

    main_row_style = {
      fontSize: UNIT,
      backgroundColor: COLORS.LANDING.LOGIN_BAR_BG,
      padding: 5,
      margin: 0,
      borderRadius: 4,
    };

    return (
      <div style={{ margin: UNIT }}>
        {render_launch_action()}
        {render_password_reset()}
        {render_forgot_password()}
        <Row style={main_row_style} className={"visible-xs"}>
          <SignIn
            get_api_key={get_api_key}
            signing_in={signing_in}
            sign_in_error={sign_in_error}
            has_account={has_account}
            xs={true}
            strategies={strategies}
            color={topbar.color}
          />
          <div style={{ clear: "both" }}></div>
        </Row>
        <Row
          style={{
            backgroundColor: topbar.bg_color,
            border: topbar.border,
            padding: 5,
            margin: 0,
            marginBottom: 20,
            borderRadius: 5,
            position: "relative",
            whiteSpace: "nowrap",
            minHeight: 160,
          }}
          className="hidden-xs"
        >
          <div
            style={{
              width: 490,
              zIndex: 10,
              position: "absolute",
              top: UNIT,
              right: UNIT,
              fontSize: "11pt",
              float: "right",
            }}
          >
            <SignIn
              get_api_key={get_api_key}
              signing_in={signing_in}
              sign_in_error={sign_in_error}
              has_account={has_account}
              xs={false}
              strategies={strategies}
              color={topbar.color}
            />
          </div>
          {_is_configured ? (
            <div
              style={{
                display: "inline-block",
                backgroundImage: `url('${topbar.img_icon}')`,
                backgroundSize: "contain",
                height: 75,
                width: 75,
                margin: 5,
                verticalAlign: "center",
                backgroundRepeat: "no-repeat",
              }}
            ></div>
          ) : undefined}

          {!topbar.customized ? (
            <div
              className="hidden-sm"
              style={{
                display: "inline-block",
                fontFamily: DESC_FONT,
                fontSize: "28px",
                top: UNIT,
                left: UNIT * 7,
                width: 300,
                height: 75,
                position: "absolute",
                color: topbar.color,
                opacity: topbar.img_opacity,
                backgroundImage: `url('${topbar.img_name}')`,
                backgroundSize: "contain",
                backgroundRepeat: "no-repeat",
              }}
            ></div>
          ) : undefined}
          {topbar.customized ? (
            <img
              className="hidden-sm"
              src={topbar.img_name}
              style={{
                display: "inline-block",
                top: UNIT,
                left: UNIT * 7,
                width: "auto",
                height: 50,
                position: "absolute",
                color: topbar.color,
                opacity: topbar.img_opacity,
              }}
            />
          ) : undefined}

          <div className="hidden-sm">
            <SiteDescription
              style={{
                fontWeight: 700,
                fontSize: "15px",
                fontFamily: "sans-serif",
                bottom: 10,
                left: UNIT * 7,
                display: "inline-block",
                position: "absolute",
                color: topbar.color,
              }}
            />
          </div>
        </Row>
        <Row
          style={{
            color: COLORS.GRAY,
            fontSize: "16pt",
            margin: "150px 0",
            textAlign: "center",
          }}
        >
          <Col sm={12}>
<<<<<<< HEAD
            <b>Create a new account</b> below on the left or <b>sign in</b> with
            an existing account above.
          </Col>
        </Row>
        <Row style={{ minHeight: "60vh" }}>
          <Col md={6}>
            <SignUp
              sign_up_error={sign_up_error}
              strategies={strategies}
              get_api_key={get_api_key}
              token={token}
              has_remember_me={has_remember_me}
              signing_up={signing_up}
              has_account={has_account}
              help_email={help_email}
              terms_of_service={terms_of_service}
              terms_of_service_url={terms_of_service_url}
              email_signup={email_signup}
              exclusive_sso_domains={exclusive_sso_domains}
            />
          </Col>
          <Col md={6}>
            <div style={{ color: COLORS.GRAY, marginTop: "5px" }}>
              <RunAnonymously show_terms={show_terms} />
              <br />
              <div style={{ textAlign: "center" }}>
                {render_support()}
                <br />
                {!get_api_key ? (
                  <div>
                    <A href={DOC_URL}>CoCalc documentation</A>
                  </div>
                ) : undefined}
                <br />
                {!get_api_key ? (
                  <div>
                    <a href={appBasePath}>Landing page</a>
                  </div>
                ) : undefined}
              </div>
            </div>
=======
            <a href={join(appBasePath, "/auth/sign-up")}>
              Create a new account
            </a>{" "}
            or{" "}
            <a href={join(appBasePath, "/auth/sign-in")}>
              sign in with an existing account
            </a>
            .
>>>>>>> 22730747
          </Col>
        </Row>
        <Footer />
      </div>
    );
  }

  const main_page = render_main_page();
  if (!get_api_key) {
    return main_page;
  } else {
    const app = capitalize(get_api_key);
    return (
      <div>
        <div style={{ padding: "15px" }}>
          <h1>CoCalc API Key Access for {app}</h1>
          <div style={{ fontSize: "12pt", color: "#444" }}>
            {app} would like your CoCalc API key.
            <br />
            <br />
            This grants <b>full access</b> to all of your CoCalc projects to{" "}
            {app}
            , until you explicitly revoke your API key in Account preferences.
            <br />
            <br />
            If necessary, please{" "}
            <a href={join(appBasePath, "/auth/sign-up")}>
              create a new account
            </a>{" "}
            or{" "}
            <a href={join(appBasePath, "/auth/sign-in")}>
              sign in with an existing account
            </a>
            .
          </div>
        </div>
        <hr />
        {main_page}
      </div>
    );
  }
};<|MERGE_RESOLUTION|>--- conflicted
+++ resolved
@@ -7,68 +7,45 @@
 The Landing Page
 */
 
+import { PassportStrategyFrontend } from "@cocalc/frontend/account/passport-types";
 import { Alert, Col, Row } from "@cocalc/frontend/antd-bootstrap";
 import {
-  React,
+  Component,
+  rclass,
   Rendered,
+  rtypes,
   TypedMap,
-  useMemo,
-  useRedux,
-  useTypedRedux,
 } from "@cocalc/frontend/app-framework";
-import { A, UNIT } from "@cocalc/frontend/components";
+import { APP_ICON_WHITE, APP_LOGO_NAME_WHITE } from "@cocalc/frontend/art";
+import {
+  ComputeImages,
+  launchcode2display,
+} from "@cocalc/frontend/custom-software/init";
+import { NAME as ComputeImageStoreName } from "@cocalc/frontend/custom-software/util";
 import { Footer, SiteDescription } from "@cocalc/frontend/customize";
 import { appBasePath } from "@cocalc/frontend/customize/app-base-path";
-import { QueryParams } from "@cocalc/frontend/misc/query-params";
-import { capitalize } from "@cocalc/util/misc";
-import { COLORS, DOC_URL } from "@cocalc/util/theme";
-import * as immutable from "immutable";
-<<<<<<< HEAD
-import { PassportStrategyFrontend } from "../account/passport-types";
-import { APP_ICON_WHITE, APP_LOGO_NAME_WHITE } from "../art";
-import { ComputeImages, launchcode2display } from "../custom-software/init";
-import { NAME as ComputeImageStoreName } from "../custom-software/util";
-=======
-import { Component, rclass, rtypes, Rendered } from "../app-framework";
-import { Row, Col, Alert } from "../antd-bootstrap";
-import { UNIT } from "../components";
-import { SiteDescription, Footer } from "../customize";
-import { SignIn } from "./sign-in";
-import { ForgotPassword } from "./forgot-password";
-import { ResetPassword } from "./reset-password";
-import { Connecting } from "./connecting";
-import { QueryParams } from "../misc/query-params";
->>>>>>> 22730747
 import {
   LaunchTypes,
   launch_action_description,
   NAME as LAUNCH_ACTIONS_NAME,
-} from "../launch/actions";
-<<<<<<< HEAD
-import { ShowSupportLink } from "../support";
+} from "@cocalc/frontend/launch/actions";
+import { QueryParams } from "@cocalc/frontend/misc/query-params";
+import { capitalize } from "@cocalc/util/misc";
+import { COLORS } from "@cocalc/util/theme";
+import * as immutable from "immutable";
+import { join } from "path";
+import { UNIT } from "../components";
 import { Connecting } from "./connecting";
 import { ForgotPassword } from "./forgot-password";
 import { ResetPassword } from "./reset-password";
-import { RunAnonymously } from "./run-anonymously";
 import { SignIn } from "./sign-in";
-import { SignUp } from "./sign-up";
-=======
-import { NAME as ComputeImageStoreName } from "../custom-software/util";
-import { ComputeImages, launchcode2display } from "../custom-software/init";
-import { PassportStrategy } from "../account/passport-types";
-import { capitalize } from "@cocalc/util/misc";
-import { COLORS } from "@cocalc/util/theme";
-import { APP_ICON_WHITE, APP_LOGO_NAME_WHITE } from "../art";
-import { appBasePath } from "@cocalc/frontend/customize/app-base-path";
-import { join } from "path";
->>>>>>> 22730747
 
 const DESC_FONT = "sans-serif";
 
 interface Props {
   strategies?: immutable.List<TypedMap<PassportStrategyFrontend>>;
-  exclusive_sso_domains?: {[domain: string]: string};
-  sign_up_error?: TypedMap<{ generic: string }>;
+  exclusive_sso_domains?: Set<string>;
+  sign_up_error?: immutable.Map<string, any>;
   sign_in_error?: string;
   signing_in?: boolean;
   signing_up?: boolean;
@@ -83,115 +60,123 @@
   has_account?: boolean;
 }
 
-export const LandingPage: React.FC<Props> = (props: Props) => {
-  const {
-    strategies,
-    exclusive_sso_domains,
-    sign_up_error,
-    sign_in_error,
-    signing_in,
-    signing_up,
-    forgot_password_error,
-    forgot_password_success,
-    show_forgot_password,
-    token,
-    reset_key,
-    reset_password_error,
-    remember_me,
-    has_remember_me,
-    has_account,
-  } = props;
-
-  const get_api_key = useTypedRedux("page", "get_api_key");
-  //const site_name = useTypedRedux("customize", "site_name");
-  const is_commercial = useTypedRedux("customize", "is_commercial");
-  const _is_configured = useTypedRedux("customize", "_is_configured");
-  const logo_square = useTypedRedux("customize", "logo_square");
-  const logo_rectangular = useTypedRedux("customize", "logo_rectangular");
-  const help_email = useTypedRedux("customize", "help_email");
-  const terms_of_service = useTypedRedux("customize", "terms_of_service");
-  const terms_of_service_url = useTypedRedux(
-    "customize",
-    "terms_of_service_url"
-  );
-  const email_signup = useTypedRedux("customize", "email_signup");
-  const sign_in_email_address = useTypedRedux(
-    "account",
-    "sign_in_email_address"
-  );
-  const type: LaunchTypes | undefined = useRedux(LAUNCH_ACTIONS_NAME, "type");
-  const launch: string | undefined = useRedux(LAUNCH_ACTIONS_NAME, "launch");
-  const images: ComputeImages | undefined = useTypedRedux(
-    ComputeImageStoreName,
-    "images"
-  );
-
-  const show_terms: boolean = useMemo(() => {
-    return terms_of_service?.length > 0 || terms_of_service_url?.length > 0;
-  }, [terms_of_service, terms_of_service_url]);
-
-  function render_password_reset(): Rendered {
-    if (!reset_key) return;
+interface reduxProps {
+  get_api_key?: string;
+
+  site_name?: string;
+  is_commercial?: boolean;
+  _is_configured?: boolean;
+  logo_square?: string;
+  logo_rectangular?: string;
+  help_email?: string;
+  terms_of_service?: string;
+  terms_of_service_url?: string;
+  email_signup?: boolean;
+
+  sign_in_email_address?: string;
+
+  type?: LaunchTypes;
+  launch?: string;
+  images?: ComputeImages;
+}
+
+interface State {
+  show_terms: boolean;
+}
+
+class LandingPage extends Component<Props & reduxProps, State> {
+  constructor(props) {
+    super(props);
+    const show_terms =
+      props.terms_of_service?.length > 0 ||
+      props.terms_of_service_url?.length > 0;
+    this.state = {
+      show_terms,
+    };
+  }
+
+  static reduxProps() {
+    return {
+      page: {
+        get_api_key: rtypes.string,
+      },
+      customize: {
+        site_name: rtypes.bool,
+        is_commercial: rtypes.bool,
+        _is_configured: rtypes.bool,
+        logo_square: rtypes.string,
+        logo_rectangular: rtypes.string,
+        help_email: rtypes.string,
+        terms_of_service: rtypes.string,
+        terms_of_service_url: rtypes.string,
+        email_signup: rtypes.bool,
+      },
+      account: {
+        sign_in_email_address: rtypes.string,
+      },
+      [LAUNCH_ACTIONS_NAME]: {
+        type: rtypes.string,
+        launch: rtypes.string,
+      },
+      [ComputeImageStoreName]: {
+        images: rtypes.immutable,
+      },
+    };
+  }
+
+  private render_password_reset(): Rendered {
+    const reset_key = this.props.reset_key;
+    if (!reset_key) {
+      return;
+    }
     return (
       <ResetPassword
         reset_key={reset_key}
-        reset_password_error={reset_password_error}
-        help_email={help_email}
+        reset_password_error={this.props.reset_password_error}
+        help_email={this.props.help_email}
       />
     );
   }
 
-  function render_forgot_password(): Rendered {
-    if (!show_forgot_password) {
+  private render_forgot_password(): Rendered {
+    if (!this.props.show_forgot_password) {
       return;
     }
     return (
       <ForgotPassword
-        initial_email_address={sign_in_email_address ?? ""}
-        forgot_password_error={forgot_password_error}
-        forgot_password_success={forgot_password_success}
+        initial_email_address={
+          this.props.sign_in_email_address != null
+            ? this.props.sign_in_email_address
+            : ""
+        }
+        forgot_password_error={this.props.forgot_password_error}
+        forgot_password_success={this.props.forgot_password_success}
       />
     );
   }
 
-<<<<<<< HEAD
-  function render_support(): Rendered {
-    if (!is_commercial) {
-      return;
-    }
-
-    return (
-      <div>
-        Questions? Create <ShowSupportLink />
-      </div>
-    );
-  }
-
-  function render_launch_action(): Rendered {
-    if (type == null || launch == null || images == null) {
-=======
   private render_launch_action(): Rendered {
     if (
       this.props.type == null ||
       this.props.launch == null ||
       this.props.images == null
     ) {
->>>>>>> 22730747
       return;
     }
-    const descr = launch_action_description(type);
+    const descr = launch_action_description(this.props.type);
     if (descr == null) return;
     let message;
     let bsStyle: "info" | "danger" = "info";
 
-    if (type == "csi") {
-      const display = launchcode2display(images, launch);
+    if (this.props.type == "csi") {
+      const display = launchcode2display(this.props.images, this.props.launch);
 
       if (display == null) {
         bsStyle = "danger";
         message = (
           <>
-            Custom Software Image <code>{launch}</code> does not exist!
+            Custom Software Image <code>{this.props.launch}</code> does not
+            exist!
           </>
         );
       } else {
@@ -204,7 +189,7 @@
     } else {
       message = (
         <>
-          {descr}: <code>{launch}</code>
+          {descr}: <code>{this.props.launch}</code>
         </>
       );
     }
@@ -218,18 +203,24 @@
     );
   }
 
-  function render_main_page(): JSX.Element {
+  private render_main_page(): Rendered {
     let main_row_style;
-    if ((remember_me || QueryParams.get("auth_token")) && !get_api_key) {
+    if (
+      (this.props.remember_me || QueryParams.get("auth_token")) &&
+      !this.props.get_api_key
+    ) {
       // Just assume user will be signing in.
       return <Connecting />;
     }
 
-    const img_icon = !!logo_square ? logo_square : APP_ICON_WHITE;
-    const img_name = !!logo_rectangular
-      ? logo_rectangular
+    const img_icon = !!this.props.logo_square
+      ? this.props.logo_square
+      : APP_ICON_WHITE;
+    const img_name = !!this.props.logo_rectangular
+      ? this.props.logo_rectangular
       : APP_LOGO_NAME_WHITE;
-    const customized = !!logo_square && !!logo_rectangular;
+    const customized =
+      !!this.props.logo_square && !!this.props.logo_rectangular;
 
     const topbar = {
       img_icon,
@@ -251,17 +242,17 @@
 
     return (
       <div style={{ margin: UNIT }}>
-        {render_launch_action()}
-        {render_password_reset()}
-        {render_forgot_password()}
+        {this.render_launch_action()}
+        {this.render_password_reset()}
+        {this.render_forgot_password()}
         <Row style={main_row_style} className={"visible-xs"}>
           <SignIn
-            get_api_key={get_api_key}
-            signing_in={signing_in}
-            sign_in_error={sign_in_error}
-            has_account={has_account}
+            get_api_key={this.props.get_api_key}
+            signing_in={this.props.signing_in}
+            sign_in_error={this.props.sign_in_error}
+            has_account={this.props.has_account}
             xs={true}
-            strategies={strategies}
+            strategies={this.props.strategies}
             color={topbar.color}
           />
           <div style={{ clear: "both" }}></div>
@@ -292,16 +283,16 @@
             }}
           >
             <SignIn
-              get_api_key={get_api_key}
-              signing_in={signing_in}
-              sign_in_error={sign_in_error}
-              has_account={has_account}
+              get_api_key={this.props.get_api_key}
+              signing_in={this.props.signing_in}
+              sign_in_error={this.props.sign_in_error}
+              has_account={this.props.has_account}
               xs={false}
-              strategies={strategies}
+              strategies={this.props.strategies}
               color={topbar.color}
             />
           </div>
-          {_is_configured ? (
+          {this.props._is_configured ? (
             <div
               style={{
                 display: "inline-block",
@@ -377,49 +368,6 @@
           }}
         >
           <Col sm={12}>
-<<<<<<< HEAD
-            <b>Create a new account</b> below on the left or <b>sign in</b> with
-            an existing account above.
-          </Col>
-        </Row>
-        <Row style={{ minHeight: "60vh" }}>
-          <Col md={6}>
-            <SignUp
-              sign_up_error={sign_up_error}
-              strategies={strategies}
-              get_api_key={get_api_key}
-              token={token}
-              has_remember_me={has_remember_me}
-              signing_up={signing_up}
-              has_account={has_account}
-              help_email={help_email}
-              terms_of_service={terms_of_service}
-              terms_of_service_url={terms_of_service_url}
-              email_signup={email_signup}
-              exclusive_sso_domains={exclusive_sso_domains}
-            />
-          </Col>
-          <Col md={6}>
-            <div style={{ color: COLORS.GRAY, marginTop: "5px" }}>
-              <RunAnonymously show_terms={show_terms} />
-              <br />
-              <div style={{ textAlign: "center" }}>
-                {render_support()}
-                <br />
-                {!get_api_key ? (
-                  <div>
-                    <A href={DOC_URL}>CoCalc documentation</A>
-                  </div>
-                ) : undefined}
-                <br />
-                {!get_api_key ? (
-                  <div>
-                    <a href={appBasePath}>Landing page</a>
-                  </div>
-                ) : undefined}
-              </div>
-            </div>
-=======
             <a href={join(appBasePath, "/auth/sign-up")}>
               Create a new account
             </a>{" "}
@@ -428,7 +376,6 @@
               sign in with an existing account
             </a>
             .
->>>>>>> 22730747
           </Col>
         </Row>
         <Footer />
@@ -436,11 +383,12 @@
     );
   }
 
-  const main_page = render_main_page();
-  if (!get_api_key) {
-    return main_page;
-  } else {
-    const app = capitalize(get_api_key);
+  public render(): Rendered {
+    const main_page = this.render_main_page();
+    if (!this.props.get_api_key) {
+      return main_page;
+    }
+    const app = capitalize(this.props.get_api_key);
     return (
       <div>
         <div style={{ padding: "15px" }}>
@@ -450,8 +398,8 @@
             <br />
             <br />
             This grants <b>full access</b> to all of your CoCalc projects to{" "}
-            {app}
-            , until you explicitly revoke your API key in Account preferences.
+            {app}, until you explicitly revoke your API key in Account
+            preferences.
             <br />
             <br />
             If necessary, please{" "}
@@ -470,4 +418,7 @@
       </div>
     );
   }
-};+}
+
+const tmp = rclass(LandingPage);
+export { tmp as LandingPage };