--- conflicted
+++ resolved
@@ -4,7 +4,7 @@
 
 import { useLanguageModelSetting } from "@cocalc/frontend/account/useLanguageModelSetting";
 import { alert_message } from "@cocalc/frontend/alerts";
-import { redux, useFrameContext } from "@cocalc/frontend/app-framework";
+import { useFrameContext } from "@cocalc/frontend/app-framework";
 import { Paragraph } from "@cocalc/frontend/components";
 import { Icon } from "@cocalc/frontend/components/icon";
 import { LanguageModelVendorAvatar } from "@cocalc/frontend/components/language-model-icon";
@@ -44,16 +44,9 @@
   setShowChatGPT,
   showChatGPT,
 }: AIGenerateCodeCellProps) {
-<<<<<<< HEAD
-=======
-  const [model, setModel] = useLanguageModelSetting();
->>>>>>> 0681765f
   const { project_id, path } = useFrameContext();
 
-  const projectsStore = redux.getStore("projects");
-  const enabledLLMs = projectsStore.whichLLMareEnabled(project_id);
-  const [model, setModel] = useLanguageModelSetting(enabledLLMs);
-  const [querying, setQuerying] = useState<boolean>(false);
+  const [model, setModel] = useLanguageModelSetting(project_id);
   const [prompt, setPrompt] = useState<string>("");
   const input = useMemo(() => {
     if (!showChatGPT) return "";
