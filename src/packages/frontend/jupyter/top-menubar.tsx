--- conflicted
+++ resolved
@@ -13,18 +13,8 @@
 import { ButtonGroup, SelectCallback } from "react-bootstrap";
 import { Icon, r_join, DropdownMenu, MenuItem, MenuDivider } from "../components";
 import { KeyboardShortcut } from "./keyboard-shortcuts";
-<<<<<<< HEAD
 import { open_new_tab } from "../misc";
 import { capitalize, copy, endswith, all_fields_equal } from "@cocalc/util/misc";
-=======
-import { open_new_tab } from "../misc-page";
-import {
-  capitalize,
-  copy,
-  endswith,
-  all_fields_equal,
-} from "@cocalc/util/misc";
->>>>>>> 7d92a6fb
 import { JupyterActions } from "./browser-actions";
 import { get_help_links } from "./help-links";
 import useNotebookFrameActions from "@cocalc/frontend/frame-editors/jupyter-editor/cell-notebook/hook";
