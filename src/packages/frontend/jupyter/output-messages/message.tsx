--- conflicted
+++ resolved
@@ -7,16 +7,9 @@
 Handling of output messages.
 */
 
-<<<<<<< HEAD
 import React from "react";
 import type { Map } from "immutable";
-import type { NotebookFrameActions } from "../../frame-editors/jupyter-editor/cell-notebook/actions";
 import type { JupyterActions } from "../actions";
-=======
-import { React, Rendered } from "@cocalc/frontend/app-framework";
-import { JupyterActions } from "../actions";
-import { Map } from "immutable";
->>>>>>> 7d92a6fb
 import { OUTPUT_STYLE, OUTPUT_STYLE_SCROLLED } from "./style";
 import { Stdout } from "./stdout";
 import { Stderr } from "./stderr";
@@ -112,67 +105,10 @@
       id,
     } = props;
 
-<<<<<<< HEAD
     const obj: Map<string, any>[] = React.useMemo(
       () => messageList(output),
       [output]
     );
-=======
-    function render_output_message(
-      n: string,
-      mesg: Map<string, any>
-    ): Rendered {
-      return (
-        <CellOutputMessage
-          key={n}
-          message={mesg}
-          project_id={project_id}
-          directory={directory}
-          actions={actions}
-          name={name}
-          trust={trust}
-          id={id}
-        />
-      );
-    }
-
-    function message_list(): Map<string, any>[] {
-      const v: any[] = [];
-      let k = 0;
-      for (let n = 0, end = output.size; n < end; n++) {
-        const mesg = output.get(`${n}`);
-        // Make this renderer robust against any possible weird shape of the actual
-        // output object, e.g., undefined or not immmutable js.
-        // Also, we're checking that get is defined --
-        //   see https://github.com/sagemathinc/cocalc/issues/2404
-        if (mesg == null || typeof mesg.get !== "function") {
-          console.warn(`Jupyter -- ignoring invalid mesg ${mesg}`);
-          continue;
-        }
-        const name = mesg.get("name");
-        if (
-          k > 0 &&
-          (name === "stdout" || name === "stderr") &&
-          v[k - 1].get("name") === name
-        ) {
-          // combine adjacent stdout / stderr messages...
-          let text = mesg.get("text");
-          if (typeof text !== "string") {
-            text = `${text}`;
-          }
-          const merged = v[k - 1].get("text") + mesg.get("text");
-          v[k - 1] = v[k - 1].set("text", merged);
-        } else {
-          v[k] = mesg;
-          k += 1;
-        }
-      }
-      return v;
-    }
-
-    // for the same output map, we derive the same list of objects
-    const object: Map<string, any>[] = React.useMemo(message_list, [output]);
->>>>>>> 7d92a6fb
 
     const v: JSX.Element[] = [];
     for (const n of numericallyOrderedKeys(obj)) {
@@ -185,7 +121,6 @@
             project_id={project_id}
             directory={directory}
             actions={actions}
-            frame_actions={frame_actions}
             name={name}
             trust={trust}
             id={id}
