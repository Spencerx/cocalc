/*
 *  This file is part of CoCalc: Copyright © 2020 Sagemath, Inc.
 *  License: AGPLv3 s.t. "Commons Clause" – see LICENSE.md for details
 */

import {
  Alert,
  Tag as AntdTag,
  Button,
  Col,
  Input,
  InputRef,
  Modal,
  Row,
} from "antd";
import { delay } from "awaiting";
import { isEqual } from "lodash";
import { useEffect, useMemo, useRef, useState } from "react";
import { search_split } from "@cocalc/util/misc";
import { alert_message } from "@cocalc/frontend/alerts";
import { Well } from "@cocalc/frontend/antd-bootstrap";
import { redux } from "@cocalc/frontend/app-framework";
import useCounter from "@cocalc/frontend/app-framework/counter-hook";
import { Gap, Icon, Loading, Paragraph } from "@cocalc/frontend/components";
import { query } from "@cocalc/frontend/frame-editors/generic/client";
import { TAGS, Tag } from "@cocalc/util/db-schema/site-defaults";
import { EXTRAS } from "@cocalc/util/db-schema/site-settings-extras";
import { deep_copy, keys, unreachable } from "@cocalc/util/misc";
import { site_settings_conf } from "@cocalc/util/schema";
import { RenderRow } from "./render-row";
import { Data, IsReadonly, State } from "./types";

const { CheckableTag } = AntdTag;

export default function SiteSettings({ close }) {
  const { inc: change } = useCounter();
  const testEmailRef = useRef<InputRef>(null);
  const [disableTests, setDisableTests] = useState<boolean>(false);
  const [state, setState] = useState<State>("load");
  const [error, setError] = useState<string>("");
  const [data, setData] = useState<Data | null>(null);
  const [filterStr, setFilterStr] = useState<string>("");
  const [filterTag, setFilterTag] = useState<Tag | null>(null);
  const editedRef = useRef<Data | null>(null);
  const savedRef = useRef<Data | null>(null);
  const [isReadonly, setIsReadonly] = useState<IsReadonly | null>(null);
  const update = () => {
    setData(deep_copy(editedRef.current));
  };

  useEffect(() => {
    load();
  }, []);

  async function load(): Promise<void> {
    setState("load");
    let result: any;
    try {
      result = await query({
        query: {
          site_settings: [{ name: null, value: null, readonly: null }],
        },
      });
    } catch (err) {
      setState("error");
      setError(`${err} – query error, please try again…`);
      return;
    }
    const data: { [name: string]: string } = {};
    const isReadonly: IsReadonly = {};
    for (const x of result.query.site_settings) {
      data[x.name] = x.value;
      isReadonly[x.name] = !!x.readonly;
    }
    setState("edit");
    setData(data);
    setIsReadonly(isReadonly);
    editedRef.current = deep_copy(data);
    savedRef.current = deep_copy(data);
    setDisableTests(false);
  }

  // returns true if the given settings key is a header
  function isHeader(name: string): boolean {
    return (
      EXTRAS[name]?.type == "header" ||
      site_settings_conf[name]?.type == "header"
    );
  }

  function isModified(name: string) {
    if (data == null || editedRef.current == null || savedRef.current == null)
      return false;

    const edited = editedRef.current[name];
    const saved = savedRef.current[name];
    return !isEqual(edited, saved);
  }

  function getModifiedSettings() {
    if (data == null || editedRef.current == null || savedRef.current == null)
      return [];

    const ret: { name: string; value: string }[] = [];
    for (const name in editedRef.current) {
      const value = editedRef.current[name];
      if (isHeader[name]) continue;
      if (isModified(name)) {
        ret.push({ name, value });
      }
    }
    ret.sort((a, b) => a.name.localeCompare(b.name));
    return ret;
  }

  async function store(): Promise<void> {
    if (data == null || editedRef.current == null || savedRef.current == null)
      return;
    for (const { name, value } of getModifiedSettings()) {
      try {
        await query({
          query: {
            site_settings: { name, value },
          },
        });
        savedRef.current[name] = value;
      } catch (err) {
        setState("error");
        setError(err);
        return;
      }
    }
    // success save of everything, so clear error message
    setError("");
  }

  async function saveAll(): Promise<void> {
    // list the names of changed settings
    const content = (
      <Paragraph>
        <ul>
          {getModifiedSettings().map(({ name, value }) => {
            const label =
              (site_settings_conf[name] ?? EXTRAS[name]).name ?? name;
            return (
              <li key={name}>
                <b>{label}</b>: <code>{value}</code>
              </li>
            );
          })}
        </ul>
      </Paragraph>
    );

    setState("save");

    Modal.confirm({
      title: "Confirm changing the following settings?",
      icon: <Icon name="warning" />,
      width: 700,
      content,
      onOk() {
        return new Promise<void>(async (done, error) => {
          try {
            await store();
            setState("edit");
            await load();
            done();
          } catch (err) {
            error(err);
          }
        });
      },
      onCancel() {
        close();
      },
    });
  }

  // this is the small grene button, there is no confirmation
  async function saveSingleSetting(name: string): Promise<void> {
    if (data == null || editedRef.current == null || savedRef.current == null)
      return;
    const value = editedRef.current[name];
    setState("save");
    try {
      await query({
        query: {
          site_settings: { name, value },
        },
      });
      savedRef.current[name] = value;
      setState("edit");
    } catch (err) {
      setState("error");
      setError(err);
      return;
    }
  }

  function SaveButton() {
    if (data == null || savedRef.current == null) return null;
    let disabled: boolean = true;
    for (const name in { ...savedRef.current, ...data }) {
      const value = savedRef.current[name];
      if (!isEqual(value, data[name])) {
        disabled = false;
        break;
      }
    }

    return (
      <Button type="primary" disabled={disabled} onClick={saveAll}>
        {state == "save" ? <Loading text="Saving" /> : "Save All"}
      </Button>
    );
  }

  function CancelButton() {
    return <Button onClick={close}>Cancel</Button>;
  }

  function onChangeEntry(name: string, val: string) {
    if (editedRef.current == null) return;
    editedRef.current[name] = val;
    change();
    update();
  }

  function onJsonEntryChange(name: string, new_val?: string) {
    if (editedRef.current == null) return;
    try {
      if (new_val == null) return;
      JSON.parse(new_val); // does it throw?
      editedRef.current[name] = new_val;
    } catch (err) {
      // TODO: obviously this should be visible to the user!  Gees.
      console.warn(`Error saving json of ${name}`, err.message);
    }
    change();
    update(); // without that, the "green save button" does not show up. this makes it consistent.
  }

  function Buttons() {
    return (
      <div>
        <CancelButton />
        <Gap />
        <SaveButton />
      </div>
    );
  }

  async function sendTestEmail(
    type: "password_reset" | "invite_email" | "mention" | "verification",
  ): Promise<void> {
    const email = testEmailRef.current?.input?.value;
    if (!email) {
      alert_message({
        type: "error",
        message: "NOT sending test email, since email field is empty",
      });
      return;
    }
    alert_message({
      type: "info",
      message: `sending test email "${type}" to ${email}`,
    });
    // saving info
    await store();
    setDisableTests(true);
    // wait 3 secs
    await delay(3000);
    switch (type) {
      case "password_reset":
        redux.getActions("account").forgot_password(email);
        break;
      case "invite_email":
        alert_message({
          type: "error",
          message: "Simulated invite emails are not implemented yet",
        });
        break;
      case "mention":
        alert_message({
          type: "error",
          message: "Simulated mention emails are not implemented yet",
        });
        break;
      case "verification":
        // The code below "looks good" but it doesn't work ???
        // const users = await user_search({
        //   query: email,
        //   admin: true,
        //   limit: 1
        // });
        // if (users.length == 1) {
        //   await webapp_client.account_client.send_verification_email(users[0].account_id);
        // }
        break;
      default:
        unreachable(type);
    }
    setDisableTests(false);
  }

  function Tests() {
    return (
      <div style={{ marginBottom: "1rem" }}>
        <strong>Tests:</strong>
        <Gap />
        Email:
        <Gap />
        <Input
          style={{ width: "auto" }}
          defaultValue={redux.getStore("account").get("email_address")}
          ref={testEmailRef}
        />
        <Button
          style={{ marginLeft: "10px" }}
          size={"small"}
          disabled={disableTests}
          onClick={() => sendTestEmail("password_reset")}
        >
          Send Test Forgot Password Email
        </Button>
        {
          // commented out since they aren't implemented
          // <Button
          //   disabled={disableTests}
          //   size={"small"}
          //   onClick={() => sendTestEmail("verification")}
          // >
          //   Verify
          // </Button>
        }
        {
          // <Button
          //   disabled={disableTests}
          //   size={"small"}
          //   onClick={() => sendTestEmail("invite_email")}
          // >
          //   Invite
          // </Button>
          // <Button
          //   disabled={disableTests}
          //   size={"small"}
          //   onClick={() => sendTestEmail("mention")}
          // >
          //   @mention
          // </Button>
        }
      </div>
    );
  }

  function Warning() {
    return (
      <div>
        <Alert
          type="warning"
          style={{
            maxWidth: "800px",
            margin: "0 auto 20px auto",
            border: "1px solid lightgrey",
          }}
          message={
            <div>
              <i>
                <ul style={{ marginBottom: 0 }}>
                  <li>
                    Most settings will take effect within 1 minute of save;
                    however, some might require restarting the server.
                  </li>
                  <li>
                    If the box containing a setting has a red border, that means
                    the value that you entered is invalid.
                  </li>
                </ul>
              </i>
            </div>
          }
        />
      </div>
    );
  }

  const editRows = useMemo(() => {
    const filter0 = search_split(filter.toLowerCase());
    return (
      <>
        {[site_settings_conf, EXTRAS].map((configData) =>
          keys(configData).map((name) => (
            <RenderRow
<<<<<<< HEAD
              filter={filter0}
=======
              filterStr={filterStr}
              filterTag={filterTag}
>>>>>>> 3e86649c
              key={name}
              name={name}
              conf={configData[name]}
              data={data}
              update={update}
              isReadonly={isReadonly}
              onChangeEntry={onChangeEntry}
              onJsonEntryChange={onJsonEntryChange}
              isModified={isModified}
              isHeader={isHeader(name)}
              saveSingleSetting={saveSingleSetting}
            />
          )),
        )}
      </>
    );
  }, [state, data, filterStr, filterTag]);

  const activeFilter = !filterStr.trim() || filterTag;

  return (
    <div>
      {state == "save" && (
        <Loading
          delay={1000}
          style={{ float: "right", fontSize: "15pt" }}
          text="Saving site configuration..."
        />
      )}
      {state == "load" && (
        <Loading
          delay={1000}
          style={{ float: "right", fontSize: "15pt" }}
          text="Loading site configuration..."
        />
      )}
      <Well
        style={{
          margin: "auto",
          maxWidth: "80%",
        }}
      >
        <Warning />
        {error && (
          <Alert
            type="error"
            showIcon
            closable
            description={error}
            onClose={() => setError("")}
            style={{ margin: "30px auto", maxWidth: "800px" }}
          />
        )}
        <Row key="filter">
          <Col span={12}>
            <Buttons />
          </Col>
          <Col span={12}>
            <Input.Search
              style={{ marginBottom: "5px" }}
              allowClear
              value={filterStr}
              placeholder="Filter Site Settings..."
              onChange={(e) => setFilterStr(e.target.value)}
            />
<<<<<<< HEAD
            {[
              "openai",
              "gemini",
              "jupyter",
              "email",
              "logo",
              "version",
              "stripe",
              "captcha",
              "zendesk",
              "github",
              "pay as you go",
              "compute servers",
            ]
              .sort()
              .map((name) => (
                <CheckableTag
                  key={name}
                  style={{ cursor: "pointer" }}
                  checked={!!filter?.includes(name)}
                  onChange={(checked) => {
                    if (checked) {
                      setFilter(name);
                    } else {
                      setFilter("");
                    }
                  }}
                >
                  {name}
                </CheckableTag>
              ))}
=======
            {[...TAGS].sort().map((name) => (
              <CheckableTag
                key={name}
                style={{ cursor: "pointer" }}
                checked={filterTag === name}
                onChange={(checked) => {
                  if (checked) {
                    setFilterTag(name);
                  } else {
                    setFilterTag(null);
                  }
                }}
              >
                {name}
              </CheckableTag>
            ))}
>>>>>>> 3e86649c
          </Col>
        </Row>
        {editRows}
        <Gap />
        {!activeFilter && <Tests />}
        {!activeFilter && <Buttons />}
        {activeFilter ? (
          <Alert
            showIcon
            type="warning"
            message={`Some items may be hidden by the search filter or a selected tag.`}
          />
        ) : undefined}
      </Well>
    </div>
  );
}<|MERGE_RESOLUTION|>--- conflicted
+++ resolved
@@ -16,7 +16,6 @@
 import { delay } from "awaiting";
 import { isEqual } from "lodash";
 import { useEffect, useMemo, useRef, useState } from "react";
-import { search_split } from "@cocalc/util/misc";
 import { alert_message } from "@cocalc/frontend/alerts";
 import { Well } from "@cocalc/frontend/antd-bootstrap";
 import { redux } from "@cocalc/frontend/app-framework";
@@ -386,18 +385,13 @@
   }
 
   const editRows = useMemo(() => {
-    const filter0 = search_split(filter.toLowerCase());
     return (
       <>
         {[site_settings_conf, EXTRAS].map((configData) =>
           keys(configData).map((name) => (
             <RenderRow
-<<<<<<< HEAD
-              filter={filter0}
-=======
               filterStr={filterStr}
               filterTag={filterTag}
->>>>>>> 3e86649c
               key={name}
               name={name}
               conf={configData[name]}
@@ -463,39 +457,6 @@
               placeholder="Filter Site Settings..."
               onChange={(e) => setFilterStr(e.target.value)}
             />
-<<<<<<< HEAD
-            {[
-              "openai",
-              "gemini",
-              "jupyter",
-              "email",
-              "logo",
-              "version",
-              "stripe",
-              "captcha",
-              "zendesk",
-              "github",
-              "pay as you go",
-              "compute servers",
-            ]
-              .sort()
-              .map((name) => (
-                <CheckableTag
-                  key={name}
-                  style={{ cursor: "pointer" }}
-                  checked={!!filter?.includes(name)}
-                  onChange={(checked) => {
-                    if (checked) {
-                      setFilter(name);
-                    } else {
-                      setFilter("");
-                    }
-                  }}
-                >
-                  {name}
-                </CheckableTag>
-              ))}
-=======
             {[...TAGS].sort().map((name) => (
               <CheckableTag
                 key={name}
@@ -512,7 +473,6 @@
                 {name}
               </CheckableTag>
             ))}
->>>>>>> 3e86649c
           </Col>
         </Row>
         {editRows}
