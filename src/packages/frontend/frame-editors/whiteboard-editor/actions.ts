--- conflicted
+++ resolved
@@ -28,14 +28,11 @@
   moveUntilNotIntersectingAnything,
   getOverlappingElements,
 } from "./math";
-<<<<<<< HEAD
-=======
 import {
   DEFAULT_FONT_SIZE,
   MIN_FONT_SIZE,
   MAX_FONT_SIZE,
 } from "./tools/defaults";
->>>>>>> 2f8e0712
 import { Position as EdgeCreatePosition } from "./focused-edge-create";
 import { cloneDeep } from "lodash";
 import runCode from "./elements/code/run";
@@ -226,7 +223,6 @@
   private getPageSpan(margin: number = 0) {
     const elements = this.getElements();
     return getPageSpan(elements, margin);
-<<<<<<< HEAD
   }
 
   createElement(obj: Partial<Element>, commit: boolean = true): Element {
@@ -477,258 +473,6 @@
     this.set_frame_tree({ id, edgeStart: null });
   }
 
-=======
-  }
-
-  createElement(obj: Partial<Element>, commit: boolean = true): Element {
-    obj.id = this.createId(); // ensure a new id is used no matter what!
-    if (obj.z == null) {
-      // most calls to createElement should NOT resort to having to do this.
-      obj.z = this.getPageSpan().zMax + 1;
-    }
-    if (obj.w == null) {
-      obj.w = DEFAULT_WIDTH;
-    }
-    if (obj.h == null) {
-      obj.h = DEFAULT_HEIGHT;
-    }
-    this.setElement({ create: true, obj, commit, cursors: [{}] });
-    return obj as Element;
-  }
-
-  delete(id: string, commit: boolean = true): void {
-    if (this._syncstring == null) return;
-    if (this.isLocked(id)) return; // todo -- show a message
-    this._syncstring.delete({ id });
-    // also delete any adjacent edges.
-    // TODO: this is worrisomely inefficient!
-    const elements = this.store.get("elements");
-    if (elements == null) return;
-    for (const [id2, element] of elements) {
-      if (
-        element != null &&
-        element.get("type") == "edge" &&
-        (element.getIn(["data", "from"]) == id ||
-          element.getIn(["data", "to"]) == id)
-      ) {
-        this._syncstring.delete({ id: id2 });
-      }
-    }
-    if (commit) {
-      this.syncstring_commit();
-    }
-  }
-
-  deleteElements(elements: Element[], commit: boolean = true): void {
-    if (this._syncstring == null) return;
-    for (const { id } of elements) {
-      this.delete(id, false);
-    }
-    if (commit) {
-      this.syncstring_commit();
-    }
-  }
-
-  clearSelection(frameId: string): void {
-    this.set_frame_tree({ id: frameId, selection: [] });
-  }
-
-  // Sets the selection to either a single element or a list
-  // of elements, with specified ids.
-  // This automatically extends the selection to include the
-  // entire group of any element, so it should be impossible
-  // to select a partial group, so long as this function is
-  // always called to do selection.  (TODO: with realtime
-  // collaboration and merging of changes, it is of course possible
-  // to break the "can only select complete groups" invariant,
-  // without further work.  In miro they don't solve this problem.)
-  public setSelection(
-    frameId: string,
-    id: string,
-    type: "add" | "remove" | "only" | "toggle" = "only",
-    expandGroups: boolean = true // for internal use when we recurse
-  ): void {
-    const node = this._get_frame_node(frameId);
-    if (node == null) return;
-    let selection = node.get("selection")?.toJS() ?? [];
-    if (expandGroups) {
-      const elements = this.store.get("elements");
-      if (elements == null) return;
-      const group = elements.getIn([id, "group"]);
-      if (group) {
-        const ids = this.getGroup(group).map((e) => e.id);
-        if (ids.length > 1) {
-          if (type == "toggle") {
-            type = selection.includes(id) ? "remove" : "add";
-          }
-          this.setSelectionMulti(frameId, ids, type, false);
-          return;
-        }
-        // expanding the group did nothing
-      }
-      // not in a group
-    }
-
-    if (type == "toggle") {
-      const i = selection.indexOf(id);
-      if (i == -1) {
-        selection.push(id);
-      } else {
-        selection.splice(i, 1);
-      }
-    } else if (type == "add") {
-      if (selection.includes(id)) return;
-      selection.push(id);
-    } else if (type == "remove") {
-      const i = selection.indexOf(id);
-      if (i == -1) return;
-      selection.splice(i, 1);
-    } else if (type == "only") {
-      selection = [id];
-    }
-    this.set_frame_tree({ id: frameId, selection });
-  }
-
-  public setSelectionMulti(
-    frameId: string,
-    ids: string[],
-    type: "add" | "remove" | "only" = "only",
-    expandGroups: boolean = true
-  ): void {
-    const X = new Set(ids);
-    if (expandGroups) {
-      // extend id list to contain any groups it intersects.
-      const groups = new Set<string>([]);
-      const elements = this.store.get("elements");
-      if (elements == null) return;
-      for (const id of ids) {
-        const group = elements.getIn([id, "group"]);
-        if (group && !groups.has(group)) {
-          groups.add(group);
-          for (const e of this.getGroup(group)) {
-            X.add(e.id);
-          }
-        }
-      }
-    }
-    if (type == "only") {
-      this.clearSelection(frameId);
-      type = "add";
-    }
-    for (const id of X) {
-      this.setSelection(frameId, id, type, false);
-    }
-  }
-
-  // Groups
-  // Make it so the elements with the given list of ids
-  // form a group.
-  public groupElements(ids: string[]) {
-    const group = this.createId();
-    // TODO: check that this group id isn't already in use
-    for (const id of ids) {
-      this.setElement({ obj: { id, group }, commit: false });
-    }
-    this.syncstring_commit();
-  }
-
-  // Remove elements with given ids from the group they
-  // are in, if any.
-  public ungroupElements(ids: string[]) {
-    for (const id of ids) {
-      // "as any" since null is used for deleting a field.
-      this.setElement({ obj: { id, group: null as any }, commit: false });
-    }
-    this.syncstring_commit();
-  }
-
-  public setSelectedTool(frameId: string, selectedTool: Tool): void {
-    const node = this._get_frame_node(frameId);
-    if (node == null) return;
-    this.clearSelection(frameId);
-    this.set_frame_tree({
-      id: frameId,
-      selectedTool,
-      selectedToolHidePanel:
-        node.get("selectedTool") == selectedTool &&
-        !node.get("selectedToolHidePanel"),
-    });
-  }
-
-  undo(_id?: string): void {
-    if (this._syncstring == null) return;
-    this._syncstring.undo();
-    this._syncstring.commit();
-  }
-
-  redo(_id?: string): void {
-    if (this._syncstring == null) return;
-    this._syncstring.redo();
-    this._syncstring.commit();
-  }
-
-  in_undo_mode(): boolean {
-    if (this._syncstring == null) return false;
-    return this._syncstring.in_undo_mode();
-  }
-
-  fitToScreen(id: string, state: boolean = true): void {
-    this.set_frame_tree({ id, fitToScreen: state ? true : undefined });
-  }
-
-  toggleMapType(id: string): void {
-    const node = this._get_frame_node(id);
-    if (node == null) return;
-    let cur = node.get("navMap") ?? "map";
-    if (cur == "map") {
-      cur = "preview";
-    } else if (cur == "preview") {
-      cur = "hide";
-    } else {
-      cur = "map";
-    }
-    this.set_frame_tree({ id, navMap: cur });
-  }
-
-  // The viewport = exactly the part of the canvas that is VISIBLE to the user
-  // in data coordinates, of course, like everything here.
-  saveViewport(id: string, viewport: Rect): void {
-    this.set_frame_tree({ id, viewport });
-  }
-
-  setViewportCenter(id: string, center: Point) {
-    // translates whatever the last saved viewport is to have the given center.
-    const node = this._get_frame_node(id);
-    if (node == null) return;
-    const viewport = node.get("viewport")?.toJS();
-    if (viewport == null) return;
-    centerRectsAt([viewport], center);
-    this.saveViewport(id, viewport);
-  }
-
-  saveCenter(id: string, center: { x: number; y: number }) {
-    this.set_frame_tree({ id, center });
-  }
-
-  // define this, so icon shows up at top
-  zoom_page_width(id: string): void {
-    this.fitToScreen(id);
-  }
-
-  // maybe this should NOT be in localStorage somehow... we need something like frame tree state that isn't persisted...
-  setEdgeCreateStart(
-    id: string,
-    eltId: string,
-    position: EdgeCreatePosition
-  ): void {
-    this.set_frame_tree({ id, edgeStart: { id: eltId, position } });
-  }
-
-  clearEdgeCreateStart(id: string): void {
-    this.set_frame_tree({ id, edgeStart: null });
-  }
-
->>>>>>> 2f8e0712
   // returns created element or null if from or to don't exist...
   createEdge(from: string, to: string, data?: Data): Element | undefined {
     return this.createElement({
@@ -1021,13 +765,6 @@
     moved: Set<string> = new Set()
   ): void {
     let allElements: undefined | Element[] = undefined;
-<<<<<<< HEAD
-    for (const element of elements) {
-      const { id } = element;
-      if (moved.has(id)) continue;
-      const x = element.x + offset.x;
-      const y = element.y + offset.y;
-=======
     const tx = Math.round(offset.x);
     const ty = Math.round(offset.y);
     for (const element of elements) {
@@ -1035,7 +772,6 @@
       if (moved.has(id)) continue;
       const x = element.x + tx;
       const y = element.y + ty;
->>>>>>> 2f8e0712
       this.setElement({
         obj: { id, x, y },
         commit: false,
@@ -1110,8 +846,6 @@
     }
     super.focus(id);
   }
-<<<<<<< HEAD
-=======
 
   increase_font_size(id: string): void {
     this.set_font_size(
@@ -1131,7 +865,6 @@
     font_size = Math.min(MAX_FONT_SIZE, Math.max(MIN_FONT_SIZE, font_size));
     this.set_frame_tree({ id, font_size });
   }
->>>>>>> 2f8e0712
 }
 
 export function elementsList(
