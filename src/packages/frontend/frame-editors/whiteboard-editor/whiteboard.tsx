import { useMemo, useRef } from "react";
import { useEditorRedux } from "@cocalc/frontend/app-framework";
import { Loading } from "@cocalc/frontend/components";
import { Actions, State, elementsList } from "./actions";
import Canvas from "./canvas";
import ToolPanel from "./tools/panel";
import PenPanel from "./tools/pen";
import NotePanel from "./tools/note";
import TextPanel from "./tools/text";
<<<<<<< HEAD
=======
import CodePanel from "./tools/code";
>>>>>>> 2f8e0712
import IconPanel from "./tools/icon";
import TimerPanel from "./tools/timer";
import FramePanel from "./tools/frame";
import EdgePanel from "./tools/edge";
import NavigationPanel from "./tools/navigation";
import { useFrameContext } from "./hooks";
import Upload from "./tools/upload";

interface Props {
  actions: Actions;
  path: string;
  project_id: string;
  font_size?: number;
  desc;
}

export default function Whiteboard({
  path,
  project_id,
  font_size,
  desc,
}: Props) {
  const { isFocused } = useFrameContext();
  const useEditor = useEditorRedux<State>({ project_id, path });

  const is_loaded = useEditor("is_loaded");
  const readOnly = useEditor("read_only");

  const elementsMap = useEditor("elements");
  const elements = useMemo(() => {
    return elementsList(elementsMap);
  }, [elementsMap]);
  const cursorsMap = useEditor("cursors");
  const cursors = useMemo(() => {
    const cursors: { [id: string]: { [account_id: string]: any[] } } = {};
    for (const [account_id, locs] of cursorsMap) {
      const x = locs?.toJS();
      const id = x?.[0]?.id;
      if (id == null) continue;
      if (cursors[id] == null) {
        cursors[id] = {};
      }
      cursors[id][account_id] = x;
    }
    return cursors;
  }, [cursorsMap]);

  const selectedTool = desc.get("selectedTool") ?? "select";
  const evtToDataRef = useRef<Function | null>(null);

  if (!is_loaded || elements == null) {
    return (
      <div
        style={{
          fontSize: "40px",
          textAlign: "center",
          padding: "15px",
          color: "#999",
        }}
      >
        <Loading />
      </div>
    );
  }

<<<<<<< HEAD
=======
  const tool = desc.get("selectedTool");
>>>>>>> 2f8e0712
  return (
    <div className="smc-vfill" style={{ position: "relative" }}>
      {isFocused && (
        <>
<<<<<<< HEAD
          <ToolPanel
            selectedTool={desc.get("selectedTool") ?? "select"}
            readOnly={readOnly}
          />
          {!desc.get("selectedToolHidePanel") && (
            <>
              {desc.get("selectedTool") == "pen" && <PenPanel />}
              {desc.get("selectedTool") == "note" && <NotePanel />}
              {desc.get("selectedTool") == "text" && <TextPanel />}
              {desc.get("selectedTool") == "icon" && <IconPanel />}
              {desc.get("selectedTool") == "timer" && <TimerPanel />}
              {desc.get("selectedTool") == "frame" && <FramePanel />}
              {desc.get("selectedTool") == "edge" && <EdgePanel />}
=======
          <ToolPanel selectedTool={tool ?? "select"} readOnly={readOnly} />
          {!desc.get("selectedToolHidePanel") && (
            <>
              {tool == "pen" && <PenPanel />}
              {tool == "note" && <NotePanel />}
              {tool == "text" && <TextPanel />}
              {tool == "code" && <CodePanel />}
              {tool == "icon" && <IconPanel />}
              {tool == "timer" && <TimerPanel />}
              {tool == "frame" && <FramePanel />}
              {tool == "edge" && <EdgePanel />}
>>>>>>> 2f8e0712
            </>
          )}
          <NavigationPanel
            fontSize={font_size}
            elements={elements}
            elementsMap={elementsMap}
          />
        </>
      )}
      <Upload evtToDataRef={evtToDataRef} readOnly={readOnly}>
        <Canvas
          elements={elements}
          elementsMap={elementsMap}
          font_size={font_size}
          selection={
            selectedTool == "select"
              ? new Set(desc.get("selection")?.toJS() ?? [])
              : undefined
          }
          selectedTool={selectedTool}
          evtToDataRef={evtToDataRef}
          readOnly={readOnly}
          cursors={cursors}
        />
      </Upload>
    </div>
  );
}<|MERGE_RESOLUTION|>--- conflicted
+++ resolved
@@ -7,10 +7,7 @@
 import PenPanel from "./tools/pen";
 import NotePanel from "./tools/note";
 import TextPanel from "./tools/text";
-<<<<<<< HEAD
-=======
 import CodePanel from "./tools/code";
->>>>>>> 2f8e0712
 import IconPanel from "./tools/icon";
 import TimerPanel from "./tools/timer";
 import FramePanel from "./tools/frame";
@@ -76,29 +73,11 @@
     );
   }
 
-<<<<<<< HEAD
-=======
   const tool = desc.get("selectedTool");
->>>>>>> 2f8e0712
   return (
     <div className="smc-vfill" style={{ position: "relative" }}>
       {isFocused && (
         <>
-<<<<<<< HEAD
-          <ToolPanel
-            selectedTool={desc.get("selectedTool") ?? "select"}
-            readOnly={readOnly}
-          />
-          {!desc.get("selectedToolHidePanel") && (
-            <>
-              {desc.get("selectedTool") == "pen" && <PenPanel />}
-              {desc.get("selectedTool") == "note" && <NotePanel />}
-              {desc.get("selectedTool") == "text" && <TextPanel />}
-              {desc.get("selectedTool") == "icon" && <IconPanel />}
-              {desc.get("selectedTool") == "timer" && <TimerPanel />}
-              {desc.get("selectedTool") == "frame" && <FramePanel />}
-              {desc.get("selectedTool") == "edge" && <EdgePanel />}
-=======
           <ToolPanel selectedTool={tool ?? "select"} readOnly={readOnly} />
           {!desc.get("selectedToolHidePanel") && (
             <>
@@ -110,7 +89,6 @@
               {tool == "timer" && <TimerPanel />}
               {tool == "frame" && <FramePanel />}
               {tool == "edge" && <EdgePanel />}
->>>>>>> 2f8e0712
             </>
           )}
           <NavigationPanel
