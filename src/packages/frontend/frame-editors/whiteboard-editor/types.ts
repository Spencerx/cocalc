/*
 *  This file is part of CoCalc: Copyright © 2020 Sagemath, Inc.
 *  License: AGPLv3 s.t. "Commons Clause" – see LICENSE.md for details
 */

import { List as iList, Map as iMap } from "immutable";

import { TypedMap } from "@cocalc/frontend/app-framework";
import { IconName } from "@cocalc/frontend/components/icon";
import { TimerState } from "@cocalc/frontend/editors/stopwatch/actions";
import { AspectRatio } from "./tools/frame";

export type MainFrameType = "whiteboard" | "slides";

export type ElementType =
  | "chat"
  | "code"
  | "edge"
  | "frame"
  | "icon"
  | "note"
  | "page"
  | "pen"
<<<<<<< HEAD
  | "chat"
  | "terminal"
  | "stopwatch"
  | "timer"
  | "frame"
  | "slide"
  | "edge"
=======
>>>>>>> d9a7fc84
  | "selection"
  | "stopwatch"
  | "terminal"
  | "text"
  | "timer";

export type Point = { x: number; y: number };

export interface Rect {
  x: number;
  y: number;
  w: number;
  h: number;
}

export interface Data {
  aspectRatio?: AspectRatio;
  color?: string;
  countdown?: number; // used for countdown timer.
  dir?: number[]; // dir path part of edge
  fontFamily?: string;
  fontSize?: number;
  from?: string; // id of from node
  icon?: IconName; // icon
  opacity?: number;
  path?: number[]; // right now is encoded as [x,y,x2,y2,x3,y3] to be simpler to JSON.
  previewTo?: Point; // edge: instead of node, position of mouse -- used for preview edge.
  radius?: number;
  state?: TimerState; // for timer
  time?: number; // used by timer
  to?: string; // id of to node
  total?: number; // used by timer
<<<<<<< HEAD
  aspectRatio?: AspectRatio;
  noSelect?: boolean; // if true, then item can't be selected.
=======
>>>>>>> d9a7fc84

  end?: number;
  execCount?: number;
  hideInput?: boolean; // used for code cells
  hideOutput?: boolean; // used for code cells
  kernel?: string;
  output?: { [index: number]: object }; // code
  pos?: number; // used for sorting similar objects, e.g., pages
  runState?: string;
  start?: number;
}

/*
It will be better but more work to make all the following
instead of the big union above.

interface TextData {
  fontSize?: number;
  fontFamily?: string;
  color?: string;
}

interface NoteData {
  fontSize?: number;
  fontFamily?: string;
  color?: string;
}

interface PathData {
  radius?: number;
  color?: string;
  path?: number[]; // right now is encoded as [x,y,x2,y2,x3,y3] to be simpler to JSON.
}

interface IconData {
  color?: string;
  fontSize?: number;
  name?: string;
}

interface EdgeData extends PathData {
  from?: string; // id of from node
  to?: string; // id of to node
  dir?: number[]; // dir path part of edge
}
*/

export interface Element extends Rect {
  id: string;
  type: ElementType;
  z: number; // zIndex
  page?: string; // the id of the page that this element is on (this used to be a page number)
  data?: Data; // optional json-able object - patch/merge atomic
  str?: string; // optional str data patch/merge via diff string
  group?: string; // group id if object is part of a group
  rotate?: number; // angle in *radians*
  locked?: boolean;
  hide?: {
    w?: number; // width before hide
    h?: number; // height before hide
    frame?: string; // if hidden as part of a frame, this is the id of that frame
  }; // if set, hidden but had given width and height before hiding.
}

export type ElementMap = TypedMap<Element>;

// An immutable map from id to Element as a map.
export type ElementsMap = iMap<string, ElementMap>;

// Immutable map from page id to the ElementsMap consisting of all the elements on a given page.
export type PagesMap = iMap<string, ElementsMap>;

export type SortedPageList = iList<string>;

// Copied from what Antd does for tooltips: https://ant.design/components/tooltip/
export type Placement =
  | "top"
  | "left"
  | "right"
  | "bottom"
  | "topLeft"
  | "topRight"
  | "bottomLeft"
  | "bottomRight"
  | "leftTop"
  | "leftBottom"
  | "rightTop"
  | "rightBottom";<|MERGE_RESOLUTION|>--- conflicted
+++ resolved
@@ -21,17 +21,8 @@
   | "note"
   | "page"
   | "pen"
-<<<<<<< HEAD
-  | "chat"
-  | "terminal"
-  | "stopwatch"
-  | "timer"
-  | "frame"
+  | "selection"
   | "slide"
-  | "edge"
-=======
->>>>>>> d9a7fc84
-  | "selection"
   | "stopwatch"
   | "terminal"
   | "text"
@@ -47,7 +38,6 @@
 }
 
 export interface Data {
-  aspectRatio?: AspectRatio;
   color?: string;
   countdown?: number; // used for countdown timer.
   dir?: number[]; // dir path part of edge
@@ -63,12 +53,8 @@
   time?: number; // used by timer
   to?: string; // id of to node
   total?: number; // used by timer
-<<<<<<< HEAD
   aspectRatio?: AspectRatio;
   noSelect?: boolean; // if true, then item can't be selected.
-=======
->>>>>>> d9a7fc84
-
   end?: number;
   execCount?: number;
   hideInput?: boolean; // used for code cells
