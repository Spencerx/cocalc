/*
Viewer used by time travel to show whiteboard canvas at a particular point in time.
*/
<<<<<<< HEAD
import Canvas from "./canvas";
import NavigationPanel from "./tools/navigation";
import { useFrameContext } from "@cocalc/frontend/frame-editors/frame-tree/frame-context";
=======
import Elements from "./elements";
>>>>>>> 63612336

export default function WhiteboardTimeTravel({ syncdb, version, font_size }) {
  const { isFocused } = useFrameContext();
  const elements = syncdb.version(version).get().toJS();
<<<<<<< HEAD
  return (
    <div className="smc-vfill">
      {isFocused && <NavigationPanel fontSize={font_size} elements={elements} />}
      <Canvas elements={elements} font_size={font_size} margin={50} readOnly />
    </div>
  );
=======
  return <Elements elements={elements} font_size={font_size} />;
>>>>>>> 63612336
}<|MERGE_RESOLUTION|>--- conflicted
+++ resolved
@@ -1,25 +1,19 @@
 /*
 Viewer used by time travel to show whiteboard canvas at a particular point in time.
 */
-<<<<<<< HEAD
 import Canvas from "./canvas";
 import NavigationPanel from "./tools/navigation";
 import { useFrameContext } from "@cocalc/frontend/frame-editors/frame-tree/frame-context";
-=======
-import Elements from "./elements";
->>>>>>> 63612336
 
 export default function WhiteboardTimeTravel({ syncdb, version, font_size }) {
   const { isFocused } = useFrameContext();
   const elements = syncdb.version(version).get().toJS();
-<<<<<<< HEAD
   return (
     <div className="smc-vfill">
-      {isFocused && <NavigationPanel fontSize={font_size} elements={elements} />}
+      {isFocused && (
+        <NavigationPanel fontSize={font_size} elements={elements} />
+      )}
       <Canvas elements={elements} font_size={font_size} margin={50} readOnly />
     </div>
   );
-=======
-  return <Elements elements={elements} font_size={font_size} />;
->>>>>>> 63612336
 }