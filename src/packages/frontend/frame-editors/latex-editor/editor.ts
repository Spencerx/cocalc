--- conflicted
+++ resolved
@@ -35,59 +35,6 @@
   "sync",
 ]);
 
-<<<<<<< HEAD
-const EDITOR_SPEC = {
-  cm: {
-    short: editor.latex_cm_title_short,
-    name: editor.latex_cm_title,
-    icon: "code",
-    component: CodemirrorEditor,
-    commands: set([
-      "format_action",
-      "build",
-      "build_on_save",
-      "force_build",
-      "stop_build",
-      "print",
-      "decrease_font_size",
-      "increase_font_size",
-      "save",
-      "time_travel",
-      "replace",
-      "find",
-      "goto_line",
-      "chatgpt",
-      "cut",
-      "paste",
-      "copy",
-      "undo",
-      "redo",
-      "sync",
-      "help",
-      "format",
-      "switch_to_file",
-      "show_table_of_contents",
-      "word_count",
-      "-format-SpecialChar", // disable this since not properly implemented for latex.  It could be though!
-      "download_pdf",
-    ]),
-    buttons: set([
-      "format-ai_formula",
-      "sync",
-      "format-header",
-      "format-text",
-      "format-font",
-      "format-color",
-      "build",
-      "build_on_save",
-      "show_table_of_contents",
-    ]),
-    customizeCommands: {
-      print: {
-        label: editor.latex_command_print_label,
-        title: editor.latex_command_print_tooltip,
-      },
-=======
 const cm: EditorDescription = {
   type: "cm",
   short: "Source",
@@ -136,79 +83,18 @@
   ]),
   customizeCommands: {
     print: {
-      label: "Print LaTeX Source",
-      title:
-        "Print the source code of this document.  Use Print from the PDF Preview frame to print the rendered document.",
->>>>>>> 1fc99994
+      label: editor.latex_command_print_label,
+      title: editor.latex_command_print_tooltip,
     },
   },
 
   gutters: ["Codemirror-latex-errors"],
 } as const;
 
-<<<<<<< HEAD
-  pdfjs_canvas: {
-    short: editor.pdfjs_canvas_title_short,
-    name: editor.pdfjs_canvas_title,
-    icon: "file-pdf",
-    component: PDFJS,
-    commands: {
-      ...pdfjsCommands,
-      download: false,
-      download_pdf: true,
-      build: true,
-    },
-    buttons: set([
-      "sync",
-      "decrease_font_size",
-      "increase_font_size",
-      "zoom_page_width",
-      "zoom_page_height",
-      "set_zoom",
-      "build",
-      "print",
-      "download_pdf",
-    ]),
-    path: pdf_path,
-    renderer: "canvas",
-  } as EditorDescription,
-
-  error: {
-    short: editor.errors_and_warnings_title_short,
-    name: editor.errors_and_warnings_title,
-    icon: "bug",
-    component: ErrorsAndWarnings,
-    commands: set(["build", "force_build", "clean"]),
-  } as EditorDescription,
-
-  build: {
-    short: editor.build_control_and_log_title_short,
-    name: editor.build_control_and_log_title,
-    icon: "terminal",
-    component: Build,
-    commands: set([
-      "build",
-      "force_build",
-      "stop_build",
-      "clean",
-      "decrease_font_size",
-      "increase_font_size",
-      "rescan_latex_directive",
-      "word_count",
-    ]),
-    buttons: set([
-      "build",
-      "force_build",
-      "build_on_save",
-      "stop_build",
-      "clean",
-    ]),
-  } as EditorDescription,
-=======
 const pdfjs_canvas: EditorDescription = {
   type: "preview-pdf-canvas",
-  short: "PDF (preview)",
-  name: "PDF - Preview",
+  short: editor.pdfjs_canvas_title_short,
+  name: editor.pdfjs_canvas_title,
   icon: "file-pdf",
   component: PDFJS,
   commands: {
@@ -234,8 +120,8 @@
 
 const error: EditorDescription = {
   type: "errors",
-  short: "Errors",
-  name: "Errors and Warnings",
+  short: editor.errors_and_warnings_title_short,
+  name: editor.errors_and_warnings_title,
   icon: "bug",
   component: ErrorsAndWarnings,
   commands: set(["build", "force_build", "clean"]),
@@ -243,8 +129,8 @@
 
 const build: EditorDescription = {
   type: "latex-build",
-  short: "Build",
-  name: "Build Control and Log",
+  short: editor.build_control_and_log_title_short,
+  name: editor.build_control_and_log_title,
   icon: "terminal",
   component: Build,
   commands: set([
@@ -265,7 +151,6 @@
     "clean",
   ]),
 } as const;
->>>>>>> 1fc99994
 
 const latex_table_of_contents: EditorDescription = {
   type: "latex-toc",
@@ -287,8 +172,8 @@
 
 const pdf_embed: EditorDescription = {
   type: "preview-pdf-native",
-  short: "PDF (native)",
-  name: "PDF - Native",
+  short: editor.pdf_embed_title_short,
+  name: editor.pdf_embed_title,
   icon: "file-pdf",
   commands: set(["print", "save", "download"]),
   component: PDFEmbed,
@@ -307,23 +192,8 @@
   time_travel,
   // See https://github.com/sagemathinc/cocalc/issues/5114
   ...(!IS_IPAD && !IS_IOS ? { pdf_embed } : undefined),
-};
-
-<<<<<<< HEAD
-// See https://github.com/sagemathinc/cocalc/issues/5114
-if (!IS_IPAD && !IS_IOS) {
-  (EDITOR_SPEC as any).pdf_embed = {
-    short: editor.pdf_embed_title_short,
-    name: editor.pdf_embed_title,
-    icon: "file-pdf",
-    commands: set(["print", "save", "download"]),
-    component: PDFEmbed,
-    path: pdf_path,
-  } as EditorDescription;
-}
-
-=======
->>>>>>> 1fc99994
+} as const;
+
 export const Editor = createEditor({
   format_bar: true,
   format_bar_exclude: {
