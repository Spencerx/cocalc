--- conflicted
+++ resolved
@@ -164,13 +164,8 @@
     return render_tab_item(title, value, error, time_str);
   }
 
-<<<<<<< HEAD
-  function render_clean(): Rendered {
+  function render_clean(): AntdTabItem | undefined {
     const value = build_logs?.getIn(["clean", "output"]) as any;
-=======
-  function render_clean(): AntdTabItem | undefined {
-    const value = build_logs?.getIn(["clean", "output"]);
->>>>>>> 671feff3
     if (!value) return;
     const title = "Clean Auxiliary Files";
     return render_tab_item(title, value);
