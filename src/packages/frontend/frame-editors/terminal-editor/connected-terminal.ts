--- conflicted
+++ resolved
@@ -730,11 +730,7 @@
 
   init_terminal_data(): void {
     this.terminal.onData((data) => {
-<<<<<<< HEAD
       if (this.ignoreData) {
-=======
-      if (this.ignore_terminal_data && this.conn?.state == "init") {
->>>>>>> 1f31c0f0
         return;
       }
       this.conn_write(data);
