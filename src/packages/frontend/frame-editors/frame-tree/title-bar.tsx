--- conflicted
+++ resolved
@@ -40,9 +40,7 @@
 import { IS_MOBILE } from "@cocalc/frontend/feature";
 import SelectComputeServerForFile from "@cocalc/frontend/compute/select-server-for-file";
 import { computeServersEnabled } from "@cocalc/frontend/compute/config";
-<<<<<<< HEAD
 import { excludeFromComputeServer } from "@cocalc/frontend/file-associations";
-=======
 import {
   APPLICATION_MENU,
   COMMANDS,
@@ -51,9 +49,7 @@
   SEARCH_COMMANDS,
   ManageCommands,
 } from "./commands";
-
 const MAX_SEARCH_RESULTS = 10;
->>>>>>> 0954ae8f
 
 // Certain special frame editors (e.g., for latex) have extra
 // actions that are not defined in the base code editor actions.
@@ -853,25 +849,11 @@
     );
   }
 
-<<<<<<< HEAD
-  function renderComputeServer() {
-    if (!computeServersEnabled() || excludeFromComputeServer(props.path)) {
-      return null;
-    }
-    return (
-      <SelectComputeServerForFile
-        actions={props.actions}
-        frame_id={props.id}
-        type={props.type}
-        style={{
-          marginRight: "3px",
-          marginTop: "1px",
-          marginLeft: "-12px",
-=======
   function renderComputeServer(noLabel) {
     if (
       !manageCommands.isVisible("compute_server") ||
-      !computeServersEnabled()
+      !computeServersEnabled() ||
+      excludeFromComputeServer(props.path)
     ) {
       return null;
     }
@@ -881,7 +863,9 @@
       return null;
     }
     return (
-      <SelectComputeServer
+      <SelectComputeServerForFile
+        actions={props.actions}
+        frame_id={props.id}
         key="compute-server-selector"
         actions={props.actions}
         frame_id={props.id}
@@ -889,7 +873,6 @@
         project_id={props.project_id}
         path={props.path}
         style={{
->>>>>>> 0954ae8f
           height: button_height(),
           borderRight: "1px solid #d9d9d9",
           borderTop: "1px solid #d9d9d9",
