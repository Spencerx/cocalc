/*
 *  This file is part of CoCalc: Copyright © 2020 Sagemath, Inc.
 *  License: AGPLv3 s.t. "Commons Clause" – see LICENSE.md for details
 */

import { Button, Card, Typography } from "antd";
import { List } from "immutable";
import { join } from "path";

import {
  CSS,
  React,
  redux,
  Rendered,
  useActions,
  useTypedRedux,
} from "@cocalc/frontend/app-framework";
import {
  Icon,
  Loading,
  Paragraph,
  SettingBox,
  Title,
  UpgradeAdjustor,
} from "@cocalc/frontend/components";
import { HelpEmailLink } from "@cocalc/frontend/customize";
import { ShowSupportLink } from "@cocalc/frontend/support";
import { ProjectsActions } from "@cocalc/frontend/todo-types";
import { ROOT } from "@cocalc/util/consts/dedicated";
import { KUCALC_DISABLED } from "@cocalc/util/db-schema/site-defaults";
import { is_zero_map, plural, round2, to_human_list } from "@cocalc/util/misc";
import { PROJECT_UPGRADES } from "@cocalc/util/schema";
import { COLORS } from "@cocalc/util/theme";
import {
  DedicatedDisk,
  DedicatedResources,
} from "@cocalc/util/types/dedicated";
import { PRICES } from "@cocalc/util/upgrades/dedicated";
import { dedicatedDiskDisplay } from "@cocalc/util/upgrades/utils";
import AdminQuotas from "./quota-editor/admin-quotas";
import PayAsYouGoQuotaEditor from "./quota-editor/pay-as-you-go";
import { RunQuota } from "./run-quota";
import { SiteLicense } from "./site-license";
import { Project } from "./types";
import { URLBox } from "./url-box";

const UPGRADE_BUTTON_STYLE: CSS = {
  paddingBottom: "15px",
} as const;

interface Props {
  project_id: string;
  project: Project;
  upgrades_you_can_use?: object;
  upgrades_you_applied_to_all_projects?: object;
  upgrades_you_applied_to_this_project?: object;
  total_project_quotas?: object;
  all_projects_have_been_loaded?: boolean;
  site_license_ids: string[];
  dedicated_resources?: DedicatedResources;
  mode: "project" | "flyout";
}

export const UpgradeUsage: React.FC<Props> = React.memo(
<<<<<<< HEAD
  ({
    project_id,
    project,
    upgrades_you_can_use,
    upgrades_you_applied_to_all_projects,
    upgrades_you_applied_to_this_project,
    total_project_quotas,
    all_projects_have_been_loaded,
    dedicated_resources,
    mode,
  }: Readonly<Props>) => {
=======
  (props: Readonly<Props>) => {
    const {
      project_id,
      project,
      upgrades_you_can_use,
      upgrades_you_applied_to_all_projects,
      upgrades_you_applied_to_this_project,
      total_project_quotas,
      all_upgrades_to_this_project,
      site_license_upgrades,
      all_projects_have_been_loaded,
      //site_license_ids,
      dedicated_resources,
      mode,
    } = props;
    const isFlyout = mode === "flyout";
>>>>>>> 9ab11647
    const actions: ProjectsActions = useActions("projects");
    const project_actions = useActions({ project_id });
    const account_groups: List<string> =
      useTypedRedux("account", "groups") ?? List<string>();

    const is_commercial: boolean = useTypedRedux("customize", "is_commercial");
    const kucalc: string = useTypedRedux("customize", "kucalc");
    const in_kucalc = kucalc !== KUCALC_DISABLED;

    const [show_adjustor, set_show_adjustor] = React.useState<boolean>(false);

    function submit_upgrade_quotas(new_quotas): void {
      actions.apply_upgrades_to_project(project_id, new_quotas);
      set_show_adjustor(false);
    }

    function list_user_contributions() {
      const info: string[] = [];
      const applied = upgrades_you_applied_to_this_project;
      const noUpgrades =
        "You have not contributed any upgrades to this project.";

      if (applied == null) {
        return noUpgrades;
      }

      const getAmount = ({ val, param, factor }) => {
        if (typeof val === "boolean") {
          return val ? "1" : "0";
        } else {
          const amount = round2((val ?? 0) * factor);
          const unit = param.display_unit
            ? plural(amount, param.display_unit)
            : "";
          return `${amount} ${unit}`;
        }
      };

      for (const name in PROJECT_UPGRADES.params) {
        const param = PROJECT_UPGRADES.params[name];
        const factor = param.display_factor;
        const val = applied[name];
        // we only show those values, where the user actually contributed something
        if (val == null || val === false || val === 0) continue;
        const display = param.display;
        const amount = getAmount({ val, param, factor });
        info.push(`${display}: ${amount}`);
      }

      if (info.length === 0) {
        return noUpgrades;
      }

      return to_human_list(info);
    }

    function render_contributions() {
      // never show if not commercial
      // not being displayed since button not clicked
      const showAdjustor = is_commercial && show_adjustor;
      const style = showAdjustor ? { padding: 0 } : {};
      const adjust = (
        <Button
          disabled={show_adjustor}
          onClick={() => set_show_adjustor(true)}
        >
          <Icon name="arrow-circle-up" /> Adjust...
        </Button>
      );
      return (
        <Card
          title="Your upgrade contributions"
          extra={adjust}
          type="inner"
          bodyStyle={style}
        >
          {showAdjustor ? render_upgrade_adjustor() : list_user_contributions()}
        </Card>
      );
    }

    function render_upgrades_button(): Rendered {
      if (!is_commercial) return; // never show if not commercial
      // dedicated VMs have fixed quotas, hence there is nothing to adjust
      if (dedicated_resources?.vm !== false) return;
      const noUpgrades = is_zero_map(upgrades_you_can_use);
      return (
        <div style={UPGRADE_BUTTON_STYLE}>
          {noUpgrades ? (
            <Typography.Text type="secondary">
              <Typography.Text strong>Note:</Typography.Text> You can increase the above
              quotas below:
            </Typography.Text>
          ) : (
            <>{render_contributions()}</>
          )}
        </div>
      );
    }

    function render_upgrade_adjustor(): Rendered {
      if (!all_projects_have_been_loaded) {
        // Have to wait for this to get accurate value right now.
        // Plan to fix: https://github.com/sagemathinc/cocalc/issues/4123
        // Also, see https://github.com/sagemathinc/cocalc/issues/3802
        redux.getActions("projects").load_all_projects();
        return <Loading theme={"medium"} />;
      }
      return (
        <UpgradeAdjustor
          upgrades_you_can_use={upgrades_you_can_use}
          upgrades_you_applied_to_all_projects={
            upgrades_you_applied_to_all_projects
          }
          upgrades_you_applied_to_this_project={
            upgrades_you_applied_to_this_project
          }
          quota_params={PROJECT_UPGRADES.params}
          submit_upgrade_quotas={submit_upgrade_quotas}
          cancel_upgrading={() => set_show_adjustor(false)}
          total_project_quotas={total_project_quotas}
        />
      );
    }

    function renderQuotaEditor(): Rendered {
      // The whole info is in the "run quota" box,
      // below are upgrade contributions (deprecated), and then the license quota upgrades.
      // Also not shown if project runs on a dedicated VM – where the back-end manages the fixed quotas.
      if (dedicated_resources?.vm !== false) {
        return render_dedicated_vm();
      }
      return (
        <>
          {account_groups.includes("admin") && (
            <AdminQuotas project_id={project_id} />
          )}
          {is_commercial && (
            <PayAsYouGoQuotaEditor
              project_id={project_id}
              style={{ marginTop: "15px" }}
            />
          )}
        </>
      );
    }

    function render_run_quota(): Rendered {
      return (
        <RunQuota
          project_id={project_id}
          project_state={project.getIn(["state", "state"])}
          project={project}
          dedicated_resources={dedicated_resources}
          mode={mode}
        />
      );
    }

    function render_dedicated_vm(): Rendered {
      if (dedicated_resources == null)
        return <div>Dedicated VM not defined</div>;
      if (dedicated_resources.vm === false) throw new Error("AssertionError");
      const vm = dedicated_resources.vm;
      const human_readable = PRICES.vms[vm.machine]?.title;

      return (
        <Card
          title={
            <>
              <Icon name="dedicated" /> Dedicated virtual machine
            </>
          }
          type="inner"
          style={{ marginTop: "15px" }}
        >
          <p>
            This project is configured to run on a Dedicated VM. The machine
            type is{" "}
            <strong>
              <code>{vm.machine}</code>
            </strong>
            {human_readable && <span>&nbsp;providing {human_readable}</span>}.
          </p>
        </Card>
      );
    }

    function renderOpenDisk(disk: DedicatedDisk): Rendered {
      if (typeof disk === "boolean" || disk.name == null) return; // should never happen
      return (
        <a
          onClick={(e) => {
            e.preventDefault();
            e.stopPropagation();
            // NOTE: there is usually symlink disks/x → /local/... but we can't rely on it,
            // because the project only creates that symlink if there isn't a file/dir already with that name
            project_actions?.open_directory(
              join(".smc/root/", ROOT, `/${disk.name}/`)
            );
          }}
        >
          {dedicatedDiskDisplay(disk)} <Icon name="external-link" />
        </a>
      );
    }

    function render_dedicated_disks_list(disks: DedicatedDisk[]): Rendered {
      const entries: Rendered[] = [];
      for (const disk of disks) {
        if (typeof disk === "boolean") continue;
        entries.push(<li key={disk.name}>{renderOpenDisk(disk)}</li>);
      }
      return <>{entries}</>;
    }

    function render_dedicated_disks(): Rendered {
      if (dedicated_resources == null) return;
      const disks = dedicated_resources.disks;
      if (disks == null) return;
      const num = disks.length;
      if (num === 0) return;
      return (
        <Card
          title={
            <>
              <Icon name="save" /> Attached dedicated {plural(num, "disk")}
            </>
          }
          type="inner"
          style={{ marginTop: "15px" }}
          bodyStyle={{ padding: "10px 0 0 0" }}
        >
          <ul>{render_dedicated_disks_list(disks)}</ul>
        </Card>
      );
    }

    function render_support(): Rendered {
      if (!is_commercial) return; // don't render if not commercial
      return (
        <>
          <hr />
          <Paragraph type="secondary">
            If you have any questions about upgrading a project, create a{" "}
            <ShowSupportLink />
            {isFlyout ? (
              <>
                , or email <HelpEmailLink /> and mention the project id:{" "}
                <Paragraph
                  style={{
                    display: "inline",
                    color: COLORS.GRAY,
                    fontWeight: "bold",
                  }}
                  copyable={{ text: project_id }}
                >
                  {project_id}
                </Paragraph>
                .
              </>
            ) : (
              <>
                , or email <HelpEmailLink /> and include the following URL:
                <URLBox />
              </>
            )}
          </Paragraph>
        </>
      );
    }

    function render_site_license(): Rendered {
      // site licenses are also used in on-prem setups to tweak project quotas
      if (!in_kucalc) return;
      return (
        <SiteLicense
          project_id={project_id}
          site_license={project.get("site_license") as any}
          mode={mode}
        />
      );
    }

    // This is is just a precaution, since "project" isn't properly typed
    if (project == null) return <Loading theme="medium" transparent />;

    switch (mode) {
      case "project":
        return (
          <SettingBox
            title="Project usage and quotas"
            icon="dashboard"
            bodyStyle={{ padding: 0 }}
          >
            {render_run_quota()}
            <div style={{ padding: "16px" }}>
              {render_upgrades_button()}
              {renderQuotaEditor()}
              {render_dedicated_disks()}
              {render_site_license()}
              {render_support()}
            </div>
          </SettingBox>
        );
      case "flyout":
        return (
          <>
            <Title level={4}>Usage and Quotas</Title>
            <Paragraph
              type="secondary"
              ellipsis={{ rows: 1, expandable: true, symbol: "more" }}
            >
              This table lists project quotas, their current usage, and their
              value/limit. Click on a row to show more details about it. If the
              project is not running, you see the last known quota values.
            </Paragraph>
            {render_run_quota()}
            {render_upgrades_button()}
            {render_quota_console()}
            {render_dedicated_disks()}
            {render_site_license()}
            {render_support()}
          </>
        );
    }
  }
);<|MERGE_RESOLUTION|>--- conflicted
+++ resolved
@@ -62,7 +62,6 @@
 }
 
 export const UpgradeUsage: React.FC<Props> = React.memo(
-<<<<<<< HEAD
   ({
     project_id,
     project,
@@ -74,24 +73,7 @@
     dedicated_resources,
     mode,
   }: Readonly<Props>) => {
-=======
-  (props: Readonly<Props>) => {
-    const {
-      project_id,
-      project,
-      upgrades_you_can_use,
-      upgrades_you_applied_to_all_projects,
-      upgrades_you_applied_to_this_project,
-      total_project_quotas,
-      all_upgrades_to_this_project,
-      site_license_upgrades,
-      all_projects_have_been_loaded,
-      //site_license_ids,
-      dedicated_resources,
-      mode,
-    } = props;
     const isFlyout = mode === "flyout";
->>>>>>> 9ab11647
     const actions: ProjectsActions = useActions("projects");
     const project_actions = useActions({ project_id });
     const account_groups: List<string> =
@@ -182,8 +164,8 @@
         <div style={UPGRADE_BUTTON_STYLE}>
           {noUpgrades ? (
             <Typography.Text type="secondary">
-              <Typography.Text strong>Note:</Typography.Text> You can increase the above
-              quotas below:
+              <Typography.Text strong>Note:</Typography.Text> You can increase
+              the above quotas below:
             </Typography.Text>
           ) : (
             <>{render_contributions()}</>
@@ -411,7 +393,7 @@
             </Paragraph>
             {render_run_quota()}
             {render_upgrades_button()}
-            {render_quota_console()}
+            {renderQuotaEditor()}
             {render_dedicated_disks()}
             {render_site_license()}
             {render_support()}
