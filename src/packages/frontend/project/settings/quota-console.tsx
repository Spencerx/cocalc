/*
 *  This file is part of CoCalc: Copyright © 2020 Sagemath, Inc.
 *  License: AGPLv3 s.t. "Commons Clause" – see LICENSE.md for details
 */

// TODO: Remove `as any`s in this file.
// Refer to https://github.com/microsoft/TypeScript/issues/13948

import * as immutable from "immutable";
import React, { useEffect, useState } from "react";
const {
  Checkbox,
  Row,
  Col,
  ButtonToolbar,
  Button,
} = require("react-bootstrap");

import { alert_message } from "@cocalc/frontend/alerts";
import { Rendered, usePrevious } from "@cocalc/frontend/app-framework";
import {
  Icon,
  LabeledRow,
  Loading,
  Space,
  Tip,
} from "@cocalc/frontend/components";
import { webapp_client } from "@cocalc/frontend/webapp-client";
import { KUCALC_DISABLED } from "@cocalc/util/db-schema/site-defaults";
import * as misc from "@cocalc/util/misc";
import { PROJECT_UPGRADES } from "@cocalc/util/schema";
import { ProjectSettings, ProjectStatus } from "./types";
const { User } = require("@cocalc/frontend/users"); // TODO fix typing error when importing properly

interface Props {
  project_id: string;
  project_settings: ProjectSettings; // settings contains the base values for quotas
  project_status?: ProjectStatus;
  project_state?: "opened" | "running" | "starting" | "stopping"; //  -- only show memory usage when project_state == 'running'
  user_map: object;
  quota_params: object; // from the schema
  account_groups: string[];
  total_project_quotas?: object; // undefined if viewing as admin
  site_license_upgrades?: object;
  all_upgrades_to_this_project?: object;
  is_commercial?: boolean;
  kucalc?: string;
  expand_admin_only?: boolean;
}

// the typing is very sloppy. parts of the UI use 0/1 for boolean, other parts
// a string like "1000" as a number 1000.
interface QuotaParams {
  cores: number;
  cpu_shares: number;
  disk_quota: number;
  memory: number;
  memory_request: number;
  mintime: number;
  network: number;
  member_host: number;
  always_running?: number;
}

export const QuotaConsole: React.FC<Props> = (props: Props) => {
  const {
    project_settings,
    account_groups,
    quota_params,
    project_id,
    site_license_upgrades,
    total_project_quotas,
    user_map,
    is_commercial,
    project_state,
    project_status,
    kucalc,
    all_upgrades_to_this_project = {},
    expand_admin_only = false,
  } = props;

  const is_admin = account_groups.includes("admin");

  const [editing, setEditing] = useState<boolean>(false);

  // const initQuota: QuotaParams = {}
  //     if (project_settings != undefined) {
  //       for (const name in quota_params) {
  //         const data = quota_params[name];
  //         const factor = data.display_factor;
  //         const base_value = project_settings.get(name) || 0;
  //         initQuota[name] = misc.round2(base_value * factor);
  //       }
  //     }
  const [quota_state, setQuotaState] = useState<QuotaParams>();

  const previous_project_settings = usePrevious(project_settings);

  useEffect(() => {
    if (!immutable.is(project_settings, previous_project_settings)) {
      const settings = project_settings;
      if (settings != undefined) {
        const new_state: any = {};
        for (const name in quota_params) {
          const data = quota_params[name];
          new_state[name] = misc.round2(
            (settings.get(name) ?? 0) * data.display_factor
          );
        }
        setQuotaState(new_state);
      }
    }
  }, [project_settings]);

  function render_quota_row(
    name: keyof QuotaParams,
    quota: { edit: string; view: string } | undefined,
    base_value: number,
    upgrades: QuotaParams,
    params_data: {
      display_factor: number;
      display_unit: string;
      display: string;
      desc: string;
    },
    site_license: number
  ): Rendered {
<<<<<<< HEAD
    if (quota == null) return;

=======
    if (quota == null) {
      // happens for cocalc-cloud only params
      return;
    }
>>>>>>> 63b77210
    if (
      kucalc == KUCALC_DISABLED &&
      name != "mintime" &&
      name != "always_running"
    ) {
      // In anything except KuCalc, only the mintime and always_on quota is implemented.
      // NONE of the other quotas are.
      return;
    }

    // if always_running is true, don't show idle timeout row, since not relevant
    if (
      name == "mintime" &&
      ((quota["always_running"] && quota["editing"]) ||
        total_project_quotas?.["always_running"])
    )
      return;

    if (base_value == undefined) {
      base_value = 0;
    }
    const factor = params_data.display_factor;
    const unit = params_data.display_unit;

    function text(val) {
      const amount = misc.round2(val * factor);
      if (name === "mintime") {
        return misc.seconds2hm(val);
      } else {
        return `${amount} ${misc.plural(amount, unit)}`;
      }
    }

    const upgrade_list: JSX.Element[] = [];
    if (upgrades != undefined) {
      for (const id in upgrades) {
        const val = upgrades[id];
        const li = (
          <li key={id}>
            {text(val)} given by <User account_id={id} user_map={user_map} />
          </li>
        );
        upgrade_list.push(li);
      }
    }

    if (base_value && is_commercial) {
      // amount given by free project
      upgrade_list.unshift(
        <li key="free">{text(base_value)} included for free</li>
      );
    }

    if (site_license) {
      // amount given by site licenses
      upgrade_list.unshift(
        <li key="site-license">
          {text(site_license)} provided by site license (see below)
        </li>
      );
    }

    return (
      <LabeledRow
        label={
          <Tip title={params_data.display} tip={params_data.desc}>
            {params_data.display}
          </Tip>
        }
        key={params_data.display}
        style={{ borderBottom: "1px solid #ccc" }}
      >
        {editing ? quota.edit : quota.view}
        <ul style={{ color: "#666" }}>{upgrade_list}</ul>
      </LabeledRow>
    );
  }

  function start_admin_editing(): void {
    setEditing(true);
  }

  async function save_admin_editing(): Promise<void> {
    if (quota_state == null) return;
    try {
      await webapp_client.project_client.set_quotas({
        project_id: project_id,
        cores: quota_state.cores,
        cpu_shares: Math.round(quota_state.cpu_shares * 256),
        disk_quota: quota_state.disk_quota,
        memory: quota_state.memory,
        memory_request: quota_state.memory_request,
        mintime: Math.floor(quota_state.mintime * 3600),
        network: quota_state.network ? 1 : 0,
        member_host: quota_state.member_host ? 1 : 0,
        always_running: quota_state.always_running ? 1 : 0,
      });
      alert_message({
        type: "success",
        message: "Project quotas updated.",
      });
    } catch (err) {
      alert_message({ type: "error", message: err.message });
    } finally {
      setEditing(false);
    }
  }

  function cancel_admin_editing(): void {
    const settings = project_settings;
    if (settings != undefined) {
      // reset user input states
      const state: any = {};
      for (const name in quota_params) {
        const data = quota_params[name];
        const factor = data.display_factor;
        const base_value = settings.get(name) || 0;
        state[name] = misc.round2(base_value * factor);
      }
      setQuotaState(state);
    }
    setEditing(false);
  }

  // Returns true if the admin inputs are valid, i.e.
  //    - at least one has changed
  //    - none are negative
  //    - none are empty
  function valid_admin_inputs(): boolean {
    let changed;
    const settings = project_settings;
    if (settings == undefined) {
      return false;
    }
    if (quota_state == null) return false;

    for (const name in quota_params) {
      if (quota_params[name] == null) {
        throw Error("bug -- invalid quota schema");
      }
      const data = quota_params[name];
      const factor = data.display_factor ?? 1;
      const cur_val = (settings.get(name) ?? 0) * factor;
      const new_val = misc.parse_number_input(quota_state[name]);
      if (new_val == null) {
        continue;
      }
      if (cur_val !== new_val) {
        changed = true;
      }
    }
    return changed;
  }

  function render_admin_edit_buttons(): Rendered {
    if (is_admin) {
      if (editing) {
        return (
          <Row>
            <Col sm={6} smOffset={6}>
              <ButtonToolbar style={{ float: "right" }}>
                <Button
                  onClick={save_admin_editing}
                  bsStyle="warning"
                  disabled={!valid_admin_inputs()}
                >
                  <Icon name="thumbs-up" /> Done
                </Button>
                <Button onClick={cancel_admin_editing}>Cancel</Button>
              </ButtonToolbar>
            </Col>
          </Row>
        );
      } else {
        return (
          <Row>
            <Col sm={6} smOffset={6}>
              <Button
                onClick={start_admin_editing}
                bsStyle="warning"
                style={{ float: "right" }}
              >
                <Icon name="pencil" /> Admin Quotas...
              </Button>
            </Col>
          </Row>
        );
      }
    }
  }

  function admin_input_validation_styles(
    input: number
  ): React.CSSProperties | undefined {
    if (misc.parse_number_input(input) == null) {
      return {
        outline: "none",
        borderColor: "red",
        boxShadow: "0 0 10px red",
      };
    } else {
      return {
        border: "1px solid lightgrey",
        borderRadius: "3px",
        padding: "5px",
      };
    }
  }

  function render_input(label: keyof QuotaParams): Rendered {
    if (quota_state == null) return;
    if (
      label === "network" ||
      label === "member_host" ||
      label === "always_running"
    ) {
      return (
        <Checkbox
          key={label}
          checked={quota_state[label]}
          style={{ marginLeft: 0 }}
          onChange={(e) =>
            setQuotaState({ ...quota_state, [label]: e.target.checked ? 1 : 0 })
          }
        >
          {quota_state[label] ? "Enabled" : "Disabled"}
        </Checkbox>
      );
    } else {
      // not using react component so the input stays inline
      return (
        <input
          size={5}
          type="text"
          key={label}
          value={quota_state[label]}
          style={admin_input_validation_styles(quota_state[label])}
          onChange={(e) => {
            setQuotaState({ ...quota_state, [label]: e.target.value });
          }}
        />
      );
    }
  }

  function render_disk_used(disk: number | string): Rendered {
    if (!disk) {
      return;
    }
    return (
      <span>
        <Space /> (<b>{disk} MB</b> used)
      </span>
    );
  }

  function render_memory_used(memory: number | string): Rendered {
    if (!["running", "saving"].includes(project_state ?? "")) {
      return;
    }
    return (
      <span>
        <Space /> (<b>{memory} MB</b> used)
      </span>
    );
  }

  const settings = project_settings;
  if (settings == undefined) {
    return <Loading />;
  }
  const status = project_status;
  let total_quotas = total_project_quotas;
  if (total_quotas == undefined) {
    // this happens for the admin -- just ignore any upgrades from the users
    total_quotas = {};
    for (const name in quota_params) {
      // Unused?? Found while typescripting. Could be a bug.
      // const data = quota_params[name];
      total_quotas[name] = settings.get(name);
    }
  }
  // Unused?? Found while typescripting. Could be a bug.
  // const disk_quota = <b>{settings.get("disk_quota")}</b>;
  let memory: string | number = "?";
  let disk: string | number = "?";

  if (status != undefined) {
    const rss = status.getIn(["memory", "rss"]);
    if (rss != undefined) {
      memory = Math.round(rss / 1000);
    }
    disk = status.get("disk_MB");
    if (typeof disk == "number") {
      disk = Math.ceil(disk);
    }
  }

  const round = misc.round2;
  // the keys in quotas have to match those in PROJECT_UPGRADES.field_order
  const quotas_edit_config = {
    disk_quota: {
      view: (
        <span>
          <b>
            {round(
              total_quotas["disk_quota"] *
                quota_params["disk_quota"].display_factor
            )}{" "}
            MB
          </b>{" "}
          disk usage limit {render_disk_used(disk)}
        </span>
      ),
      edit: (
        <span>
          <b>{render_input("disk_quota")} MB</b> disk space limit <Space />{" "}
          {render_disk_used(disk)}
        </span>
      ),
    },
    memory: {
      view: (
        <span>
          <b>
            {round(
              total_quotas["memory"] * quota_params["memory"].display_factor
            )}{" "}
            MB
          </b>{" "}
          shared RAM memory limit {render_memory_used(memory)}
        </span>
      ),
      edit: (
        <span>
          <b>{render_input("memory")} MB</b> RAM memory limit{" "}
          {render_memory_used(memory)}{" "}
        </span>
      ),
    },
    memory_request: {
      view: (
        <span>
          <b>
            {round(
              total_quotas["memory_request"] *
                quota_params["memory_request"].display_factor
            )}{" "}
            MB
          </b>{" "}
          dedicated RAM
        </span>
      ),
      edit: (
        <span>
          <b>{render_input("memory_request")} MB</b> dedicated RAM memory
        </span>
      ),
    },
    cores: {
      view: (
        <span>
          <b>
            {round(
              total_quotas["cores"] * quota_params["cores"].display_factor
            )}{" "}
            {misc.plural(
              total_quotas["cores"] * quota_params["cores"].display_factor,
              "core"
            )}
          </b>
        </span>
      ),
      edit: <b>{render_input("cores")} cores</b>,
    },
    cpu_shares: {
      view: (
        <b>
          {round(
            total_quotas["cpu_shares"] *
              quota_params["cpu_shares"].display_factor
          )}{" "}
          {misc.plural(
            total_quotas["cpu_shares"] *
              quota_params["cpu_shares"].display_factor,
            "core"
          )}
        </b>
      ),
      edit: (
        <b>
          {render_input("cpu_shares")}{" "}
          {misc.plural(total_quotas["cpu_shares"], "core")}
        </b>
      ),
    },
    mintime: {
      // no display factor multiplication, because mintime is in seconds
      view: (
        <span>
          <b>{misc.seconds2hm(total_quotas["mintime"], true)}</b> of
          non-interactive use before project stops
        </span>
      ),
      edit: (
        <span>
          <b>{render_input("mintime")} hours</b> of non-interactive use before
          project stops
        </span>
      ),
    },
    network: {
      view: (
        <b>
          {project_settings.get("network") || total_quotas["network"]
            ? "Yes"
            : "Blocked"}
        </b>
      ),
      edit: render_input("network"),
    },
    member_host: {
      view: (
        <b>
          {project_settings.get("member_host") || total_quotas["member_host"]
            ? "Yes"
            : "No"}
        </b>
      ),
      edit: render_input("member_host"),
    },
    always_running: {
      view: (
        <b>
          {project_settings.get("always_running") ||
          total_quotas["always_running"]
            ? "Yes"
            : "No"}
        </b>
      ),
      edit: render_input("always_running"),
    },
  } as const;

  function render_quota_rows() {
    // we only show all the entries if this is an admin actively editing the settings quotas
    if (is_admin && expand_admin_only && !editing) return;

    return PROJECT_UPGRADES.field_order.map((name) => {
      return render_quota_row(
        name,
        quotas_edit_config[name],
        settings.get(name),
        upgrades[name],
        quota_params[name],
        site_license[name]
      );
    });
  }

  const upgrades = all_upgrades_to_this_project;
  const site_license = site_license_upgrades ?? {};

  return (
    <div>
      {render_admin_edit_buttons()}
      {render_quota_rows()}
    </div>
  );
};<|MERGE_RESOLUTION|>--- conflicted
+++ resolved
@@ -125,15 +125,10 @@
     },
     site_license: number
   ): Rendered {
-<<<<<<< HEAD
-    if (quota == null) return;
-
-=======
     if (quota == null) {
       // happens for cocalc-cloud only params
       return;
     }
->>>>>>> 63b77210
     if (
       kucalc == KUCALC_DISABLED &&
       name != "mintime" &&
