import { is_running_or_starting } from "./project-start-warning";
import type { ProjectActions } from "@cocalc/frontend/project_actions";
import { trunc_middle, uuid } from "@cocalc/util/misc";
import { get_directory_listing2 as get_directory_listing } from "./directory-listing";
<<<<<<< HEAD
import { fromJS, Map } from "immutable";
import { reuseInFlight } from "async-await-utils/hof";
=======
import { fromJS } from "immutable";
import { reuseInFlight } from "@cocalc/util/reuse-in-flight";
>>>>>>> b55fafd8

//const log = (...args) => console.log("fetchDirectoryListing", ...args);
const log = (..._args) => {};

interface FetchDirectoryListingOpts {
  path?: string;
  // WARNING: THINK VERY HARD BEFORE YOU USE force=true, due to efficiency!
  force?: boolean;
  // can be explicit here; otherwise will fall back to store.get('compute_server_id')
  compute_server_id?: number;
}

function getPath(
  actions,
  opts?: FetchDirectoryListingOpts,
): string | undefined {
  return opts?.path ?? actions.get_store()?.get("current_path");
}

function getComputeServerId(actions, opts): number {
  return (
    opts?.compute_server_id ??
    actions.get_store()?.get("compute_server_id") ??
    0
  );
}

const fetchDirectoryListing = reuseInFlight(
  async (
    actions: ProjectActions,
    opts: FetchDirectoryListingOpts = {},
  ): Promise<void> => {
    let status;
    let store = actions.get_store();
    if (store == null) {
      return;
    }
    const { force } = opts;
    const path = getPath(actions, opts);
    const compute_server_id = getComputeServerId(actions, opts);

    if (force && path != null) {
      // update our interest.
      store.get_listings().watch(path, true);
    }
    log({ force, path, compute_server_id });

    if (path == null) {
      // nothing to do if path isn't defined -- there is no current path --
      // see https://github.com/sagemathinc/cocalc/issues/818
      return;
    }

    const id = uuid();
    if (path) {
      status = `Loading file list - ${trunc_middle(path, 30)}`;
    } else {
      status = "Loading file list";
    }

    let value;
    try {
      // only show actions indicator, if the project is running or starting
      // if it is stopped, we get a stale listing from the database, which is fine.
      if (is_running_or_starting(actions.project_id)) {
        log("show activity");
        actions.set_activity({ id, status });
      }

      log("make sure user is fully signed in");
      await actions.redux.getStore("account").async_wait({
        until: (s) => s.get("is_logged_in") && s.get("account_id"),
      });

      log("getting listing");
      const listing = await get_directory_listing({
        project_id: actions.project_id,
        path,
        hidden: true,
        max_time_s: 10,
        trigger_start_project: false,
        group: "collaborator", // nothing else is implemented
        compute_server_id,
      });
      log("got ", listing.files);
      value = fromJS(listing.files);
    } catch (err) {
      log("error", err);
      value = `${err}`;
    } finally {
      log("saving result");
      actions.set_activity({ id, stop: "" });
      store = actions.get_store();
      if (store == null) {
        return;
      }
      const directory_listings = store.get("directory_listings");
      let listing = directory_listings.get(compute_server_id) ?? Map();
      listing = listing.set(path, value);
      actions.setState({
        directory_listings: directory_listings.set(compute_server_id, listing),
      });
    }
  },
  {
    createKey: (args) => {
      const actions = args[0];
      // reuse in flight on the project id, compute server id and path
      return `${actions.project_id}-${getComputeServerId(
        actions,
        args[1],
      )}-${getPath(actions, args[1])}`;
    },
  },
);

export default fetchDirectoryListing;<|MERGE_RESOLUTION|>--- conflicted
+++ resolved
@@ -2,13 +2,8 @@
 import type { ProjectActions } from "@cocalc/frontend/project_actions";
 import { trunc_middle, uuid } from "@cocalc/util/misc";
 import { get_directory_listing2 as get_directory_listing } from "./directory-listing";
-<<<<<<< HEAD
 import { fromJS, Map } from "immutable";
-import { reuseInFlight } from "async-await-utils/hof";
-=======
-import { fromJS } from "immutable";
 import { reuseInFlight } from "@cocalc/util/reuse-in-flight";
->>>>>>> b55fafd8
 
 //const log = (...args) => console.log("fetchDirectoryListing", ...args);
 const log = (..._args) => {};
