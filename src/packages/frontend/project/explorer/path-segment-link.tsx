--- conflicted
+++ resolved
@@ -3,10 +3,6 @@
  *  License: AGPLv3 s.t. "Commons Clause" – see LICENSE.md for details
  */
 
-<<<<<<< HEAD
-import { React } from "@cocalc/frontend/app-framework";
-=======
->>>>>>> 1b4d2a7a
 import { Tip } from "@cocalc/frontend/components";
 import { Breadcrumb } from "antd";
 
@@ -22,7 +18,7 @@
 
 // One segment of the directory links at the top of the files listing.
 // this can't be a react component, because "Breadcrumb" only works with Breadcrumb.Item children!
-export const PathSegmentLink: React.FC<Props> = React.memo((props: Props) => {
+export function PathSegmentLink(props: Props) {
   const {
     path = "",
     display,
@@ -60,4 +56,4 @@
       {render_content()}
     </Breadcrumb.Item>
   );
-});+}