/*
 *  This file is part of CoCalc: Copyright © 2020 Sagemath, Inc.
 *  License: AGPLv3 s.t. "Commons Clause" – see LICENSE.md for details
 */

import { React, useTypedRedux, useActions } from "../../app-framework";
import { trunc_middle } from "@cocalc/util/misc";
import { HomeOutlined } from "@ant-design/icons";
import { Breadcrumb } from "antd";
import { PathSegmentLink } from "./path-segment-link";

interface Props {
  project_id: string;
  style?: React.CSSProperties;
}

// This path consists of several PathSegmentLinks
export const PathNavigator: React.FC<Props> = React.memo((props: Props) => {
  const { project_id, style } = props;
  const current_path = useTypedRedux({ project_id }, "current_path");
  const history_path = useTypedRedux({ project_id }, "history_path");
  const actions = useActions({ project_id });

  function make_path(): JSX.Element[] {
    const v: JSX.Element[] = [];

    const current_path_depth =
      (current_path == "" ? 0 : current_path.split("/").length) - 1;
    const history_segments = history_path.split("/");
    const is_root = current_path[0] === "/";

    v.push(
<<<<<<< HEAD
      <PathSegmentLink
        path={""}
        display={<HomeOutlined />}
        full_name={""}
        key={0}
        on_click={() => actions?.open_directory("", true, false)}
        active={current_path_depth === -1}
      />
=======
      // yes, must be called as a normal function. The reason is
      // because the antd Breadcrumb component requires
      // that its children are of the type of component
      // returned by PathSegmentLink, so we can't wrap that
      // in a <PathSegmentLink...>.  If you don't do this,
      // you'll get a runtime warning.
      PathSegmentLink({
        path: "",
        display: <HomeOutlined />,
        full_name: "",
        key: 0,
        on_click: () => actions?.open_directory("", true, false),
      })
>>>>>>> 1b4d2a7a
    );

    history_segments.forEach((segment, i) => {
      if (is_root && i === 0) return;
      const is_current = i === current_path_depth;
      const is_history = i > current_path_depth;
      v.push(
<<<<<<< HEAD
        <PathSegmentLink
          path={history_segments.slice(0, i + 1 || undefined).join("/")}
          display={trunc_middle(segment, 15)}
          full_name={segment}
          key={i + 1}
          on_click={(path) => actions?.open_directory(path, true, false)}
          active={is_current}
          history={is_history}
        />
=======
        // yes, must be called as a normal function.
        PathSegmentLink({
          path: history_segments.slice(0, i + 1 || undefined).join("/"),
          display: trunc_middle(segment, 15),
          full_name: segment,
          key: i + 1,
          on_click: (path) => actions?.open_directory(path, true, false),
          active: is_current,
          history: is_history,
        })
>>>>>>> 1b4d2a7a
      );
    });
    return v;
  }

  // Background color is set via .cc-project-files-path-nav > nav
  // so that things look good even for multiline long paths.
  return (
    <Breadcrumb style={style} className="cc-path-navigator">
      {make_path()}
    </Breadcrumb>
  );
});<|MERGE_RESOLUTION|>--- conflicted
+++ resolved
@@ -30,16 +30,6 @@
     const is_root = current_path[0] === "/";
 
     v.push(
-<<<<<<< HEAD
-      <PathSegmentLink
-        path={""}
-        display={<HomeOutlined />}
-        full_name={""}
-        key={0}
-        on_click={() => actions?.open_directory("", true, false)}
-        active={current_path_depth === -1}
-      />
-=======
       // yes, must be called as a normal function. The reason is
       // because the antd Breadcrumb component requires
       // that its children are of the type of component
@@ -53,7 +43,6 @@
         key: 0,
         on_click: () => actions?.open_directory("", true, false),
       })
->>>>>>> 1b4d2a7a
     );
 
     history_segments.forEach((segment, i) => {
@@ -61,17 +50,6 @@
       const is_current = i === current_path_depth;
       const is_history = i > current_path_depth;
       v.push(
-<<<<<<< HEAD
-        <PathSegmentLink
-          path={history_segments.slice(0, i + 1 || undefined).join("/")}
-          display={trunc_middle(segment, 15)}
-          full_name={segment}
-          key={i + 1}
-          on_click={(path) => actions?.open_directory(path, true, false)}
-          active={is_current}
-          history={is_history}
-        />
-=======
         // yes, must be called as a normal function.
         PathSegmentLink({
           path: history_segments.slice(0, i + 1 || undefined).join("/"),
@@ -82,7 +60,6 @@
           active: is_current,
           history: is_history,
         })
->>>>>>> 1b4d2a7a
       );
     });
     return v;
