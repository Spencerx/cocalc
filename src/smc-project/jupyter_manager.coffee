###
Manage Jupyter server
###

async     = require('async')
winston   = require('winston')
misc_node = require('smc-util-node/misc_node')
misc      = require('smc-util/misc')
message   = require('smc-util/message')

<<<<<<< HEAD
jupyter_port_queue = []
exports.jupyter_port = (socket, mesg) ->
    winston.debug("jupyter_port: mesg=#{misc.to_json(mesg)}")
    jupyter_port_queue.push({socket:socket, mesg:mesg})
    if jupyter_port_queue.length > 1
        return
    # fallback during upgrade (TODO remove this)
    mathjax = mesg.mathjax_url ? "/static/mathjax/MathJax.js"
=======
# Either give valid information about the port, etc., or cb(undefined, {status:'stopped'}).
# Never actually returns error as first output.
jupyter_status = (cb) ->
    misc_node.execute_code
        command     : "smc-jupyter"
        args        : ['status']
        err_on_exit : true
        bash        : false
        timeout     : 20
        ulimit_timeout : false   # very important -- so doesn't kill consoles after 60 seconds cputime!
        cb          : (err, out) ->
            if err
                cb(undefined, {"status": "stopped"})
            else
                try
                    cb(undefined, misc.from_json(out.stdout))
                catch e
                    cb(undefined, {"status": "stopped"})

jupyter_start = (cb) ->
>>>>>>> 36d771ac
    misc_node.execute_code
        command     : "smc-jupyter"
        args        : ['start', mathjax]
        err_on_exit : true
        bash        : false
        timeout     : 60
        ulimit_timeout : false   # very important -- so doesn't kill consoles after 60 seconds cputime!
        cb          : (err, out) ->
            if not err
                # do some checks on the output to make sure things really worked.
                try
<<<<<<< HEAD
                    info = misc.from_json(out.stdout)
                    port = info?.port
                    if not port?
                        err = "unable to start -- no port; info=#{misc.to_json(out)}"
                    else
                        winston.debug("jupyter_port: smc-jupyter executed → port=#{port}")
=======
                    status = misc.from_json(out.stdout)
                    if not status?.port
                        err = "unable to start -- no port; status=#{misc.to_json(out)}"
>>>>>>> 36d771ac
                catch e
                    err = "error parsing smc-jupyter startup output -- #{e}, {misc.to_json(out)}"
            cb(err, status)

jupyter_port_queue = []
exports.jupyter_port = (socket, mesg) ->
    dbg = (m) -> winston.debug("jupyter_port: #{m}")
    dbg()
    jupyter_port_queue.push({socket:socket, mesg:mesg})
    if jupyter_port_queue.length > 1
        dbg("already #{jupyter_port_queue.length} requests -- return immediately")
        return
    status = undefined
    async.series([
        (cb) ->
            dbg("checking jupyter status")
            jupyter_status (err, _status) ->
                status = _status
                dbg("got status=#{misc.to_json(status)}")
                cb(err)
        (cb) ->
            if status?.port
                dbg("already running; nothing more to do")
                cb()
                return
            dbg("not running, so start it running")
            jupyter_start (err, _status) ->
                status = _status
                dbg("after starting, got status=#{misc.to_json(status)}")
                cb(err)
    ], (err) ->
        dbg("finished; (err=#{err}); now sending resp")
        for x in jupyter_port_queue
            if err
                resp  = message.error
                     id    : x.mesg.id
                     error : "error starting jupyter -- #{err}"
            else
                resp = message.jupyter_port
                    id   : x.mesg.id
                    port : status.port
            x.socket.write_mesg('json', resp)
        jupyter_port_queue = []
    )<|MERGE_RESOLUTION|>--- conflicted
+++ resolved
@@ -8,16 +8,6 @@
 misc      = require('smc-util/misc')
 message   = require('smc-util/message')
 
-<<<<<<< HEAD
-jupyter_port_queue = []
-exports.jupyter_port = (socket, mesg) ->
-    winston.debug("jupyter_port: mesg=#{misc.to_json(mesg)}")
-    jupyter_port_queue.push({socket:socket, mesg:mesg})
-    if jupyter_port_queue.length > 1
-        return
-    # fallback during upgrade (TODO remove this)
-    mathjax = mesg.mathjax_url ? "/static/mathjax/MathJax.js"
-=======
 # Either give valid information about the port, etc., or cb(undefined, {status:'stopped'}).
 # Never actually returns error as first output.
 jupyter_status = (cb) ->
@@ -37,8 +27,7 @@
                 catch e
                     cb(undefined, {"status": "stopped"})
 
-jupyter_start = (cb) ->
->>>>>>> 36d771ac
+jupyter_start = (mathjax, cb) ->
     misc_node.execute_code
         command     : "smc-jupyter"
         args        : ['start', mathjax]
@@ -50,18 +39,9 @@
             if not err
                 # do some checks on the output to make sure things really worked.
                 try
-<<<<<<< HEAD
-                    info = misc.from_json(out.stdout)
-                    port = info?.port
-                    if not port?
-                        err = "unable to start -- no port; info=#{misc.to_json(out)}"
-                    else
-                        winston.debug("jupyter_port: smc-jupyter executed → port=#{port}")
-=======
                     status = misc.from_json(out.stdout)
                     if not status?.port
                         err = "unable to start -- no port; status=#{misc.to_json(out)}"
->>>>>>> 36d771ac
                 catch e
                     err = "error parsing smc-jupyter startup output -- #{e}, {misc.to_json(out)}"
             cb(err, status)
@@ -71,6 +51,8 @@
     dbg = (m) -> winston.debug("jupyter_port: #{m}")
     dbg()
     jupyter_port_queue.push({socket:socket, mesg:mesg})
+    # fallback during upgrade (TODO remove this)
+    mathjax = mesg.mathjax_url ? "/static/mathjax/MathJax.js"
     if jupyter_port_queue.length > 1
         dbg("already #{jupyter_port_queue.length} requests -- return immediately")
         return
@@ -88,7 +70,7 @@
                 cb()
                 return
             dbg("not running, so start it running")
-            jupyter_start (err, _status) ->
+            jupyter_start mathjax, (err, _status) ->
                 status = _status
                 dbg("after starting, got status=#{misc.to_json(status)}")
                 cb(err)
