###############################################################################
#
# SageMathCloud: A collaborative web-based interface to Sage, IPython, LaTeX and the Terminal.
#
#    Copyright (C) 2014, William Stein
#
#    This program is free software: you can redistribute it and/or modify
#    it under the terms of the GNU General Public License as published by
#    the Free Software Foundation, either version 3 of the License, or
#    (at your option) any later version.
#
#    This program is distributed in the hope that it will be useful,
#    but WITHOUT ANY WARRANTY; without even the implied warranty of
#    MERCHANTABILITY or FITNESS FOR A PARTICULAR PURPOSE.  See the
#    GNU General Public License for more details.
#
#    You should have received a copy of the GNU General Public License
#    along with this program.  If not, see <http://www.gnu.org/licenses/>.
#
###############################################################################

##########################################################################
#
# Misc. functions that are needed elsewhere.
#
##########################################################################
#
###############################################################################
# Copyright (c) 2013, William Stein
# All rights reserved.
#
# Redistribution and use in source and binary forms, with or without
# modification, are permitted provided that the following conditions are met:
#
# 1. Redistributions of source code must retain the above copyright notice, this
#    list of conditions and the following disclaimer.
# 2. Redistributions in binary form must reproduce the above copyright notice,
#    this list of conditions and the following disclaimer in the documentation
#    and/or other materials provided with the distribution.
#
# THIS SOFTWARE IS PROVIDED BY THE COPYRIGHT HOLDERS AND CONTRIBUTORS "AS IS" AND
# ANY EXPRESS OR IMPLIED WARRANTIES, INCLUDING, BUT NOT LIMITED TO, THE IMPLIED
# WARRANTIES OF MERCHANTABILITY AND FITNESS FOR A PARTICULAR PURPOSE ARE
# DISCLAIMED. IN NO EVENT SHALL THE COPYRIGHT OWNER OR CONTRIBUTORS BE LIABLE FOR
# ANY DIRECT, INDIRECT, INCIDENTAL, SPECIAL, EXEMPLARY, OR CONSEQUENTIAL DAMAGES
# (INCLUDING, BUT NOT LIMITED TO, PROCUREMENT OF SUBSTITUTE GOODS OR SERVICES;
# LOSS OF USE, DATA, OR PROFITS; OR BUSINESS INTERRUPTION) HOWEVER CAUSED AND
# ON ANY THEORY OF LIABILITY, WHETHER IN CONTRACT, STRICT LIABILITY, OR TORT
# (INCLUDING NEGLIGENCE OR OTHERWISE) ARISING IN ANY WAY OUT OF THE USE OF THIS
# SOFTWARE, EVEN IF ADVISED OF THE POSSIBILITY OF SUCH DAMAGE.
###############################################################################

_ = underscore = require('underscore')

if process?.env?.DEVEL and not process?.env?.SMC_TEST
    # Running on node and DEVEL is set and not running under test suite
    DEBUG = true
else
    DEBUG = false

# console.debug only logs if DEBUG is true
if DEBUG
    console.debug = console.log
else
    console.debug = ->

if process?.env?.SMC_TEST
    # in test mode we *do* want exception to get thrown below when type checks fails
    TEST_MODE = true

exports.RUNNING_IN_NODE = process?.title == 'node'

# startswith(s, x) is true if s starts with the string x or any of the strings in x.
exports.startswith = (s, x) ->
    if typeof(x) == "string"
        return s.indexOf(x) == 0
    else
        for v in x
            if s.indexOf(v) == 0
                return true
        return false

exports.endswith = (s, t) ->
    return s.slice(s.length - t.length) == t

# modifies in place the object dest so that it includes all values in objs and returns dest
exports.merge = (dest, objs...) ->
    for obj in objs
        dest[k] = v for k, v of obj
    dest

# Return a random element of an array
exports.random_choice = (array) -> array[Math.floor(Math.random() * array.length)]

# Given an object map {foo:bar, ...} returns an array [foo, bar] randomly
# chosen from the object map.
exports.random_choice_from_obj = (obj) ->
    k = exports.random_choice(exports.keys(obj))
    return [k, obj[k]]

# Returns a random integer in the range, inclusive (like in Python)
exports.randint = (lower, upper) ->
    if lower > upper
        throw new Error("randint: lower is larger than upper")
    Math.floor(Math.random()*(upper - lower + 1)) + lower

# Like Python's string split -- splits on whitespace
exports.split = (s) ->
    r = s.match(/\S+/g)
    if r
        return r
    else
        return []

# Like the exports.split method, but quoted terms are grouped together for an exact search.
exports.search_split = (search) ->
    terms = []
    search = search.split('"')
    length = search.length
    for element, i in search
        element = element.trim()
        if element.length != 0
            # the even elements lack quotation
            # if there are an even number of elements that means there is an unclosed quote,
            # so the last element shouldn't be grouped.
            if i % 2 == 0 or (i == length - 1 and length % 2 == 0)
                terms.push(element.split(" ")...)
            else
                terms.push(element)
    return terms

# s = lower case string
# v = array of terms as output by search_split above
exports.search_match = (s, v) ->
    for x in v
        if s.indexOf(x) == -1
            return false
    return true

# return true if the word contains the substring
exports.contains = (word, sub) ->
    return word.indexOf(sub) isnt -1


# Count number of occurrences of m in s-- see http://stackoverflow.com/questions/881085/count-the-number-of-occurences-of-a-character-in-a-string-in-javascript

exports.count = (str, strsearch) ->
    index = -1
    count = -1
    loop
        index = str.indexOf(strsearch, index + 1)
        count++
        break if index is -1
    return count

# modifies target in place, so that the properties of target are the
# same as those of upper_bound, and each is <=.
exports.min_object = (target, upper_bounds) ->
    if not target?
        target = {}
    for prop, val of upper_bounds
        target[prop] = if target.hasOwnProperty(prop) then target[prop] = Math.min(target[prop], upper_bounds[prop]) else upper_bounds[prop]

# Returns a new object with properties determined by those of obj1 and
# obj2.  The properties in obj1 *must* all also appear in obj2.  If an
# obj2 property has value "defaults.required", then it must appear in
# obj1.  For each property P of obj2 not specified in obj1, the
# corresponding value obj1[P] is set (all in a new copy of obj1) to
# be obj2[P].
defaults = exports.defaults = (obj1, obj2, allow_extra) ->
    if not obj1?
        obj1 = {}
    error  = () ->
        try
            s = "(obj1=#{exports.trunc(exports.to_json(obj1),1024)}, obj2=#{exports.trunc(exports.to_json(obj2),1024)})"
            if not TEST_MODE
                console.log(s)
            return s
        catch err
            return ""
    if not obj1?
        # useful special case
        obj1 = {}
    if typeof(obj1) != 'object'
        # We put explicit traces before the errors in this function,
        # since otherwise they can be very hard to debug.
        err = "BUG -- Traceback -- misc.defaults -- TypeError: function takes inputs as an object #{error()}"
        console.log(err)
        console.trace()
        if DEBUG or TEST_MODE
            throw new Error(err)
        else
            return obj2
    r = {}
    for prop, val of obj2
        if obj1.hasOwnProperty(prop) and obj1[prop]?
            if obj2[prop] == exports.defaults.required and not obj1[prop]?
                err = "misc.defaults -- TypeError: property '#{prop}' must be specified: #{error()}"
                console.debug(err)
                console.trace()
                if DEBUG or TEST_MODE
                    throw new Error(err)
            r[prop] = obj1[prop]
        else if obj2[prop]?  # only record not undefined properties
            if obj2[prop] == exports.defaults.required
                err = "misc.defaults -- TypeError: property '#{prop}' must be specified: #{error()}"
                console.debug(err)
                console.trace()
                if DEBUG or TEST_MODE
                    throw new Error(err)
            else
                r[prop] = obj2[prop]
    if not allow_extra
        for prop, val of obj1
            if not obj2.hasOwnProperty(prop)
                err = "misc.defaults -- TypeError: got an unexpected argument '#{prop}' #{error()}"
                console.debug(err)
                console.trace()
                if DEBUG or TEST_MODE
                    throw new Error(err)
    return r

# WARNING -- don't accidentally use this as a default:
required = exports.required = exports.defaults.required = "__!!!!!!this is a required property!!!!!!__"

# Current time in milliseconds since epoch
exports.mswalltime = (t) ->
    if t?
        return (new Date()).getTime() - t
    else
        return (new Date()).getTime()

# Current time in seconds since epoch, as a floating point number (so much more precise than just seconds).
exports.walltime = (t) ->
    if t?
        return exports.mswalltime()/1000.0 - t
    else
        return exports.mswalltime()/1000.0

# We use this uuid implementation only for the browser client.  For node code, use node-uuid.
exports.uuid = ->
    'xxxxxxxx-xxxx-4xxx-yxxx-xxxxxxxxxxxx'.replace /[xy]/g, (c) ->
        r = Math.random() * 16 | 0
        v = if c == 'x' then r else r & 0x3 | 0x8
        v.toString 16

exports.is_valid_uuid_string = (uuid) ->
    return typeof(uuid) == "string" and uuid.length == 36 and /[a-fA-F0-9]{8}-[a-fA-F0-9]{4}-[a-fA-F0-9]{4}-[a-fA-F0-9]{4}-[a-fA-F0-9]{12}/i.test(uuid)
    # /[0-9a-f]{22}|[0-9a-f]{8}-[0-9a-f]{4}-[0-9a-f]{4}-[0-9a-f]{4}-[0-9a-f]{12}/i.test(uuid)

zipcode = new RegExp("^\\d{5}(-\\d{4})?$")
exports.is_valid_zipcode = (zip) -> zipcode.test(zip)

# Return a very rough benchmark of the number of times f will run per second.
exports.times_per_second = (f, max_time=5, max_loops=1000) ->
    # return number of times per second that f() can be called
    t = exports.walltime()
    i = 0
    tm = 0
    while true
        f()
        tm = exports.walltime() - t
        i += 1
        if tm >= max_time or i >= max_loops
            break
    return Math.ceil(i/tm)

exports.to_json = (x) ->
    JSON.stringify(x)

# convert object x to a JSON string, removing any keys that have "pass" in them and
# any values that are potentially big -- this is meant to only be used for loging.
exports.to_safe_str = (x) ->
    obj = {}
    for key, value of x
        sanitize = false

        if key.indexOf("pass") != -1
            sanitize = true
        else if typeof(value)=='string' and value.slice(0,7) == "sha512$"
            sanitize = true

        if sanitize
            obj[key] = '(unsafe)'
        else
            if typeof(value) == "object"
                value = "[object]"  # many objects, e.g., buffers can block for seconds to JSON...
            else if typeof(value) == "string"
                value = exports.trunc(value,250) # long strings are not SAFE -- since JSON'ing them for logging blocks for seconds!
            obj[key] = value

    x = exports.to_json(obj)

# convert from a JSON string to Javascript (properly dealing with ISO dates)
reISO = /^(\d{4})-(\d{2})-(\d{2})T(\d{2}):(\d{2}):(\d{2}(?:\.\d*))(?:Z|(\+|-)([\d|:]*))?$/
date_parser = (k, v) ->
    # TODO shouldn't be the length 26?
    if typeof(v) == 'string' and v.length == 24 and reISO.exec(v)
        return new Date(v)
    else
        return v

exports.from_json = (x) ->
    try
        JSON.parse(x, date_parser)
    catch err
        console.debug("from_json: error parsing #{x} (=#{exports.to_json(x)}) from JSON")
        throw err

# converts a Date object to an ISO string in UTC.
# NOTE -- we remove the +0000 (or whatever) timezone offset, since *all* machines within
# the SMC servers are assumed to be on UTC.
exports.to_iso = (d) -> (new Date(d - d.getTimezoneOffset()*60*1000)).toISOString().slice(0,-5)

# turns a Date object into a more human readable more friendly directory name in the local timezone
exports.to_iso_path = (d) -> exports.to_iso(d).replace('T','-').replace(/:/g,'')

# returns true if the given object has no keys
exports.is_empty_object = (obj) -> Object.keys(obj).length == 0

# returns the number of keys of an object, e.g., {a:5, b:7, d:'hello'} --> 3
exports.len = (obj) ->
    if not obj?
        return 0
    a = obj.length
    if a?
        return a
    Object.keys(obj).length

# return the keys of an object, e.g., {a:5, xyz:'10'} -> ['a', 'xyz']
exports.keys = underscore.keys

# returns the values of a map
exports.values = underscore.values

# as in python, makes a map from an array of pairs [(x,y),(z,w)] --> {x:y, z:w}
exports.dict = (obj) ->
    x = {}
    for a in obj
        if a.length != 2
            throw new Error("ValueError: unexpected length of tuple")
        x[a[0]] = a[1]
    return x

# remove first occurrence of value (just like in python);
# throws an exception if val not in list.
exports.remove = (obj, val) ->
    for i in [0...obj.length]
        if obj[i] == val
            obj.splice(i, 1)
            return
    throw new Error("ValueError -- item not in array")

# convert an array of 2-element arrays to an object, e.g., [['a',5], ['xyz','10']] --> {a:5, xyz:'10'}
exports.pairs_to_obj = (v) ->
    o = {}
    for x in v
        o[x[0]] = x[1]
    return o

exports.obj_to_pairs = (obj) -> ([x,y] for x,y of obj)

# from http://stackoverflow.com/questions/4009756/how-to-count-string-occurrence-in-string via http://js2coffee.org/
exports.substring_count = (string, subString, allowOverlapping) ->
    string += ""
    subString += ""
    return string.length + 1 if subString.length <= 0
    n = 0
    pos = 0
    step = (if (allowOverlapping) then (1) else (subString.length))
    loop
        pos = string.indexOf(subString, pos)
        if pos >= 0
            n++
            pos += step
        else
            break
    return n

exports.max = (array) -> (array.reduce((a,b) -> Math.max(a, b)))

exports.min = (array) -> (array.reduce((a,b) -> Math.min(a, b)))

filename_extension_re = /(?:\.([^.]+))?$/
exports.filename_extension = (filename) ->
    return filename_extension_re.exec(filename)[1] ? ''

exports.filename_extension_notilde = (filename) ->
    ext = exports.filename_extension(filename)
    while ext and ext[ext.length-1] == '~'  # strip tildes from the end of the extension -- put there by rsync --backup, and other backup systems in UNIX.
        ext = ext.slice(0, ext.length-1)
    return ext

# shallow copy of a map
exports.copy = (obj) ->
    if not obj? or typeof(obj) isnt 'object'
        return obj
    if exports.is_array(obj)
        return obj[..]
    r = {}
    for x, y of obj
        r[x] = y
    return r

# copy of map but without some keys
exports.copy_without = (obj, without) ->
    if typeof(without) == 'string'
        without = [without]
    r = {}
    for x, y of obj
        if x not in without
            r[x] = y
    return r

# copy of map but only with some keys
exports.copy_with = (obj, w) ->
    if typeof(w) == 'string'
        w = [w]
    r = {}
    for x, y of obj
        if x in w
            r[x] = y
    return r

# From http://coffeescriptcookbook.com/chapters/classes_and_objects/cloning
exports.deep_copy = (obj) ->
    if not obj? or typeof obj isnt 'object'
        return obj

    if obj instanceof Date
        return new Date(obj.getTime())

    if obj instanceof RegExp
        flags = ''
        flags += 'g' if obj.global?
        flags += 'i' if obj.ignoreCase?
        flags += 'm' if obj.multiline?
        flags += 'y' if obj.sticky?
        return new RegExp(obj.source, flags)

    newInstance = new obj.constructor()

    for key of obj
        newInstance[key] = exports.deep_copy(obj[key])

    return newInstance

# Split a pathname.  Returns an object {head:..., tail:...} where tail is
# everything after the final slash.  Either part may be empty.
# (Same as os.path.split in Python.)
exports.path_split = (path) ->
    v = path.split('/')
    return {head:v.slice(0,-1).join('/'), tail:v[v.length-1]}

# Takes a path string and file name and gives the full path to the file
exports.path_to_file = (path, file) ->
    if path == ''
        return file
    return path + '/' + file

exports.meta_file = (path, ext) ->
    p = exports.path_split(path)
    path = p.head
    if p.head != ''
        path += '/'
    return path + "." + p.tail + ".sage-" + ext


# "foobar" --> "foo..."
exports.trunc = (s, max_length=1024) ->
    if not s?
        return s
    if s.length > max_length
        if max_length < 3
            throw new Error("ValueError: max_length must be >= 3")
        return s.slice(0,max_length-3) + "..."
    else
        return s

# "foobar" --> "fo...ar"
exports.trunc_middle = (s, max_length=1024) ->
    if not s?
        return s
    if s.length <= max_length
        return s
    n = Math.floor(max_length/2)
    return s.slice(0, n - 2 + (if max_length%2 then 1 else 0)) + '...' + s.slice(s.length-(n-1))

# "foobar" --> "...bar"
exports.trunc_left = (s, max_length=1024) ->
    if not s?
        return s
    if s.length > max_length
        if max_length < 3
            throw new Error("ValueError: max_length must be >= 3")
        return "..." + s.slice(s.length-max_length+3)
    else
        return s

exports.pad_left = (s, n) ->
    if not typeof(s) == 'string'
        s = "#{s}"
    for i in [s.length...n]
        s = ' ' + s
    return s

exports.pad_right = (s, n) ->
    if not typeof(s) == 'string'
        s = "#{s}"
    for i in [s.length...n]
        s += ' '
    return s

# gives the plural form of the word if the number should be plural
exports.plural = (number, singular, plural="#{singular}s") ->
    if singular in ['GB', 'MB']
        return singular
    if number is 1 then singular else plural


exports.git_author = (first_name, last_name, email_address) -> "#{first_name} #{last_name} <#{email_address}>"

reValidEmail = (() ->
    sQtext = "[^\\x0d\\x22\\x5c\\x80-\\xff]"
    sDtext = "[^\\x0d\\x5b-\\x5d\\x80-\\xff]"
    sAtom = "[^\\x00-\\x20\\x22\\x28\\x29\\x2c\\x2e\\x3a-\\x3c\\x3e\\x40\\x5b-\\x5d\\x7f-\\xff]+"
    sQuotedPair = "\\x5c[\\x00-\\x7f]"
    sDomainLiteral = "\\x5b(" + sDtext + "|" + sQuotedPair + ")*\\x5d"
    sQuotedString = "\\x22(" + sQtext + "|" + sQuotedPair + ")*\\x22"
    sDomain_ref = sAtom
    sSubDomain = "(" + sDomain_ref + "|" + sDomainLiteral + ")"
    sWord = "(" + sAtom + "|" + sQuotedString + ")"
    sDomain = sSubDomain + "(\\x2e" + sSubDomain + ")*"
    sLocalPart = sWord + "(\\x2e" + sWord + ")*"
    sAddrSpec = sLocalPart + "\\x40" + sDomain # complete RFC822 email address spec
    sValidEmail = "^" + sAddrSpec + "$" # as whole string
    return new RegExp(sValidEmail)
)()

exports.is_valid_email_address = (email) ->
    # From http://stackoverflow.com/questions/46155/validate-email-address-in-javascript
    # but converted to Javascript; it's near the middle but claims to be exactly RFC822.
    if reValidEmail.test(email)
        return true
    else
        return false

# More canonical email address -- lower case and remove stuff between + and @.
# This is mainly used for banning users.

exports.canonicalize_email_address = (email_address) ->
    if typeof(email_address) != 'string'
        # silly, but we assume it is a string, and I'm concerned about a hacker attack involving that
        email_address = JSON.stringify(email_address)
    # remove + part from email address:   foo+bar@example.com
    i = email_address.indexOf('+')
    if i != -1
        j = email_address.indexOf('@')
        if j != -1
            email_address = email_address.slice(0,i) + email_address.slice(j)
    # make email address lower case
    return email_address.toLowerCase()


exports.lower_email_address = (email_address) ->
    if not email_address?
        return
    if typeof(email_address) != 'string'
        # silly, but we assume it is a string, and I'm concerned about a hacker attack involving that
        email_address = JSON.stringify(email_address)
    # make email address lower case
    return email_address.toLowerCase()


# Parses a string reresenting a search of users by email or non-email
# Expects the string to be delimited by commas or semicolons
#   between multiple users
#
# Non-email strings are ones without an '@' and will be split on whitespace
#
# Emails may be wrapped by angle brackets.
#   ie. <name@email.com> is valid and understood as name@email.com
#   (Note that <<name@email.com> will be <name@email.com which is not valid)
# Emails must be legal as specified by RFC822
#
# returns an object with the queries in lowercase
# eg.
# {
#    string_queries: ["firstname", "lastname", "somestring"]
#    email_queries: ["email@something.com", "justanemail@mail.com"]
# }
exports.parse_user_search = (query) ->
    queries = (q.trim().toLowerCase() for q in query.split(/,|;/))
    r = {string_queries:[], email_queries:[]}
    email_re = /<(.*)>/
    for x in queries
        if x
            # Is not an email
            if x.indexOf('@') == -1
                r.string_queries.push(x.split(/\s+/g))
            else
                # extract just the email address out
                for a in exports.split(x)
                    # Ensures that we don't throw away emails like
                    # "<validEmail>"withquotes@mail.com
                    if a[0] == '<'
                        match = email_re.exec(a)
                        a = match?[1] ? a
                    if exports.is_valid_email_address(a)
                        r.email_queries.push(a)
    return r


# Delete trailing whitespace in the string s.
exports.delete_trailing_whitespace = (s) ->
    return s.replace(/[^\S\n]+$/gm, "")


exports.assert = (condition, mesg) ->
    if not condition
        if typeof mesg == 'string'
            throw new Error(mesg)
        throw mesg


exports.retry_until_success = (opts) ->
    opts = exports.defaults opts,
        f           : exports.required   # f((err) => )
        start_delay : 100             # milliseconds
        max_delay   : 20000           # milliseconds -- stop increasing time at this point
        factor      : 1.4             # multiply delay by this each time
        max_tries   : undefined       # maximum number of times to call f
        max_time    : undefined       # milliseconds -- don't call f again if the call would start after this much time from first call
        log         : undefined
        warn        : undefined
        name        : ''
        cb          : undefined       # called with cb() on *success*; cb(error) if max_tries is exceeded

    delta = opts.start_delay
    tries = 0
    if opts.max_time?
        start_time = new Date()
    g = () ->
        tries += 1
        if opts.log?
            if opts.max_tries?
                opts.log("retry_until_success(#{opts.name}) -- try #{tries}/#{opts.max_tries}")
            if opts.max_time?
                opts.log("retry_until_success(#{opts.name}) -- try #{tries} (started #{new Date() - start_time}ms ago; will stop before #{opts.max_time}ms max time)")
            if not opts.max_tries? and not opts.max_time?
                opts.log("retry_until_success(#{opts.name}) -- try #{tries}")
        opts.f (err)->
            if err
                if err and opts.warn?
                    opts.warn("retry_until_success(#{opts.name}) -- err=#{err}")
                if opts.log?
                    opts.log("retry_until_success(#{opts.name}) -- err=#{err}")
                if opts.max_tries? and opts.max_tries <= tries
                    opts.cb?("maximum tries (=#{opts.max_tries}) exceeded - last error #{err}")
                    return
                delta = Math.min(opts.max_delay, opts.factor * delta)
                if opts.max_time? and (new Date() - start_time) + delta > opts.max_time
                    opts.cb?("maximum time (=#{opts.max_time}ms) exceeded - last error #{err}")
                    return
                setTimeout(g, delta)
            else
                if opts.log?
                    opts.log("retry_until_success(#{opts.name}) -- success")
                opts.cb?()
    g()


# Attempt (using exponential backoff) to execute the given function.
# Will keep retrying until it succeeds, then call "cb()".   You may
# call this multiple times and all callbacks will get called once the
# connection succeeds, since it keeps a stack of all cb's.
# The function f that gets called should make one attempt to do what it
# does, then on success do cb() and on failure cb(err).
# It must *NOT* call the RetryUntilSuccess callable object.
#
# Usage
#
#      @foo = retry_until_success_wrapper(f:@_foo)
#      @bar = retry_until_success_wrapper(f:@_foo, start_delay:100, max_delay:10000, exp_factor:1.5)
#
exports.retry_until_success_wrapper = (opts) ->
    _X = new RetryUntilSuccess(opts)
    return (cb) -> _X.call(cb)

class RetryUntilSuccess
    constructor: (opts) ->
        @opts = exports.defaults opts,
            f            : exports.defaults.required    # f(cb);  cb(err)
            start_delay  : 100         # initial delay beforing calling f again.  times are all in milliseconds
            max_delay    : 20000
            exp_factor   : 1.4
            max_tries    : undefined
            max_time     : undefined    # milliseconds -- don't call f again if the call would start after this much time from first call
            min_interval : 100   # if defined, all calls to f will be separated by *at least* this amount of time (to avoid overloading services, etc.)
            logname      : undefined
            verbose      : false
        if @opts.min_interval?
            if @opts.start_delay < @opts.min_interval
                @opts.start_delay = @opts.min_interval
        @f = @opts.f

    call: (cb, retry_delay) =>
        if @opts.logname?
            console.debug("#{@opts.logname}(... #{retry_delay})")

        if not @_cb_stack?
            @_cb_stack = []
        if cb?
            @_cb_stack.push(cb)
        if @_calling
            return
        @_calling = true
        if not retry_delay?
            @attempts = 0

        if @opts.logname?
            console.debug("actually calling -- #{@opts.logname}(... #{retry_delay})")

        if @opts.max_time?
            start_time = new Date()

        g = () =>
            if @opts.min_interval?
                @_last_call_time = exports.mswalltime()
            @f (err) =>
                @attempts += 1
                @_calling = false
                if err
                    if @opts.verbose
                        console.debug("#{@opts.logname}: error=#{err}")
                    if @opts.max_tries? and @attempts >= @opts.max_tries
                        while @_cb_stack.length > 0
                            @_cb_stack.pop()(err)
                        return
                    if not retry_delay?
                        retry_delay = @opts.start_delay
                    else
                        retry_delay = Math.min(@opts.max_delay, @opts.exp_factor*retry_delay)
                    if @opts.max_time? and (new Date() - start_time) + retry_delay > @opts.max_time
                        err = "maximum time (=#{@opts.max_time}ms) exceeded - last error #{err}"
                        while @_cb_stack.length > 0
                            @_cb_stack.pop()(err)
                        return
                    f = () =>
                        @call(undefined, retry_delay)
                    setTimeout(f, retry_delay)
                else
                    while @_cb_stack.length > 0
                        @_cb_stack.pop()()
        if not @_last_call_time? or not @opts.min_interval?
            g()
        else
            w = exports.mswalltime(@_last_call_time)
            if w < @opts.min_interval
                setTimeout(g, @opts.min_interval - w)
            else
                g()

# WARNING: params below have different semantics than above; these are what *really* make sense....
exports.eval_until_defined = (opts) ->
    opts = exports.defaults opts,
        code         : exports.required
        start_delay  : 100    # initial delay beforing calling f again.  times are all in milliseconds
        max_time     : 10000  # error if total time spent trying will exceed this time
        exp_factor   : 1.4
        cb           : exports.required # cb(err, eval(code))
    delay = undefined
    total = 0
    f = () ->
        result = eval(opts.code)
        if result?
            opts.cb(false, result)
        else
            if not delay?
                delay = opts.start_delay
            else
                delay *= opts.exp_factor
            total += delay
            if total > opts.max_time
                opts.cb("failed to eval code within #{opts.max_time}")
            else
                setTimeout(f, delay)
    f()


# An async debounce, kind of like the debounce in http://underscorejs.org/#debounce.
# Crucially, this async_debounce does NOT return a new function and store its state in a closure
# (like the maybe broken https://github.com/juliangruber/async-debounce), so we can use it for
# making async debounced methods in classes (see examples in SMC source code for how to do this).
exports.async_debounce = (opts) ->
    opts = defaults opts,
        f        : required   # async function f whose *only* argument is a callback
        interval : 1500       # call f at most this often (in milliseconds)
        state    : required   # store state information about debounce in this *object*
        cb       : undefined  # as if f(cb) happens -- cb may be undefined.
    {f, interval, state, cb} = opts

    call_again = ->
        n = interval + 1 - (new Date() - state.last)
        #console.log("starting timer for #{n}ms")
        state.timer = setTimeout((=>delete state.timer; exports.async_debounce(f:f, interval:interval, state:state)), n)

    if state.last? and (new Date() - state.last) <= interval
        # currently running or recently ran -- put in queue for next run
        state.next_callbacks ?= []
        if cb?
            state.next_callbacks.push(cb)
        #console.log("now have state.next_callbacks of length #{state.next_callbacks.length}")
        if not state.timer?
            call_again()
        return

    # Not running, so start running
    state.last = new Date()   # when we started running
    # The callbacks that we will call, since they were set before we started running:
    callbacks = exports.copy(state.next_callbacks ? [])
    # Plus our callback from this time.
    if cb?
        callbacks.push(cb)
    # Reset next callbacks
    state.next_callbacks = []
    #console.log("doing run with #{callbacks.length} callbacks")

    f (err) =>
        # finished running... call callbacks
        #console.log("finished running -- calling #{callbacks.length} callbacks", callbacks)
        for cb in callbacks
            cb?(err)
        callbacks = []  # ensure these callbacks don't get called again
        #console.log("finished -- have state.next_callbacks of length #{state.next_callbacks.length}")
        if state.next_callbacks.length > 0 and not state.timer?
            # new cb requests came in since when we started, so call when we next can.
            #console.log("new callbacks came in #{state.next_callbacks.length}")
            call_again()

# Class to use for mapping a collection of strings to characters (e.g., for use with diff/patch/match).
class exports.StringCharMapping
    constructor: (opts={}) ->
        opts = exports.defaults opts,
            to_char   : undefined
            to_string : undefined
        @_to_char   = {}
        @_to_string = {}
        @_next_char = 'A'
        if opts.to_string?
            for ch, st of opts.to_string
                @_to_string[ch] = st
                @_to_char[st]  = ch
        if opts.to_char?
            for st,ch of opts.to_char
                @_to_string[ch] = st
                @_to_char[st]   = ch
        @_find_next_char()

    _find_next_char: () =>
        loop
            @_next_char = String.fromCharCode(@_next_char.charCodeAt(0) + 1)
            break if not @_to_string[@_next_char]?

    to_string: (strings) =>
        t = ''
        for s in strings
            a = @_to_char[s]
            if a?
                t += a
            else
                t += @_next_char
                @_to_char[s] = @_next_char
                @_to_string[@_next_char] = s
                @_find_next_char()
        return t

    to_array: (string) =>
        return (@_to_string[s] for s in string)

# Given a string s, return the string obtained by deleting all later duplicate characters from s.
exports.uniquify_string = (s) ->
    seen_already = {}
    t = ''
    for c in s
        if not seen_already[c]?
            t += c
            seen_already[c] = true
    return t


# Return string t=s+'\n'*k so that t ends in at least n newlines.
# Returns s itself (so no copy made) if s already ends in n newlines (a common case).
### -- not used
exports.ensure_string_ends_in_newlines = (s, n) ->
    j = s.length-1
    while j >= 0 and j >= s.length-n and s[j] == '\n'
        j -= 1
    # Now either j = -1 or s[j] is not a newline (and it is the first character not a newline from the right).
    console.debug(j)
    k = n - (s.length - (j + 1))
    console.debug(k)
    if k == 0
        return s
    else
        return s + Array(k+1).join('\n')   # see http://stackoverflow.com/questions/1877475/repeat-character-n-times
###




# Used in the database, etc., for different types of users of a project

exports.PROJECT_GROUPS = ['owner', 'collaborator', 'viewer', 'invited_collaborator', 'invited_viewer']


# turn an arbitrary string into a nice clean identifier that can safely be used in an URL
exports.make_valid_name = (s) ->
    # for now we just delete anything that isn't alphanumeric.
    # See http://stackoverflow.com/questions/9364400/remove-not-alphanumeric-characters-from-string-having-trouble-with-the-char/9364527#9364527
    # whose existence surprised me!
    return s.replace(/\W/g, '_').toLowerCase()



# format is 2014-04-04-061502
exports.parse_bup_timestamp = (s) ->
    v = [s.slice(0,4), s.slice(5,7), s.slice(8,10), s.slice(11,13), s.slice(13,15), s.slice(15,17), '0']
    return new Date("#{v[1]}/#{v[2]}/#{v[0]} #{v[3]}:#{v[4]}:#{v[5]} UTC")

exports.matches = (s, words) ->
    for word in words
        if s.indexOf(word) == -1
            return false
    return true

exports.hash_string = (s) ->
    # see http://stackoverflow.com/questions/7616461/generate-a-hash-from-string-in-javascript-jquery
    hash = 0
    i = undefined
    chr = undefined
    len = undefined
    return hash if s.length is 0
    i = 0
    len = s.length
    while i < len
        chr = s.charCodeAt(i)
        hash = ((hash << 5) - hash) + chr
        hash |= 0 # convert to 32-bit integer
        i++
    return hash




exports.parse_hashtags = (t) ->
    # return list of pairs (i,j) such that t.slice(i,j) is a hashtag (starting with #).
    v = []
    if not t?
        return v
    base = 0
    while true
        i = t.indexOf('#')
        if i == -1 or i == t.length-1
            return v
        base += i+1
        if t[i+1] == '#' or not (i == 0 or t[i-1].match(/\s/))
            t = t.slice(i+1)
            continue
        t = t.slice(i+1)
        # find next whitespace or non-alphanumeric or dash
        # TODO: this lines means hashtags must be US ASCII --
        #    see http://stackoverflow.com/questions/1661197/valid-characters-for-javascript-variable-names
        i = t.match(/\s|[^A-Za-z0-9_\-]/)
        if i
            i = i.index
        else
            i = -1
        if i == 0
            # hash followed immediately by whitespace -- markdown desc
            base += i+1
            t = t.slice(i+1)
        else
            # a hash tag
            if i == -1
                # to the end
                v.push([base-1, base+t.length])
                return v
            else
                v.push([base-1, base+i])
                base += i+1
                t = t.slice(i+1)

mathjax_delim = [['$$','$$'], ['\\(','\\)'], ['\\[','\\]'],
                 ['\\begin{equation}', '\\end{equation}'],
                 ['\\begin{equation*}', '\\end{equation*}'],
                 ['\\begin{align}', '\\end{align}'],
                 ['\\begin{align*}', '\\end{align*}'],
                 ['\\begin{eqnarray}', '\\end{eqnarray}'],
                 ['\\begin{eqnarray*}', '\\end{eqnarray*}'],
                 ['$', '$']  # must be after $$
                ]

exports.parse_mathjax = (t) ->
    # Return list of pairs (i,j) such that t.slice(i,j) is a mathjax, including delimiters.
    # The delimiters are given in the mathjax_delim list above.
    v = []
    if not t?
        return v
    i = 0
    while i < t.length
        if t.slice(i,i+2) == '\\$'
            i += 2
            continue
        for d in mathjax_delim
            contains_linebreak = false
            if t.slice(i,i+d[0].length) == d[0]
                # a match -- find the close
                j = i+1
                while j < t.length and t.slice(j,j+d[1].length) != d[1]
                    if t.slice(j, j+1) == "\n"
                        contains_linebreak = true
                        if d[0] == "$"
                            break
                    j += 1
                j += d[1].length
                # filter out the case, where there is just one $ in one line (e.g. command line, USD, ...)
                if !(d[0] == "$" and contains_linebreak)
                    v.push([i,j])
                i = j
                break
        i += 1
    return v

# If you're going to set some innerHTML then mathjax it,
exports.mathjax_escape = (html) ->
    return html.replace(/&(?!#?\w+;)/g, "&amp;").replace(/</g, "&lt;").replace(/>/g, "&gt;").replace(/"/g, "&quot;").replace(/'/g, "&#39;")


# Return true if (1) path is contained in one
# of the given paths (a list of strings) -- or path without
# zip extension is in paths.
# Always returns false if path is undefined/null (since that might be dangerous, right)?
exports.path_is_in_public_paths = (path, paths) ->
    return exports.containing_public_path(path, paths)?

# returns a string in paths if path is public because of that string
# Otherwise, returns undefined.
# IMPORTANT: a possible returned string is "", which is falsey but defined!
exports.containing_public_path = (path, paths) ->
    if paths.length == 0
        return
    if not path?
        return
    if path.indexOf('../') != -1
        # just deny any potentially trickiery involving relative path segments (TODO: maybe too restrictive?)
        return
    for p in paths
        if p == ""  # the whole project is public, which matches everything
            return ""
        if path == p
            # exact match
            return p
        if path.slice(0,p.length+1) == p + '/'
            return p
    if exports.filename_extension(path) == "zip"
        # is path something_public.zip ?
        return exports.containing_public_path(path.slice(0,path.length-4), paths)
    return undefined

# encode a UNIX path, which might have # and % in it.
exports.encode_path = (path) ->
    path = encodeURI(path)  # doesn't escape # and ?, since they are special for urls (but not unix paths)
    return path.replace(/#/g,'%23').replace(/\?/g,'%3F')


# This adds a method _call_with_lock to obj, which makes it so it's easy to make it so only
# one method can be called at a time of an object -- all calls until completion
# of the first one get an error.

exports.call_lock = (opts) ->
    opts = exports.defaults opts,
        obj       : exports.required
        timeout_s : 30  # lock expire timeout after this many seconds

    obj = opts.obj

    obj._call_lock = () ->
        obj.__call_lock = true
        obj.__call_lock_timeout = () ->
            obj.__call_lock = false
            delete obj.__call_lock_timeout
        setTimeout(obj.__call_lock_timeout, opts.timeout_s * 1000)

    obj._call_unlock = () ->
        if obj.__call_lock_timeout?
            clearTimeout(obj.__call_lock_timeout)
            delete obj.__call_lock_timeout
        obj.__call_lock = false

    obj._call_with_lock = (f, cb) ->
        if obj.__call_lock
            cb?("error -- hit call_lock")
            return
        obj._call_lock()
        f (args...) ->
            obj._call_unlock()
            cb?(args...)

exports.cmp = (a,b) ->
    if a < b
        return -1
    else if a > b
        return 1
    return 0

exports.cmp_array = (a,b) ->
    for i in [0...Math.max(a.length, b.length)]
        c = exports.cmp(a[i],b[i])
        if c
            return c
    return 0

exports.cmp_Date = (a,b) ->
    if not a?
        return -1
    if not b?
        return 1
    if a < b
        return -1
    else if a > b
        return 1
    return 0   # note: a == b for Date objects doesn't work as expected, but that's OK here.

exports.timestamp_cmp = (a,b,field='timestamp') ->
    return -exports.cmp_Date(a[field], b[field])

timestamp_cmp0 = (a,b) ->
    return exports.cmp_Date(a[field], b[field])

#####################
# temporary location for activity_log code, shared by front and backend.
#####################

class ActivityLog
    constructor: (opts) ->
        opts = exports.defaults opts,
            events        : undefined
            account_id    : exports.required   # user
            notifications : {}
        @notifications = opts.notifications
        @account_id = opts.account_id
        if opts.events?
            @process(opts.events)

    obj: () =>
        return {notifications:@notifications, account_id:@account_id}

    path: (e) => "#{e.project_id}/#{e.path}"

    process: (events) =>
        #t0 = exports.mswalltime()
        by_path = {}
        for e in events
            ##if e.account_id == @account_id  # ignore our own events
            ##    continue
            key = @path(e)
            events_with_path = by_path[key]
            if not events_with_path?
                events_with_path = by_path[key] = [e]
            else
                events_with_path.push(e)
        for path, events_with_path of by_path
            events_with_path.sort(timestamp_cmp0)   # oldest to newest
            for event in events_with_path
                @_process_event(event, path)
        #winston.debug("ActivityLog: processed #{events.length} in #{exports.mswalltime(t0)}ms")

    _process_event: (event, path) =>
        # process the given event, assuming all older events have been
        # processed already; this updates the notifications object.
        if not path?
            path = @path(event)
        a = @notifications[path]
        if not a?
            @notifications[path] = a = {}
        a.timestamp = event.timestamp
        a.id = event.id
        #console.debug("process_event", event, path)
        #console.debug(event.seen_by?.indexOf(@account_id))
        #console.debug(event.read_by?.indexOf(@account_id))
        if event.seen_by? and event.seen_by.indexOf(@account_id) != -1
            a.seen = event.timestamp
        if event.read_by? and event.read_by.indexOf(@account_id) != -1
            a.read = event.timestamp

        if event.action?
            who = a[event.action]
            if not who?
                who = a[event.action] = {}
            who[event.account_id] = event.timestamp
            # The code below (instead of the line above) would include *all* times.
            # I'm not sure whether or not I want to use that information, since it
            # could get really big.
            #times = who[event.account_id]
            #if not times?
            #    times = who[event.account_id] = []
            #times.push(event.timestamp)


exports.activity_log = (opts) -> new ActivityLog(opts)

# see http://stackoverflow.com/questions/1144783/replacing-all-occurrences-of-a-string-in-javascript
exports.replace_all = (string, search, replace) ->
    string.split(search).join(replace)

exports.remove_c_comments = (s) ->
    while true
        i = s.indexOf('/*')
        if i == -1
            return s
        j = s.indexOf('*/')
        if i >= j
            return s
        s = s.slice(0, i) + s.slice(j+2)

exports.date_to_snapshot_format = (d) ->
    if not d?
        d = 0
    if typeof(d) == "number"
        d = new Date(d)
    s = d.toJSON()
    s = s.replace('T','-').replace(/:/g, '')
    i = s.lastIndexOf('.')
    return s.slice(0,i)

exports.stripe_date = (d) ->
    return new Date(d*1000).toLocaleDateString( 'lookup', { year: 'numeric', month: 'long', day: 'numeric' })
    # fixing the locale to en-US (to pass tests) and (not necessary, but just in case) also the time zone
    #return new Date(d*1000).toLocaleDateString(
    #    'en-US',
    #        year: 'numeric'
    #        month: 'long'
    #        day: 'numeric'
    #        weekday: "long"
    #        timeZone: 'UTC'
    #)

exports.to_money = (n) ->
    # see http://stackoverflow.com/questions/149055/how-can-i-format-numbers-as-money-in-javascript
    # TODO: replace by using react-intl...
    return n.toFixed(2).replace(/(\d)(?=(\d{3})+\.)/g, '$1,')

exports.stripe_amount = (units, currency) ->  # input is in pennies
    if currency != 'usd'
        throw Error("not-implemented currency #{currency}")
    s = "$#{exports.to_money(units/100)}"
    if s.slice(s.length-3) == '.00'
        s = s.slice(0, s.length-3)
    return s

exports.capitalize = (s) ->
    if s?
        return s.charAt(0).toUpperCase() + s.slice(1)

exports.is_array = is_array = (obj) ->
    Object.prototype.toString.call(obj) == "[object Array]"

exports.is_date = (obj) -> obj instanceof Date

# get a subarray of all values between the two given values inclusive, provided in either order
exports.get_array_range = (arr, value1, value2) ->
    index1 = arr.indexOf(value1)
    index2 = arr.indexOf(value2)
    if index1 > index2
        [index1, index2] = [index2, index1]
    return arr[index1..index2]

# Specific easy to read and describe amount of time before right now
# Use negative input for _after now.
exports.milliseconds_ago = (ms) -> new Date(new Date() - ms)
exports.seconds_ago      = (s)  -> exports.milliseconds_ago(1000*s)
exports.minutes_ago      = (m)  -> exports.seconds_ago(60*m)
exports.hours_ago        = (h)  -> exports.minutes_ago(60*h)
exports.days_ago         = (d)  -> exports.hours_ago(24*d)
exports.weeks_ago        = (w)  -> exports.days_ago(7*w)
exports.months_ago       = (m)  -> exports.days_ago(30.5*m)

if localStorage?
    # Versions of the above, but give the relevant point in time but
    # on the *server*.  These are only available in the web browser.
    exports.server_time             = ()   -> new Date(new Date() - (parseFloat(localStorage.clock_skew) ? 0))
    exports.server_milliseconds_ago = (ms) -> new Date(new Date() - ms - (parseFloat(localStorage.clock_skew) ? 0))
    exports.server_seconds_ago      = (s)  -> exports.server_milliseconds_ago(1000*s)
    exports.server_minutes_ago      = (m)  -> exports.server_seconds_ago(60*m)
    exports.server_hours_ago        = (h)  -> exports.server_minutes_ago(60*h)
    exports.server_days_ago         = (d)  -> exports.server_hours_ago(24*d)
    exports.server_weeks_ago        = (w)  -> exports.server_days_ago(7*w)
    exports.server_months_ago       = (m)  -> exports.server_days_ago(30.5*m)
else
    # On the server, these functions are aliased to the functions above, since
    # we assume that the server clocks are sufficiently accurate.  Providing
    # these functions makes it simpler to write code that runs on both the
    # frontend and the backend.
    exports.server_time             = -> new Date()
    exports.server_milliseconds_ago = exports.milliseconds_ago
    exports.server_seconds_ago      = exports.seconds_ago
    exports.server_minutes_ago      = exports.minutes_ago
    exports.server_hours_ago        = exports.hours_ago
    exports.server_days_ago         = exports.days_ago
    exports.server_weeks_ago        = exports.weeks_ago
    exports.server_months_ago       = exports.months_ago


# Specific easy to read and describe point in time before another point in time tm.
# (The following work exactly as above if the second argument is excluded.)
# Use negative input for first argument for that amount of time after tm.
exports.milliseconds_before = (ms, tm) -> new Date((tm ? (new Date())) - ms)
exports.seconds_before      = (s, tm)  -> exports.milliseconds_before(1000*s, tm)
exports.minutes_before      = (m, tm)  -> exports.seconds_before(60*m, tm)
exports.hours_before        = (h, tm)  -> exports.minutes_before(60*h, tm)
exports.days_before         = (d, tm)  -> exports.hours_before(24*d, tm)
exports.weeks_before        = (d, tm)  -> exports.days_before(7*d, tm)
exports.months_before       = (d, tm)  -> exports.days_before(30.5*d, tm)

<<<<<<< HEAD
# time this many seconds in the future (or undefined)
exports.expire_time = (s) ->
    if s then new Date((new Date() - 0) + s*1000)
=======
exports.YEAR = new Date().getFullYear()
>>>>>>> e7511ce0

# Round the given number to 1 decimal place
exports.round1 = round1 = (num) ->
    Math.round(num * 10) / 10

# Round given number to 2 decimal places
exports.round2 = round2 = (num) ->
    # padding to fix floating point issue (see http://stackoverflow.com/questions/11832914/round-to-at-most-2-decimal-places-in-javascript)
    Math.round((num + 0.00001) * 100) / 100

exports.seconds2hms = seconds2hms = (secs) ->
    s = round2(secs % 60)
    m = Math.floor(secs / 60) % 60
    h = Math.floor(secs / 60 / 60)
    if h == 0 and m == 0
        return "#{s}s"
    if h > 0
        return "#{h}h#{m}m#{s}s"
    if m > 0
        return "#{m}m#{s}s"

# returns the number parsed from the input text, or undefined if invalid
# rounds to the nearest 0.01 if round_number is true (default : true)
# allows negative numbers if allow_negative is true (default : false)
exports.parse_number_input = (input, round_number=true, allow_negative=false) ->
    input = (input + "").split('/')
    if input.length != 1 and input.length != 2
        return undefined
    if input.length == 2
        val = parseFloat(input[0]) / parseFloat(input[1])
    if input.length == 1
        if isNaN(input) or "#{input}".trim() is ''
            # Shockingly, whitespace returns false for isNaN!
            return undefined
        val = parseFloat(input)
    if round_number
        val = round2(val)
    if isNaN(val) or val == Infinity or (val < 0 and not allow_negative)
        return undefined
    return val

exports.range = (n, m) ->
    if not m?
        return [0...n]
    else
        return [n...m]

# arithmetic of maps with codomain numbers; missing values default to 0
exports.map_sum = (a, b) ->
    if not a?
        return b
    if not b?
        return a
    c = {}
    for k, v of a
        c[k] = v + (b[k] ? 0)
    for k, v of b
        c[k] ?= v
    return c

exports.map_diff = (a, b) ->
    if not b?
        return a
    if not a?
        c = {}
        for k,v of b
            c[k] = -v
        return c
    c = {}
    for k, v of a
        c[k] = v - (b[k] ? 0)
    for k, v of b
        c[k] ?= -v
    return c

# replace map in place by the result of applying f to each
# element of the codomain of the map.  Also return the modified map.
exports.apply_function_to_map_values = apply_function_to_map_values = (map, f) ->
    for k, v of map
        map[k] = f(v)
    return map

# modify map by coercing each element of codomain to a number, with false->0 and true->1
exports.coerce_codomain_to_numbers = (map) ->
    apply_function_to_map_values map, (x)->
        if typeof(x) == 'boolean'
            if x then 1 else 0
        else
            parseFloat(x)

# returns true if the given map is undefined or empty, or all the values are falsy
exports.is_zero_map = (map) ->
    if not map?
        return true
    for k,v of map
        if v
            return false
    return true

# Returns copy of map with no undefined/null values (recursive).
# Doesn't modify map.  If map is an array, just returns it
# with no change even if it has undefined values.
exports.map_without_undefined = map_without_undefined = (map) ->
    if is_array(map)
        return map
    if not map?
        return
    new_map = {}
    for k, v of map
        if not v?
            continue
        else
            new_map[k] = if typeof(v) == 'object' then map_without_undefined(v) else v
    return new_map


# foreground; otherwise, return false.
exports.should_open_in_foreground = (e) ->
    return not (e.which == 2 or e.metaKey or e.altKey or e.ctrlKey)

# Like Python's enumerate
exports.enumerate = (v) ->
    i = 0
    w = []
    for x in v
        w.push([i,x])
        i += 1
    return w

# escape everything in a regex
exports.escapeRegExp = escapeRegExp = (str) ->
  return str.replace(/[\-\[\]\/\{\}\(\)\*\+\?\.\\\^\$\|]/g, "\\$&")

# smiley-fication of an arbitrary string
smileys_definition = [
    [':-)',          "😁"],
    [':-(',          "😞"],
    ['<3',           "♡",             null, '\\b'],
    [':shrug:',      "¯\\\\_(ツ)_/¯"],
    ['o_o',          "סּ_\סּ",         '\\b', '\\b'],
    [':-p',          "😛",            null, '\\b'],
    ['>_<',          "😆"],
    ['^^',           "😄",            '^',   '\S'],
    ['^^ ',          "😄 "],
    [' ^^',          " 😄"],
    [';-)',          "😉"],
    ['-_-',          "😔"],
    [':-\\',         "😏"],
    ['!!!',          "⚠"],
    [':omg:',        "😱"]
]

smileys = []

for smiley in smileys_definition
    s = escapeRegExp(smiley[0])
    if smiley[2]?
        s = smiley[2] + s
    if smiley[3]?
        s = s + smiley[3]
    smileys.push([RegExp(s, 'g'), smiley[1]])

exports.smiley = (opts) ->
    opts = exports.defaults opts,
        s           : exports.required
        wrap        : undefined
    # de-sanitize possible sanitized characters
    s = opts.s.replace(/&gt;/g, '>').replace(/&lt;/g, '<')
    for subs in smileys
        repl = subs[1]
        if opts.wrap
            repl = opts.wrap[0] + repl + opts.wrap[1]
        s = s.replace(subs[0], repl)
    return s

_ = underscore

exports.smiley_strings = () ->
    return _.filter(_.map(smileys_definition, _.first), (x) -> ! _.contains(['^^ ', ' ^^'], x))

# converts an array to a "human readable" array
exports.to_human_list = (arr) ->
    arr = _.map(arr, (x) -> x.toString())
    if arr.length > 1
        return arr[...-1].join(", ") + " and " + arr[-1..]
    else if arr.length == 1
        return arr[0].toString()
    else
        return ""

exports.emoticons = exports.to_human_list(exports.smiley_strings())

exports.history_path = (path) ->
    p = exports.path_split(path)
    return if p.head then "#{p.head}/.#{p.tail}.sage-history" else ".#{p.tail}.sage-history"

# This is a convenience function to provide as a callback when working interactively.
exports.done = () ->
    start_time = new Date()
    return (args...) ->
        try
            s = JSON.stringify(args)
        catch
            s = args
        console.log("*** TOTALLY DONE! (#{(new Date() - start_time)/1000}s since start) ", s)

smc_logger_timestamp = smc_logger_timestamp_last = smc_start_time = new Date().getTime() / 1000.0

exports.log = () ->
    smc_logger_timestamp = new Date().getTime() / 1000.0
    t  = seconds2hms(smc_logger_timestamp - smc_start_time)
    dt = seconds2hms(smc_logger_timestamp - smc_logger_timestamp_last)
    # support for string interpolation for the actual console.log
    [msg, args...] = Array.prototype.slice.call(arguments)
    console.log_original("[#{t} Δ #{dt}] #{msg}", args...)
    smc_logger_timestamp_last = smc_logger_timestamp

if not exports.RUNNING_IN_NODE and window?
    window.console.log_original = window.console.log
    window.console.log = exports.log

# derive the console initialization filename from the console's filename
# used in webapp and console_server_child
exports.console_init_filename = (fn) ->
    x = exports.path_split(fn)
    x.tail = ".#{x.tail}.init"
    if x.head == ''
        return x.tail
    return [x.head, x.tail].join("/")


exports.has_null_leaf = has_null_leaf = (obj) ->
    for k, v of obj
        if v == null or (typeof(v) == 'object' and has_null_leaf(v))
            return true
    return false<|MERGE_RESOLUTION|>--- conflicted
+++ resolved
@@ -1323,13 +1323,11 @@
 exports.weeks_before        = (d, tm)  -> exports.days_before(7*d, tm)
 exports.months_before       = (d, tm)  -> exports.days_before(30.5*d, tm)
 
-<<<<<<< HEAD
 # time this many seconds in the future (or undefined)
 exports.expire_time = (s) ->
     if s then new Date((new Date() - 0) + s*1000)
-=======
+
 exports.YEAR = new Date().getFullYear()
->>>>>>> e7511ce0
 
 # Round the given number to 1 decimal place
 exports.round1 = round1 = (num) ->
