--- conflicted
+++ resolved
@@ -249,11 +249,8 @@
                     standby_timeout_m : 10
                     default_file_sort : 'time'
                     show_global_info2 : null
-<<<<<<< HEAD
                     first_steps       : true
-=======
                     newsletter        : true
->>>>>>> 6011afd8
                 first_name      : ''
                 last_name       : ''
                 terminal        :
