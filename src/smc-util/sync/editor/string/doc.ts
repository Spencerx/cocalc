import { CompressedPatch, Document } from "../generic/types";
import { apply_patch, make_patch } from "../generic/util";

// Immutable string document that satisfies our spec.
export class StringDocument implements Document {
  private value: string;

  constructor(value = "") {
    this.value = value;
  }

  public to_str(): string {
    return this.value;
  }

  public is_equal(other?: StringDocument): boolean {
    return this.value === (other != null ? other.value : undefined);
  }

  public apply_patch(patch: CompressedPatch): StringDocument {
    return new StringDocument(apply_patch(patch, this.value)[0]);
  }

  public make_patch(other: StringDocument): CompressedPatch {
    return make_patch(this.value, other.value);
  }

  public set(x: any): StringDocument {
    if (typeof x === "string") {
      return new StringDocument(x);
    }
    throw Error("x must be a string");
  }

  public get(_?: any): any {
    throw Error("get queries on strings don't have meaning");
  }

  public get_one(_?: any): any {
    throw Error("get_one queries on strings don't have meaning");
  }

  public delete(_?: any): StringDocument {
    throw Error("delete on strings doesn't have meaning");
  }

  public changes(_?: StringDocument): any {
    // no-op (this is useful for other things, e.g., db-doc)
    return;
  }

  public count(): number {
    return this.value.length;
  }
<<<<<<< HEAD
}
=======

}
>>>>>>> adfc1a14
<|MERGE_RESOLUTION|>--- conflicted
+++ resolved
@@ -52,9 +52,4 @@
   public count(): number {
     return this.value.length;
   }
-<<<<<<< HEAD
 }
-=======
-
-}
->>>>>>> adfc1a14
