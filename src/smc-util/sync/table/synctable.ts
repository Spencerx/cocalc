/*

Variations:  Instead of making this class really complicated
with many different ways to do sync (e.g, changefeeds, project
websockets, unit testing, etc.), we have one single approach via
a Client that has a certain interface.  Then we implement different
Clients that have this interface, in order to support different
ways of orchestrating a SyncTable.

TODO:
 - copy over and update docs from synctable.coffee header.


*/

// CoCalc, Copyright (C) 2018, Sagemath Inc.

// If true, will log to the console a huge amount of
// info about every get/set
let DEBUG: boolean = false;

export function set_debug(x: boolean): void {
  DEBUG = x;
}

import { delay } from "awaiting";

import { global_cache_decref } from "./global-cache";

import { EventEmitter } from "events";
import { Map, fromJS, List } from "immutable";

import { keys, throttle } from "underscore";

import { callback2, cancel_scheduled, once } from "../../async-utils";

import { wait } from "../../async-wait";

import { query_function } from "./query-function";

import { copy, is_array, is_object, len } from "../../misc2";

const misc = require("../../misc");
const schema = require("../../schema");

// What we need the client below to implement so we can use
// it to support a table.
export interface Client extends EventEmitter {
  is_project: () => boolean;
<<<<<<< HEAD
  dbg: (str: string) => Function;
  query: (
    opts: { query: any; options?: any[]; timeout?: number; cb?: Function }
  ) => void;
=======
  dbg: (string) => Function;
  query: (opts: {
    query: any;
    options?: any[];
    timeout?: number;
    cb?: Function;
  }) => void;
>>>>>>> 3b0923cf
  query_cancel: Function;
  server_time: Function;
  alert_message: Function;
  is_connected: () => boolean;
  is_signed_in: () => boolean;
  touch_project: (opts: any) => void;
}

export interface VersionedChange {
  obj: { [key: string]: any };
  version: number;
}

export interface TimedChange {
  obj: { [key: string]: any };
  time: number; // ms since epoch
}

function is_fatal(err: string): boolean {
  return err.indexOf("FATAL") != -1;
}

import { reuseInFlight } from "async-await-utils/hof";

import { Changefeed } from "./changefeed";
import { parse_query, to_key } from "./util";

type State = "disconnected" | "connected" | "closed";

export class SyncTable extends EventEmitter {
  private changefeed?: Changefeed;
  private query: any;
  private client_query: any;
  private primary_keys: string[];
  private options: any[];
  public client: Client;
  private throttle_changes?: number;
  private throttled_emit_changes?: Function;

  // Immutable map -- the value of this synctable.
  private value?: Map<string, Map<string, any>>;
  private last_save: Map<string, Map<string, any>> = Map();

  // Which records we have changed (and when, by server time),
  // that haven't been sent to the backend.
  private changes: { [key: string]: number } = {};

  // The version of each record.
  private versions: { [key: string]: number } = {};

  // The inital version is only used in the project, where we
  // just assume the clock is right.  If this were totally
  // off/changed, then clients would get confused -- until they
  // close and open the file or refresh their browser.  It might
  // be better to switch to storing the current version number
  // on disk.
  private initial_version: number = new Date().valueOf();

  // disconnected <--> connected --> closed
  private state: State;
  private table: string;
  private schema: any;
  private emit_change: Function;
  public reference_count: number = 0;
  public cache_key: string | undefined;
  // Which fields the user is allowed to set/change.
  // Gets updated during init.
  private set_fields: string[] = [];
  // Which fields *must* be included in any set query.
  // Also updated during init.
  private required_set_fields: { [key: string]: boolean } = {};

  // Coerce types and generally do strong checking of all
  // types using the schema.  Do this unless you have a very
  // good reason not to!
  private coerce_types: boolean = true;

  // If set, then the table is assumed to be managed
  // entirely externally (using events).
  // This is used by the synctables that are managed
  // entirely by the project (e.g., sync-doc support).
  private no_db_set: boolean = false;

  // Set only for some tables.
  private project_id?: string;

  private last_has_uncommitted_changes?: boolean = undefined;

  constructor(
    query,
    options: any[],
    client: Client,
    throttle_changes?: number,
    coerce_types?: boolean,
    no_db_set?: boolean,
    project_id?: string
  ) {
    super();

    if (coerce_types != undefined) {
      this.coerce_types = coerce_types;
    }
    if (no_db_set != undefined) {
      this.no_db_set = no_db_set;
    }
    if (project_id != undefined) {
      this.project_id = project_id;
    }

    if (is_array(query)) {
      throw Error("must be a single query, not array of queries");
    }

    this.set_state("disconnected");

    this.changefeed_on_update = this.changefeed_on_update.bind(this);
    this.changefeed_on_close = this.changefeed_on_close.bind(this);

    this.setMaxListeners(100);
    this.query = parse_query(query);
    this.options = options;
    this.client = client;
    this.throttle_changes = throttle_changes;

    this.init_query();
    this.init_throttle_changes();

    // So only ever runs once at a time.
    this.save = reuseInFlight(this.save.bind(this));
    this.first_connect();
  }

  /* PUBLIC API */

  /*
  Return true if there are changes to this synctable that
  have NOT been confirmed as saved to the backend database.
  (Always returns false when not yet initialized.)
  */
  public has_uncommitted_changes(): boolean {
    this.assert_not_closed("has_uncommitted_changes");
    return len(this.changes) !== 0;
  }

  /* Gets records from this table.
       - arg = not given: returns everything (as an
               immutable map from key to obj)
       - arg = array of keys; return map from key to obj
       - arg = single key; returns corresponding object

    This is NOT a generic query mechanism.  SyncTable
    is really best thought of as a key:value store!
  */
  public get(arg?): Map<string, any> | undefined {
    this.assert_not_closed("get");

    if (this.value == null) {
      throw Error("table not yet initialized");
    }

    if (arg == null) {
      return this.value;
    }

    if (is_array(arg)) {
      let x: Map<string, Map<string, any>> = Map();
      for (let k of arg) {
        const key: string | undefined = to_key(k);
        if (key != null) {
          x = x.set(key, this.value.get(key));
        }
      }
      return x;
    } else {
      const key = to_key(arg);
      if (key != null) {
        return this.value.get(key);
      }
    }
  }

  /*
  Get one record from this table.  Especially useful when
  there is only one record, which is an important special
  case (a so-called "wide" table?.)
  */
  public get_one(arg?): Map<string, any> | undefined {
    if (this.value == null) {
      throw Error("table not yet initialized");
    }

    if (arg == null) {
      return this.value.toSeq().first();
    } else {
      // get only returns (at most) one object, so it's "get_one".
      return this.get(arg);
    }
  }

  private async wait_until_value(): Promise<void> {
    if (this.value != null) return;
    // can't save until server sends state.  We wait.
    await once(this, "init-value-server");
    if (this.value == null) {
      throw Error("bug -- change should initialize value");
    }
  }

  /*
  Ensure any unsent changes are sent to the backend.
  When this function returns there are no unsent changes,
  since it keeps calling _save until nothing has changed
  locally.
  */
  public async save(): Promise<void> {
    this.assert_not_closed("save");
    if (this.value == null) {
      // nothing to save yet
      return;
    }

    while (this.has_uncommitted_changes()) {
      if (this.state !== "connected") {
        // wait for state change
        await once(this, "state");
      }
      if (this.state === "connected") {
        if (!(await this._save())) {
          this.update_has_uncommitted_changes();
          return;
        }
      }
      // else switched to something else (?), so
      // loop around and wait again for a change...
    }
  }

  private update_has_uncommitted_changes(): void {
    const cur = this.has_uncommitted_changes();
    if (cur !== this.last_has_uncommitted_changes) {
      this.emit("has-uncommitted-changes", cur);
      this.last_has_uncommitted_changes = cur;
    }
  }

  /*
  set -- Changes (or creates) one entry in the table.
  The input field changes is either an Immutable.js Map or a JS Object map.
  If changes does not have the primary key then a random record is updated,
  and there *must* be at least one record.  Exception: computed primary
  keys will be computed (see stuff about computed primary keys above).
  The second parameter 'merge' can be one of three values:
    'deep'   : (DEFAULT) deep merges the changes into the record, keep as much info as possible.
    'shallow': shallow merges, replacing keys by corresponding values
    'none'   : do no merging at all -- just replace record completely
  Raises an exception if something goes wrong doing the set.
  Returns updated value otherwise.

  DOES NOT causes a save.

  NOTE: we always use db schema to ensure types are correct,
  converting if necessary.   This has a performance impact,
  but is worth it for sanity's sake!!!
  */
  public set(changes: any, merge: "deep" | "shallow" | "none" = "deep"): any {
    if (this.value == null) {
      throw Error("can't set until table is initialized");
    }

    if (!Map.isMap(changes)) {
      changes = fromJS(changes);
      if (!is_object(changes)) {
        throw Error(
          "type error -- changes must be an immutable.js Map or JS map"
        );
      }
    }
    if (DEBUG) {
      console.log(`set('${this.table}'): ${misc.to_json(changes.toJS())}`);
    }

    // For sanity!
    changes = this.do_coerce_types(changes);

    // Ensure that each key is allowed to be set.
    if (this.client_query.set == null) {
      throw Error(`users may not set ${this.table}`);
    }

    const can_set = this.client_query.set.fields;
    changes.map((_, k) => {
      if (can_set[k] === undefined) {
        throw Error(`users may not set ${this.table}.${k}`);
      }
    });

    // Determine the primary key's value
    let key: string | undefined = this.obj_to_key(changes);
    if (key == null) {
      // attempt to compute primary key if it is a computed primary key
      let key0 = this.computed_primary_key(changes);
      key = to_key(key0);
      if (key == null && this.primary_keys.length === 1) {
        // use a "random" primary key from existing data
        key0 = key = this.value.keySeq().first();
      }
      if (key == null) {
        throw Error(
          `must specify primary key ${this.primary_keys.join(
            ","
          )}, have at least one record, or have a computed primary key`
        );
      }
      // Now key is defined
      if (this.primary_keys.length === 1) {
        changes = changes.set(this.primary_keys[0], key0);
      } else if (this.primary_keys.length > 1) {
        if (key0 == null) {
          // to satisfy typescript.
          throw Error("bug -- computed primary key must be an array");
        }
        let i = 0;
        for (let pk of this.primary_keys) {
          changes = changes.set(pk, key0[i]);
          i += 1;
        }
      }
    }

    // Get the current value
    const cur = this.value.get(key);
    let new_val;

    if (cur == null) {
      // No record with the given primary key.  Require that
      // all the this.required_set_fields are specified, or
      // it will become impossible to sync this table to
      // the backend.
      for (let k in this.required_set_fields) {
        if (changes.get(k) == null) {
          throw Error(`must specify field '${k}' for new records`);
        }
      }
      // If no current value, then next value is easy -- it equals the current value in all cases.
      new_val = changes;
    } else {
      // Use the appropriate merge strategy to get the next val.
      // Fortunately, these are all built into immutable.js!
      switch (merge) {
        case "deep":
          new_val = cur.mergeDeep(changes);
          break;
        case "shallow":
          new_val = cur.merge(changes);
          break;
        case "none":
          new_val = changes;
          break;
        default:
          throw Error("merge must be one of 'deep', 'shallow', 'none'");
      }
    }
    if (new_val.equals(cur)) {
      // nothing actually changed, so nothing further to do.
      return new_val;
    }

    for (let field in this.required_set_fields) {
      if (!new_val.has(field)) {
        throw Error(
          `missing required set field ${field} of table ${this.table}`
        );
      }
    }

    // Something changed:
    this.value = this.value.set(key, new_val);
    this.changes[key] = this.client.server_time().valueOf();
    this.update_has_uncommitted_changes();
    if (this.client.is_project()) {
      // project assigns versions
      const version = this.increment_version(key);
      const obj = new_val.toJS();
      this.emit("versioned-changes", [{ obj, version }]);
    } else {
      // browser gets them assigned...
      this.null_version(key);
      // also touch to indicate activity and make sure project running,
      // in some cases.
      this.touch_project();
    }
    this.emit_change([key]);

    return new_val;
  }

  private touch_project(): void {
    if (this.project_id !== undefined) {
      this.client.touch_project({ project_id: this.project_id });
    }
  }

  public async close(fatal: boolean = false): Promise<void> {
    if (this.state === "closed") {
      // already closed
      return;
    }
    // decrement the reference to this synctable
    if (global_cache_decref(this)) {
      // close: not zero -- so don't close it yet --
      // still in use by possibly multiple clients
      return;
    }

    if (this.throttled_emit_changes != null) {
      cancel_scheduled(this.throttled_emit_changes);
      delete this.throttled_emit_changes;
    }

    this.client.removeListener("disconnected", this.disconnected);
    if (!fatal) {
      // do a last attempt at a save (so we don't lose data),
      // then really close.
      await this.save(); // attempt last save to database.
    }
    /*
    The moment the sync part of _save is done, we remove listeners
    and clear everything up.  It's critical that as soon as close
    is called that there be no possible way any further connect
    events (etc) can make this SyncTable
    do anything!!  That finality assumption is made
    elsewhere (e.g in smc-project/client.coffee)
    */

    this.close_changefeed();
    this.set_state("closed");
    this.removeAllListeners();
    delete this.value;
  }

  public async wait(until: Function, timeout: number = 30): Promise<any> {
    this.assert_not_closed("wait");

    return await wait({
      obj: this,
      until,
      timeout,
      change_event: "change-no-throttle"
    });
  }

  /* INTERNAL PRIVATE METHODS */

  private async first_connect(): Promise<void> {
    try {
      await this.connect();
      this.update_has_uncommitted_changes();
    } catch (err) {
      console.warn(
        `synctable: failed to connect (table=${this.table}), error=${err}`,
        this.query
      );
      this.close(true);
    }
  }

  private set_state(state: State): void {
    this.state = state;
    this.emit(state);
  }

  public get_state(): State {
    return this.state;
  }

  public get_table(): string {
    return this.table;
  }

  private set_throttle_changes(): void {
    // No throttling of change events, unless explicitly requested
    // *or* part of the schema.
    if (this.throttle_changes != null) return;
    const t = schema.SCHEMA[this.table];
    if (t == null) return;
    const u = t.user_query;
    if (u == null) return;
    const g = u.get;
    if (g == null) return;
    this.throttle_changes = g.throttle_changes;
  }

  private init_throttle_changes(): void {
    this.set_throttle_changes();

    if (!this.throttle_changes) {
      this.emit_change = (changed_keys: string[]) => {
        this.emit("change", changed_keys);
        this.emit("change-no-throttle", changed_keys);
      };
      return;
    }

    // throttle emitting of change events
    let all_changed_keys = {};
    let do_emit_changes = () => {
      //console.log("#{this.table} -- emitting changes", keys(all_changed_keys))
      // CRITICAL: some code depends on emitting change even
      // for the *empty* list of keys!
      // E.g., projects page won't load for new users.  This
      // is the *change* from not loaded to being loaded,
      // which does make sense.
      this.emit("change", keys(all_changed_keys));
      all_changed_keys = {};
    };
    this.throttled_emit_changes = throttle(
      do_emit_changes,
      this.throttle_changes
    );
    this.emit_change = changed_keys => {
      //console.log("emit_change", changed_keys);
      this.dbg("emit_change")(changed_keys);
      //console.log("#{this.table} -- queue changes", changed_keys)
      for (let key of changed_keys) {
        all_changed_keys[key] = true;
      }
      this.emit("change-no-throttle", changed_keys);
      if (this.throttled_emit_changes != null) {
        this.throttled_emit_changes();
      }
    };
  }

  private dbg(_f?: string): Function {
    return () => {};
    /*
    return (...args) => {
      console.log(`synctable("${this.table}").${_f}: `, ...args);
    };
    if (this.client.is_project()) {
      return this.client.dbg(
        `SyncTable('${JSON.stringify(this.query)}').${_f}`
      );
    }
    return () => {};
    */
  }

  private async connect(): Promise<void> {
    const dbg = this.dbg("connect");
    dbg();
    this.assert_not_closed("connect");
    if (this.state === "connected") {
      return;
    }

    // 1. save, in case we have any local unsaved changes,
    // then sync with upstream.
    if (this.value != null) {
      dbg("send off any local unsaved changes first");
      await this.save();
    }

    // 2. Now actually setup the changefeed.
    // (Even if this.no_db_set is set, this still may do
    // an initial query to the database.  However, the changefeed
    // does nothing further.)
    dbg("actually setup changefeed");
    await this.create_changefeed();

    dbg("connect should have succeeded");
  }

  private async create_changefeed(): Promise<void> {
    const dbg = this.dbg("create_changefeed");
    if (this.get_state() == "closed") {
      dbg("closed so don't do anything ever again");
      return;
    }
    dbg("creating changefeed connection...");
    let initval;
    try {
      initval = await this.create_changefeed_connection();
    } catch (err) {
      dbg("failed to create changefeed", err.toString());
      // Typically this happens if synctable closed while
      // creating the connection...
      this.close();
      throw err;
    }
    if (this.state == "closed") {
      return;
    }
    dbg("got changefeed, now initializing table data");
    this.init_changefeed_handlers();
    const changed_keys = this.update_all(initval);
    dbg("setting state to connected");
    this.set_state("connected");

    // NOTE: Can't emit change event until after
    // switching state to connected, which is why
    // we do it here.
    this.emit_change(changed_keys);
  }

  private close_changefeed(): void {
    if (this.changefeed == null) return;
    this.remove_changefeed_handlers();
    this.changefeed.close();
    delete this.changefeed;
  }

  private async create_changefeed_connection(): Promise<any[]> {
    let delay_ms: number = 500;
    while (true) {
      this.close_changefeed();
      this.changefeed = new Changefeed(this.changefeed_options());
      await this.wait_until_ready_to_query_db();
      try {
        return await this.changefeed.connect();
      } catch (err) {
        if (is_fatal(err.toString())) {
          console.warn("FATAL creating initial changefeed", this.table, err);
          this.close(true);
          throw err;
        }
        // This can happen because we might suddenly NOT be ready
        // to query db immediately after we are ready...
        console.warn(
          `${this.table} -- failed to connect -- ${err}; will retry`
        );
        await delay(delay_ms);
        if (delay_ms < 8000) {
          delay_ms *= 1.3;
        }
      }
    }
  }

  private async wait_until_ready_to_query_db(): Promise<void> {
    const dbg = this.dbg("wait_until_ready_to_query_db");

    // Wait until we're ready to query the database.
    let client_state: string;

    if (this.schema.anonymous || this.client.is_project()) {
      // For anonymous tables (and for project accessing db),
      // this just means the client is connected.
      client_state = "connected";
    } else {
      // For non-anonymous tables, the client
      // has to actually be signed in.
      client_state = "signed_in";
    }

    if (this.client[`is_${client_state}`]()) {
      dbg("state already achieved -- no need to wait");
      return;
    }

    await once(this.client, client_state);
    dbg(`success -- client emited ${client_state}`);
  }

  private changefeed_options() {
    return {
      do_query: query_function(this.client.query, this.table),
      query_cancel: this.client.query_cancel,
      options: this.options,
      query: this.query,
      table: this.table
    };
  }

  private init_changefeed_handlers(): void {
    if (this.changefeed == null) return;
    this.changefeed.on("update", this.changefeed_on_update);
    this.changefeed.on("close", this.changefeed_on_close);
  }

  private remove_changefeed_handlers(): void {
    if (this.changefeed == null) return;
    this.changefeed.removeListener("update", this.changefeed_on_update);
    this.changefeed.removeListener("close", this.changefeed_on_close);
  }

  private changefeed_on_update(change): void {
    this.update_change(change);
  }

  private changefeed_on_close(): void {
    this.set_state("disconnected");
    this.create_changefeed();
  }

  private disconnected(why: string): void {
    const dbg = this.dbg("disconnected");
    dbg(`why=${why}`);
    if (this.state === "disconnected") {
      dbg("already disconnected");
      return;
    }
    this.set_state("disconnected");
  }

  private obj_to_key(_): string | undefined {
    // Return string key used in the immutable map in
    // which this table is stored.
    throw Error("this.obj_to_key must be set during initialization");
  }

  private init_query(): void {
    // Check that the query is probably valid, and
    // record the table and schema
    const tables = keys(this.query);
    if (len(tables) !== 1) {
      throw Error("must query only a single table");
    }
    this.table = tables[0];
    this.schema = schema.SCHEMA[this.table];
    if (this.schema == null) {
      throw Error(`unknown schema for table ${this.table}`);
    }
    if (this.client.is_project()) {
      this.client_query = this.schema.project_query;
    } else {
      this.client_query = this.schema.user_query;
    }
    if (this.client_query == null) {
      throw Error(`no query schema allowing queries to ${this.table}`);
    }
    if (!is_array(this.query[this.table])) {
      throw Error("must be a multi-document query");
    }
    this.primary_keys = schema.client_db.primary_keys(this.table);
    // Check that all primary keys are in the query.
    for (let primary_key of this.primary_keys) {
      if (this.query[this.table][0][primary_key] === undefined) {
        throw Error(
          `must include each primary key in query of table '${
            this.table
          }', but you missed '${primary_key}'`
        );
      }
    }
    // Check that all keys in the query are allowed by the schema.
    for (let query_key of keys(this.query[this.table][0])) {
      if (this.client_query.get.fields[query_key] === undefined) {
        throw Error(
          `every key in query of table '${this.table}' must` +
            ` be a valid user get field in the schema but '${query_key}' is not`
        );
      }
    }

    // Function this.to_key to extract primary key from object
    if (this.primary_keys.length === 1) {
      // very common case
      const pk = this.primary_keys[0];
      this.obj_to_key = obj => {
        if (obj == null) {
          return;
        }
        if (Map.isMap(obj)) {
          return to_key(obj.get(pk));
        } else {
          return to_key(obj[pk]);
        }
      };
    } else {
      // compound primary key
      this.obj_to_key = obj => {
        if (obj == null) {
          return;
        }
        const v: string[] = [];
        if (Map.isMap(obj)) {
          for (let pk of this.primary_keys) {
            const a = obj.get(pk);
            if (a == null) {
              return;
            }
            v.push(a);
          }
        } else {
          for (let pk of this.primary_keys) {
            const a = obj[pk];
            if (a == null) {
              return;
            }
            v.push(a);
          }
        }
        return to_key(v);
      };
    }

    if (this.client_query != null && this.client_query.set != null) {
      // Initialize set_fields and required_set_fields.
      const set = this.client_query.set;
      for (let field of keys(this.query[this.table][0])) {
        if (set.fields != null && set.fields[field]) {
          this.set_fields.push(field);
        }
        if (set.required_fields != null && set.required_fields[field]) {
          this.required_set_fields[field] = true;
        }
      }
    }
  }

  /* Send all unsent changes.
     This function must not be called more than once at a time.
     Returns boolean:
        false -- there are no additional changes to be saved
        true -- new changes appeared during the _save that need to be saved.
  */
  private async _save(): Promise<boolean> {
    const dbg = this.dbg("_save");
    dbg();
    if (this.get_state() == "closed") return false;
    if (this.client_query.set == null) {
      // Nothing to do -- can never set anything for this table.
      // There are some tables (e.g., stats) where the remote values
      // could change while user is offline, and the code below would
      // result in warnings.
      return false;
    }
    //console.log("_save", this.table);
    dbg("waiting for network");
    await this.wait_until_ready_to_query_db();
    if (this.get_state() == "closed") return false;
    dbg("waiting for value");
    await this.wait_until_value();
    if (this.get_state() == "closed") return false;
    if (len(this.changes) === 0) return false;
    if (this.value == null) {
      throw Error("value must not be null");
    }

    // Send our changes to the server.
    const query: any[] = [];
    const timed_changes: TimedChange[] = [];
    const proposed_keys: { [key: string]: boolean } = {};
    const changes = copy(this.changes);
    for (let key in this.changes) {
      if (this.versions[key] === 0) {
        proposed_keys[key] = true;
      }
      const x = this.value.get(key);
      if (x == null) {
        throw Error("delete is not implemented");
      }
      const obj = x.toJS();

      if (!this.no_db_set) {
        // qobj is the db query version of obj, or at least the part
        // of it that expresses what changed.
        const qobj = {};
        // Set the primary key part:
        if (this.primary_keys.length === 1) {
          qobj[this.primary_keys[0]] = key;
        } else {
          // unwrap compound primary key
          let v = JSON.parse(key);
          let i = 0;
          for (let primary_key of this.primary_keys) {
            qobj[primary_key] = v[i];
            i += 1;
          }
        }
        // Can only send set_field sets to the database.  Of these,
        // only send what actually changed.
        const prev = this.last_save.get(key);
        for (let k of this.set_fields) {
          if (!x.has(k)) continue;
          if (prev == null) {
            qobj[k] = obj[k];
            continue;
          }

          // Convert to List to get a clean way to *compare* no
          // matter whether they are immutable.js objects or not!
          const a = List([x.get(k)]);
          const b = List([prev.get(k)]);
          if (!a.equals(b)) {
            qobj[k] = obj[k];
          }
        }

        for (let k in this.required_set_fields) {
          if (qobj[k] == null) {
            qobj[k] = obj[k];
          }
        }

        query.push({ [this.table]: qobj });
      }
      timed_changes.push({ obj, time: this.changes[key] });
    }
    dbg("sending timed-changes", timed_changes);
    this.emit("timed-changes", timed_changes);

    if (!this.no_db_set) {
      try {
        const value = this.value;
        dbg("doing database query");
        await callback2(this.client.query, {
          query,
          options: [{ set: true }], // force it to be a set query
          timeout: 30
        });
        this.last_save = value; // success -- don't have to save this stuff anymore...
      } catch (err) {
        dbg("db query failed", err);
        if (is_fatal(err.toString())) {
          console.warn("FATAL doing set", this.table, err);
          this.close(true);
          throw err;
        }
        console.warn(
          `_save('${this.table}') set query error:`,
          err,
          " query=",
          query
        );
        return true;
      }
    }

    if (this.get_state() == "closed") return false;
    if (this.value == null) {
      // should not happen
      return false;
    }

    if (this.no_db_set) {
      // Not using changefeeds, so have to depend on other mechanisms
      // to update state.  Wait until changes to proposed keys are
      // acknowledged by their version being assigned.
      try {
        dbg("waiting until versions are updated");
        await this.wait_until_versions_are_updated(proposed_keys, 5000);
      } catch (err) {
        dbg("waiting for versions timed out / failed");
        // took too long -- try again to send and receive changes.
        return true;
      }
    }

    dbg("Record that we successfully sent these changes");
    for (let key in changes) {
      if (changes[key] == this.changes[key]) {
        delete this.changes[key];
      }
    }
    this.update_has_uncommitted_changes();

    const is_done = len(this.changes) === 0;
    dbg("done? ", is_done);
    return !is_done;
  }

  private async wait_until_versions_are_updated(
    proposed_keys: { [key: string]: boolean },
    timeout_ms: number
  ): Promise<void> {
    const start_ms = new Date().valueOf();
    while (len(proposed_keys) > 0) {
      for (let key in proposed_keys) {
        if (this.versions[key] > 0) {
          delete proposed_keys[key];
        }
      }
      if (len(proposed_keys) > 0) {
        const elapsed_ms = new Date().valueOf() - start_ms;
        const keys: string[] = await once(
          this,
          "increased-versions",
          timeout_ms - elapsed_ms
        );
        for (let key of keys) {
          delete proposed_keys[key];
        }
      }
    }
  }

  // Return modified immutable Map, with all types coerced to be
  // as specified in the schema, if possible, or throw an exception.
  private do_coerce_types(changes: Map<string, any>): Map<string, any> {
    if (!this.coerce_types) {
      // no-op if coerce_types isn't set.
      return changes;
    }
    const t = schema.SCHEMA[this.table];
    if (t == null) {
      throw Error(`Missing schema for table ${this.table}`);
    }
    const fields = copy(t.fields);
    if (fields == null) {
      throw Error(`Missing fields part of schema for table ${this.table}`);
    }
    let specs;
    if (t.virtual != null) {
      const x = schema.SCHEMA[t.virtual];
      if (x == null) {
        throw Error(`invalid virtual table spec for ${this.table}`);
      }
      specs = copy(x.fields);
      if (specs == null) {
        throw Error(`invalid virtual table spec for ${this.table}`);
      }
    } else {
      specs = fields;
    }

    if (typeof this.query != "string") {
      // explicit query (not just from schema)
      let x = this.query[this.table];
      if (is_array(x)) {
        x = x[0];
      }
      for (let k in fields) {
        if (x[k] === undefined) {
          delete fields[k];
        }
      }
    }

    return Map(
      changes.map((value, field) => {
        if (typeof field !== "string") {
          // satisfy typescript.
          return;
        }
        if (value == null) {
          // do not coerce null types
          return value;
        }
        if (fields[field] == null) {
          //console.warn(changes, fields);
          throw Error(
            `Cannot coerce: no field '${field}' in table ${this.table}`
          );
        }
        const spec = specs[field];
        let desired: string | undefined = spec.type || spec.pg_type;
        if (desired == null) {
          throw Error(`Cannot coerce: no type info for field ${field}`);
        }
        desired = desired.toLowerCase();

        const actual = typeof value;
        if (desired === actual) {
          return value;
        }

        // We can add more or less later...
        if (desired === "string" || desired.slice(0, 4) === "char") {
          if (actual !== "string") {
            // ensure is a string
            return `${value}`;
          }
          return value;
        }
        if (desired === "timestamp") {
          if (!(value instanceof Date)) {
            // make it a Date object. (usually converting from string rep)
            return new Date(value);
          }
          return value;
        }
        if (desired === "integer") {
          // always fine to do this -- will round floats, fix strings, etc.
          return parseInt(value);
        }
        if (desired === "number") {
          // actual wasn't number, so parse:
          return parseFloat(value);
        }
        if (desired === "array") {
          if (!List.isList(value)) {
            value = fromJS(value);
            if (!List.isList(value)) {
              throw Error(
                `field ${field} of table ${this.table} (value=${changes.get(
                  field
                )}) must convert to an immutable.js List`
              );
            }
          }
          return value;
        }
        if (desired === "map") {
          if (!Map.isMap(value)) {
            value = fromJS(value);
            if (!Map.isMap(value)) {
              throw Error(
                `field ${field} of table ${this.table} (value=${changes.get(
                  field
                )}) must convert to an immutable.js Map`
              );
            }
          }
          return value;
        }
        if (desired === "boolean") {
          // actual wasn't boolean, so coerce.
          return !!value;
        }
        if (desired === "uuid") {
          misc.assert_uuid(value);
          return value;
        }
        return value;
      })
    );
  }

  /*
  Handle an update of all records from the database.
  This happens on initialization, and also if we
  disconnect and reconnect.
  */
  private update_all(v: any[]): any[] {
    //const dbg = this.dbg("update_all");

    if (this.state === "closed") {
      // nothing to do -- just ignore updates from db
      throw Error("makes no sense to do update_all when state is closed.");
    }

    this.emit("before-change");
    // Restructure the array of records in v as a mapping
    // from the primary key to the corresponding record.
    const x = {};
    for (let y of v) {
      let key = this.obj_to_key(y);
      if (key != null) {
        x[key] = y;
        // initialize all version numbers
        this.versions[key] = this.initial_version;
      }
    }
    const changed_keys = keys(x); // of course all keys have been changed.
    this.emit("increased-versions", changed_keys);

    this.value = fromJS(x);
    if (this.value == null) {
      throw Error("bug");
    }
    this.last_save = this.value;
    if (this.coerce_types) {
      // Ensure all values are properly coerced, as specified
      // in the database schema.  This is important, e.g., since
      // when mocking the client db query, JSON is involved and
      // timestamps are not parsed to Date objects.
      this.value = <Map<string, Map<string, any>>>this.value.map((val, _) => {
        if (val == null) {
          throw Error("val must not be null");
        }
        return this.do_coerce_types(val);
      });
    }

    // It's possibly that nothing changed (e.g., typical case
    // on reconnect!) so we check.
    // If something really did change, we set the server
    // state to what we just got, and
    // also inform listeners of which records changed (by giving keys).
    //console.log("update_all: changed_keys=", changed_keys)
    if (this.state === "connected") {
      // When not yet connected, initial change is emitted
      // by function that sets up the changefeed.  We are
      // connected here, so we are responsible for emitting
      // this change.
      this.emit_change(changed_keys);
    }

    this.emit("init-value-server");
    return changed_keys;
  }

  public initial_version_for_browser_client(): VersionedChange[] {
    if (this.value == null) {
      throw Error("value must not be null");
    }
    const x: VersionedChange[] = [];
    this.value.forEach((val, key) => {
      if (val == null) {
        throw Error("val must be non-null");
      }
      const obj = val.toJS();
      if (obj == null) {
        throw Error("obj must be non-null");
      }
      if (key == null) {
        throw Error("key must not be null");
      }
      const version = this.versions[key];
      if (version == null) {
        throw Error("version must not be null");
      }

      x.push({ obj, version });
    });
    return x;
  }

  public init_browser_client(changes: VersionedChange[]): void {
    const dbg = this.dbg("init_browser_client");
    dbg(`applying ${changes.length} versioned changes`);
    // The value before doing init (which happens precisely when project
    // synctable is reset). See note below.
    const before = this.value;
    const received_keys = this.apply_changes_to_browser_client(changes);
    if (before != null) {
      before.forEach((_, key) => {
        if (key == null || received_keys[key]) return; // received as part of init
        if (this.changes[key] && this.versions[key] == 0) return; // not event sent yet
        // This key was known and confirmed sent before init, but
        // didn't get sent back this time.  So it was lost somehow,
        // e.g., due to not getting saved to the database and the project
        // (or table in the project) getting restarted.
        dbg(`found lost: key=${key}`);
        // So we will try to send out it again.
        if (!this.changes[key]) {
          this.changes[key] = this.client.server_time().valueOf();
          this.update_has_uncommitted_changes();
        }
        // So we don't view it as having any known version
        // assigned by project, since the project lost it.
        this.null_version(key);
      });
      if (len(this.changes) > 0) {
        this.save(); // kick off a save of our unsaved lost work back to the project.
      }
    }
    /*
    NOTE: The problem solved here is the following.  Imagine the project
    synctable is killed, and it has acknowledge a change C from a
    web browser client, but has NOT saved that change to the central
    postgreSQL database (or someday, maybe a local SQLite database).
    Then when the project synctable is resurrected, it uses the database
    for its initial state, and it knows nothing about C.  The
    browser thinks that C has been successfully written and broadcast
    to everybody, so the browser doesn't send C again.  The result is
    that the browser and the project would be forever out of sync.
    Note that we only care about lost changes that some browser knows
    about -- if no browser knows about them, then the fact they are
    lost won't break sync.  Also, for file editing, data is regularly
    saved to disk, so if the browser sends a change that is lost due to
    the project being killed before writing to the database, then the
    browser terminates too, then that change is completely lost.  However,
    everybody will start again with at least the last version of the file
    **saved to disk,** which is basically what people may expect as a
    worst case.

    The solution to the above problem is to look at what key:value pairs
    we know about that the project didn't just send back to us.  If there
    are any that were reported as committed, but they vanished, then we
    set them as unsent and send them again.
    */
  }

  public apply_changes_to_browser_client(
    changes: VersionedChange[]
  ): { [key: string]: boolean } {
    const dbg = this.dbg("apply_changes_to_browser_client");
    dbg("got ", changes.length, "changes");
    this.assert_not_closed("apply_changes_to_browser_client");
    if (this.value == null) {
      // initializing the synctable for the first time.
      this.value = Map();
    }

    this.emit("before-change");
    const changed_keys: string[] = [];
    const increased_versions: string[] = [];
    const received_keys: { [key: string]: boolean } = {};
    for (let change of changes) {
      const { obj, version } = change;
      const new_val = this.do_coerce_types(fromJS(obj));
      const key = this.obj_to_key(new_val);
      if (key == null) {
        throw Error("object results in null key");
      }
      received_keys[key] = true;
      const cur_version = this.versions[key] ? this.versions[key] : 0;
      if (cur_version > version) {
        // nothing further to do.
        continue;
      }
      if (this.handle_new_val(new_val, false)) {
        // really did make a change.
        changed_keys.push(key);
      }
      // Update our version number to the newer version.
      this.versions[key] = version;
      increased_versions.push(key);
    }

    if (increased_versions.length > 0) {
      this.emit("increased-versions", increased_versions);
    }

    if (changed_keys.length > 0) {
      this.emit_change(changed_keys);
    }
    return received_keys;
  }

  public apply_changes_from_browser_client(changes: TimedChange[]): void {
    const dbg = this.dbg("apply_changes_from_browser_client");
    dbg("project <-- changes -- client", JSON.stringify(changes));
    const changed_keys: string[] = [];
    const versioned_changes: VersionedChange[] = [];
    for (let change of changes) {
      const { obj, time } = change;
      if (obj == null) {
        throw Error("obj must not be null");
      }
      const new_val = this.do_coerce_types(fromJS(obj));
      const key = this.obj_to_key(new_val); // must have been coerced!
      if (key == null) {
        throw Error("object results in null key");
      }
      const cur_time = this.changes[key];
      if (cur_time != null && cur_time > time) {
        dbg("already have a more recent version");
        // We already have a more recent update to this object.
        // We push that new version out again, just in case.
        if (this.value == null) {
          throw Error("value must not be null");
        }
        let obj = this.value.get(key);
        if (obj == null) {
          throw Error(`there must be an object in this.value with key ${key}`);
        }
        obj = obj.toJS();
        const version = this.versions[key];
        if (version == null) {
          throw Error(`object with key ${key} must have a version`);
        }
        versioned_changes.push({ obj, version });
        continue;
      }
      if (this.handle_new_val(new_val, false)) {
        const version = this.increment_version(key);
        this.changes[key] = time;
        this.update_has_uncommitted_changes();
        versioned_changes.push({ obj: new_val.toJS(), version });
        changed_keys.push(key);
      }
    }
    if (changed_keys.length > 0) {
      this.emit_change(changed_keys);
    }
    if (versioned_changes.length > 0) {
      this.emit("versioned-changes", versioned_changes);
    }
    dbg("project -- versioned --> clients", JSON.stringify(versioned_changes));
  }

  private increment_version(key: string): number {
    if (this.versions[key] == null) {
      this.versions[key] = this.initial_version;
    } else {
      this.versions[key] += 1;
    }
    this.emit("increased-versions", [key]);
    return this.versions[key];
  }

  private null_version(key: string): void {
    this.versions[key] = 0;
  }

  /*
  Apply one incoming change from the database to the
  in-memory table.
  */
  private update_change(change): void {
    //console.log("_update_change", change)
    if (this.state === "closed") {
      // We might get a few more updates even after
      // canceling the changefeed, so we just ignore them.
      return;
    }
    if (this.value == null) {
      console.warn(`_update_change(${this.table}): ignored`);
      return;
    }
    this.emit("before-change");
    const changed_keys: string[] = [];
    if (change.new_val != null) {
      const key = this.handle_new_val(change.new_val);
      if (key != null) {
        changed_keys.push(key);
      }
    }

    if (
      change.old_val != null &&
      this.obj_to_key(change.old_val) !== this.obj_to_key(change.new_val)
    ) {
      // Delete a record (TODO: untested)
      const key = this.obj_to_key(change.old_val);
      if (key != null) {
        this.value = this.value.delete(key);
        changed_keys.push(key);
      }
    }

    //console.log("update_change: changed_keys=", changed_keys)
    if (changed_keys.length > 0) {
      //console.log("_update_change: change")
      this.emit_change(changed_keys);
    }
  }

  // - returns key only if obj actually changed things.
  private handle_new_val(obj: any, coerce: boolean = true): string | undefined {
    if (this.value == null) {
      // to satisfy typescript.
      throw Error("value must be initialized");
    }
    let new_val = fromJS(obj);
    if (new_val == null) {
      throw Error("new_val must not be null");
    }
    if (coerce && this.coerce_types) {
      new_val = this.do_coerce_types(new_val);
    }
    const key = this.obj_to_key(new_val);
    if (key == null) {
      // This means the primary key is null or missing, which
      // shouldn't happen.  Maybe it could in some edge case.
      // For now, we shouldn't let this break everything, so:
      console.warn(
        this.table,
        "handle_new_val: ignoring invalid new_val ",
        obj
      );
      return undefined;
      // throw Error("key must not be null");
    }
    let cur_val = this.value.get(key);
    if (!new_val.equals(cur_val)) {
      this.value = this.value.set(key, new_val);
      return key;
    }
    return undefined;
  }

  /*
  obj is an immutable.js Map without the primary key
  set.  If the database schema defines a way to compute
  the primary key from other keys, try to use it here.
  This function returns the computed primary key (array or string)
  if it works, and returns undefined otherwise.
  */
  private computed_primary_key(obj): string[] | string | undefined {
    let f;
    if (this.primary_keys.length === 1) {
      f = this.client_query.set.fields[this.primary_keys[0]];
      if (typeof f === "function") {
        return f(obj.toJS(), schema.client_db);
      } else {
        return;
      }
    } else {
      const v: string[] = [];
      for (let pk of this.primary_keys) {
        f = this.client_query.set.fields[pk];
        if (typeof f === "function") {
          v.push(f(obj.toJS(), schema.client_db));
        } else {
          return;
        }
      }
      return v;
    }
  }

  private assert_not_closed(desc: string): void {
    if (this.state === "closed") {
      //console.trace();
      throw Error(
        `the synctable "${this.table}" must not be closed -- ${desc}`
      );
    }
  }
}<|MERGE_RESOLUTION|>--- conflicted
+++ resolved
@@ -47,20 +47,13 @@
 // it to support a table.
 export interface Client extends EventEmitter {
   is_project: () => boolean;
-<<<<<<< HEAD
   dbg: (str: string) => Function;
-  query: (
-    opts: { query: any; options?: any[]; timeout?: number; cb?: Function }
-  ) => void;
-=======
-  dbg: (string) => Function;
   query: (opts: {
     query: any;
     options?: any[];
     timeout?: number;
     cb?: Function;
   }) => void;
->>>>>>> 3b0923cf
   query_cancel: Function;
   server_time: Function;
   alert_message: Function;
