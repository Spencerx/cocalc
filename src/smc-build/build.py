###############################################################################
#
# SageMathCloud: A collaborative web-based interface to Sage, IPython, LaTeX and the Terminal.
#
#    Copyright (C) 2014-2015, William Stein
#
#    This program is free software: you can redistribute it and/or modify
#    it under the terms of the GNU General Public License as published by
#    the Free Software Foundation, either version 3 of the License, or
#    (at your option) any later version.
#
#    This program is distributed in the hope that it will be useful,
#    but WITHOUT ANY WARRANTY; without even the implied warranty of
#    MERCHANTABILITY or FITNESS FOR A PARTICULAR PURPOSE.  See the
#    GNU General Public License for more details.
#
#    You should have received a copy of the GNU General Public License
#    along with this program.  If not, see <http://www.gnu.org/licenses/>.
#
###############################################################################

# NOTE:
# At one point there was a hack I'm using around line 171 of
#   /usr/local/sage/current/local/lib/python/site-packages/IPython/html/notebookapp.py
# to get it to use my local static/ipython directory, for much better speed.

"""
Building the main components of cloud.sagemath.com from source, ensuring that all
important (usually security-related) options are compiled in.

The components are:

    * python -- build managements and some packages
    * node.js -- dynamic async; most things
    * nginx -- static web server
    * haproxy -- proxy and load balancer
    * stunnel -- ssl termination
    * tinc -- p2p vpn
    * rethinkdb -- distributed push database
    * bup -- git-ish backup
    * sage -- we do *not* build or include Sage; it must be available system-wide or for
      user in order for worksheets to work (everything but worksheets should work without Sage).

Read more:

* build.md: how to setup compute nodes.
* anaconda.md: instructions about setting up Anaconda3.
"""

import logging, os, shutil, subprocess, sys, time, urllib2

# Enable logging
logging.basicConfig()
log = logging.getLogger('')
log.setLevel(logging.DEBUG)   # WARNING, INFO

OS     = os.uname()[0]
PWD    = os.path.abspath('.')
DATA   = os.path.abspath('data')
SRC    = os.path.abspath('src')
PATCHES= os.path.join(SRC, 'patches')
BUILD  = os.path.abspath(os.path.join(DATA, 'build'))
PREFIX = os.path.abspath(os.path.join(DATA, 'local'))
os.environ['PREFIX'] = PREFIX

if 'MAKE' in os.environ:
    del os.environ['MAKE']

log.info("SRC = '%s'"%SRC)
if not os.path.exists(SRC):
    os.makedirs(SRC)

NODE_MODULES = [
    'commander',
    # I had to fork the official start-stop-daemon, since it is broken with
    # newer node versions -- https://github.com/sagemathinc/start-stop-daemon
    'sagemathinc/start-stop-daemon',
    'winston',
    'primus',  # websocket abstraction
    'ws',      # fast low-level websocket depedency for primus
    'sockjs',  # not used but is optionally available in hub/primeus/client
    'engine.io',  # this is the one we use -- seems by far the best overall.  CAREFUL WITH DNS!
    'coffee-script',
    'node-uuid',
    'browserify@1.16.4',
    'uglify-js2',
    'express',       # web server
    'express-session',   # needed for oauth1 bitbucket auth
    'body-parser',   # parse post form uploads (needed for auth)
    'passport',
    'passport-bitbucket',
    'passport-dropbox-oauth2',
    'passport-facebook',
    'passport-github',
    'passport-google-oauth',
    'passport-local',
    'passport-twitter',
    'passport-wordpress',
    'nodeunit',
    'validator',
    'async',
    'password-hash',
    'nodemailer',
    'nodemailer-sendgrid-transport',
    'cookies',
    'htmlparser',
    'mime',
    'pty.js',
    'posix',
    'mkdirp',
    'walk',
    'temp',
    'formidable@latest',
    'moment',
    'underscore',
    'read',
    'hashring',
    'rimraf',
    'net-ping',
    'marked',
    'node-sass',    # transspiller for *.sass to *.css (rootfile is page/index.sass)
    'http-proxy',   # https://github.com/nodejitsu/node-http-proxy
    'stripe',       # for billing -- https://github.com/stripe/stripe-node
    'blocked',      # checking for blocking
    'sqlite3',
    'pdfkit',
    'coffee-react',  # used for react (obviously)
    'dirty',         # terrible key-value store
    'gaze',          # file watcher
    'react',         # facebook's core react library
    'flummox',       # flux implementation for react
    'react-bootstrap', # bootstrap components
    'rethinkdb'
    ]

# this is for the python in the /home/salvus/... place, not the system-wide or sage python!
PYTHON_PACKAGES = [
    'readline',
    'ipython',            # a usable command line  (ipython uses readline)
    'python-daemon',      # daemonization of python modules
    'paramiko',           # ssh2 implementation in python
    'pyyaml'              # used by wizard build script
    ]

SAGE_PIP_PACKAGES = [
    'mpld3',              # D3 Renderings of Matplotlib Graphics -- https://github.com/jakevdp/mpld3
    'mercurial',          # used when installing neuron
    'backports.ssl-match-hostname',   # a dependency of tornado (we don't install deps automatically right now)
    'tornado',            # used by IPython notebook
    'pandas',
    'pandasql',
    'patsy',
    'statsmodels',
    'numexpr',
    'tables',
    'scikit_learn',
    'theano',
    'scikit-image',
    'Shapely',
    'SimPy',
    'xlrd',
    'xlwt',
    'pyproj',
    'bitarray',
    'h5py',
    'netcdf4',
    'patsy',
    'lxml',
    'munkres',
    'oct2py',
    'psutil',
    'requests', # Python HTTP for Humans. (NOTE: plotly depends on requests)
    'plotly',
    'mahotas',
    'rpy2',     # We have to upgrade rpy2, since the one in sage is so old, and it breaks IPython Notebook's R interface.
    'clawpack',
    'psycopg2', # Python-PostgreSQL Database Adapter
    'nose',     # nose extends unittest to make testing easier
    'redis',    # Python client for Redis key-value store
    'pymongo',  # Python driver for MongoDB
    'fabric',   # Fabric is a simple, Pythonic tool for remote execution and deployment.
    'MySQL-python', # Python interface to MySQL
    'paramiko', # SSH2 protocol library
    'httplib2', # A comprehensive HTTP client library.
    'greenlet', # Lightweight in-process concurrent programming
    'gmpy2',
    'mmh3',
    'joblib',
    'colorpy',
    #'rootpy',    # supports ROOT data analysis framework  -- broken "import ROOT" doesn't work anymore
    'tabulate',
    'goslate',    # google translate api -- http://pythonhosted.org/goslate/
    'certifi',    # dependency of https://github.com/obspy, which is installed systemwide from an ubuntu package repo
    'ez_setup',   # needed by fipy
    #'pysparse',    # needed by fipy; for the ==1.2-dev213 bullshit, see http://stackoverflow.com/questions/25459011/how-to-build-pysparse-on-ubuntu; it's amazing how bad pypi and python packaging are.  Wow.
    'fipy',       # requested by Evan Chenelly <echenelly@gmail.com> -- "A finite volume PDE solver in Python".
                  # to get it to build had to instead download directly and comment out these lines from setup.py
                  # #import ez_setup; ez_setup.use_setuptools()
    'python-igraph', # requested by Santhust <santhust31@gmail.com> -- "High performance graph data structures and algorithms" -- https://pypi.python.org/pypi/python-igraph/0.7
    'mygene',   # requested by Luca Beltrame for a bioinformatics course
    'singledispatch',  # needed by rpy2 ipython extension now
    'qutip',    # QuTiP is open-source software for simulating the dynamics of open quantum systems.
    'tinyarray',
    'pysal',    # requested by Serge Rey of ASU for a course on Geographic Information Analysis
    'folium',   # requested by Serge Rey of ASU for a course on Geographic Information Analysis
    'pint',     # units package: http://pint.readthedocs.org/en/0.6/
    'seaborn',
    'ipythonblocks',
    'line_profiler',
    'astropy',
    'mrjob',
    'boto',
    'pattern',
    'seaborn',
    'brewer2mpl',
    'ggplot',
    'periodictable',
    'nltk',
    'param',
    'holoviews',
    'plink',
    'spherogram',
    'FXrays',
    'snappy',
    'twitter',
    'bayespy==0.3.6',   # last version that supports Python2 -- 0.4.x on is Python3 only!
    'astropy',
    'aplpy',
    'PyDSTool',
    'progressbar',  # requested by David Lisbonne
    'pdfminer', # requested by Mesut Karakoc
    'wcsaxes',
    'reproject',
    'pyopenssl',
    'scikits.bootstrap',
    'pystan',
    'biopython',
    'guppy',
    'nose',
    'pybtex',
    'bokeh',
    'numba',
    'pandas-datareader',
    'rethinkdb',
    'pytz',
    'pyparsing',
    'filterpy',
<<<<<<< HEAD
    'control'
=======
    'yattag'
>>>>>>> 0042044a
    ]

SAGE_PIP_PACKAGES_ENV = {'clawpack':{'LDFLAGS':'-shared'}}

# Pip packages but where we *do* install deps
SAGE_PIP_PACKAGES_DEPS = [
    'Nikola[extras]',
    'enum34', 'singledispatch', 'funcsigs', 'llvmlite', # used for numba
    'beautifulsoup4',
    'datasift'
]


R_PACKAGES = [
    'ggplot2',
    'stringr',
    'plyr',
    'reshape2',
    'zoo',
    'car',
    'mvtnorm',
    'e1071',
    'Rcpp',
    'lattice',
    'KernSmooth',
    'Matrix',
    'cluster',
    'codetools',
    'mgcv',
    'rpart',
    'survival',
    'fields',
    'circular',
    'glmnet',
    'Cairo',
    'XML',
    'data.table',
    'brian',
    'rugarch',
    'quantmod',
    'swirl',
    'psych',
    'spatstat',
    'UsingR',
    'readr',
    'MCMCpack',
    'ROCR',
    'forecast',
    'numDeriv',
    'Matrix',
    'NORMT3',
    'ggmap',
    'np',
    'crs',
    'SemiParBIVProbit',
    'combinat',
    'maptree',
    'agricolae',
    'nortest',
    'forecast',
    'gplots'
]

SAGE_OPTIONAL_PACKAGES = [
    #'chomp',
    'database_cremona_ellcurve',
    'database_odlyzko_zeta',
    'database_pari',
    'cbc',
    'cluster_seed',
    #'coxeter3',
    'cryptominisat',
    'cunningham_tables',
    'database_gap',
    'database_jones_numfield',
    'database_kohel',
    'database_symbolic_data',
    'dot2tex',
    'fricas',
    'gambit',
    'gap_packages',
    'gnuplotpy',
    'kash3',
    'lie',
    'mcqd',
    'nauty',
    'normaliz',
    'nzmath',
    'ore_algebra',
    #'p_group_cohomology',  # currently broken; still broken
    'phc',
    #'pyx',   # EVIL AND BROKEN
    'qhull',
    'topcom',
    '4ti2',
    'modular_decomposition',
    'topcom',
    'csdp'    # experimental; non-GPL compatible, but that is OK as we are not distributing.  commercial use encouraged.
]

ENTHOUGHT_PACKAGES = [
    'pyface',
    'traits',
    'scimath',
]

if not os.path.exists(BUILD):
    os.makedirs(BUILD)

if 'SAGE_ROOT' not in os.environ:
    log.info("Building salvus user code (so updating PATHs...)")
    os.environ['PATH'] = os.path.join(PREFIX, 'bin') + ':' + os.environ['PATH']
    os.environ['LD_LIBRARY_PATH'] = os.path.join(PREFIX, 'lib') + ':' + os.environ.get('LD_LIBRARY_PATH','')
else:
    log.info("Building/updating a Sage install")

# number of cpus
try:
    NCPU = os.sysconf("SC_NPROCESSORS_ONLN")
except:
    NCPU = int(subprocess.Popen("sysctl -n hw.ncpu", shell=True, stdin=subprocess.PIPE,
                 stdout = subprocess.PIPE, stderr=subprocess.PIPE, close_fds=True).stdout.read())

log.info("detected %s cpus", NCPU)


def cmd(s, path=None):
    if path is not None:
        s = 'cd "%s" && '%path + s
    log.info("cmd: %s", s)
    t0 = time.time()
    if os.system(s):
        raise RuntimeError('command failed: "%s" (%s seconds)'%(s, time.time()-t0))
    else:
        log.info("cmd %s took %s seconds", s, time.time()-t0)

def download(url):
    # download target of given url to SRC directory
    import urllib
    t0 = time.time()
    target = os.path.join(SRC, os.path.split(url)[-1].split('?')[0])
    log.info("Downloading %s to %s..."%(url, target))
    urllib.urlretrieve(url, target)
    log.info("Took %s seconds"%(time.time()-t0))
    return target

def extract_package(basename):
    log.info("extracting package %s by finding tar ball in SRC directory, extract it in build directory, and return resulting path",
             basename)
    for filename in os.listdir(SRC):
        if filename.startswith(basename):
            i = filename.rfind('.tar.')
            if i == -1:
                i = filename.rfind('.tgz')
            path = os.path.join(BUILD, filename[:i])
            if os.path.exists(path):
                log.info("removing existing path %s", path)
                shutil.rmtree(path)
            cmd('tar xf "%s"'%os.path.abspath(os.path.join(SRC, filename)), BUILD)
            return path
    raise RuntimeError("unable to extract package %s"%basename)

###########################################################################
# Functions that install extra packages and bug fixes to turn a standard
# Sage install into the one used in SMC.
###########################################################################
class BuildSage(object):
    def __init__(self):
        try:
            from sage.all import SAGE_ROOT
        except:
            raise RuntimeError("BuildSage must be run from within a Sage install")
        self.SAGE_ROOT = SAGE_ROOT

    def path(self, path):
        """
        Turn a path relative to SAGE_ROOT into an absolute path.
        """
        return os.path.join(self.SAGE_ROOT, path)

    def cmd(self, s):
        cmd(s, self.SAGE_ROOT)

    def everything(self):
        """
        Do everything to patch/update/install/enhance this Sage install.
        """
        self.pull_smc_sage()
        #self.unextend_sys_path()
        self.patch_sage_location()
        self.patch_banner()
        self.patch_sage_env()
        self.user_site()
        self.install_sloane()
        self.install_projlib()
        self.install_pip()  # sage's is of course always hopelessly out of date
        self.install_pip_packages()
        self.install_jinja2() # since sage's is too old and pip packages doesn't upgrade
        self.install_R_packages()
        self.install_R_bioconductor()
        self.install_optional_packages()
        self.install_quantlib()
        self.install_basemap()
        self.install_pydelay()
        self.install_gdal()
        self.install_stein_watkins()
        self.install_jsanimation()
        self.install_sage_manifolds()
        self.install_r_jupyter_kernel()
        self.install_cv2()
        self.install_cairo()
        self.install_psage()
        self.install_pycryptoplus()
        # FAILED:
        self.install_neuron()

        self.clean_up()
        #self.extend_sys_path()
        self.fix_permissions()

        #self.install_ipython_patch()  # must be done manually still

        # drepecated
        #self.install_enthought_packages()  # doesn't work anymore; they don't really want this.
        #self.install_4ti2()   # no longer needed since 4ti2 sage optional package finally works again...

    def install_sage_manifolds(self):
        # TODO: this will probably fail due to an interactive merge request (?)
        self.cmd("cd $SAGE_ROOT && git pull https://github.com/sagemanifolds/sage.git </dev/null && sage -br < /dev/null")

    def install_r_jupyter_kernel(self):
        # see https://github.com/IRkernel/IRkernel
        self.cmd(r"""echo 'install.packages("devtools", repos="http://ftp.osuosl.org/pub/cran/"); install.packages("RCurl", repos="http://ftp.osuosl.org/pub/cran/"); install.packages("base64enc", repos="http://ftp.osuosl.org/pub/cran/"); install.packages("uuid", repos="http://ftp.osuosl.org/pub/cran/"); library(devtools); install_github("armstrtw/rzmq"); install_github("IRkernel/repr"); install_github("IRkernel/IRdisplay"); install_github("IRkernel/IRkernel");' | R --no-save""")

    def pull_smc_sage(self):
        self.cmd("cd $SAGE_ROOT && git pull https://github.com/sagemathinc/smc-sage")

    def install_jinja2(self):
        self.cmd("pip install -U jinja2")

    def install_ipython_patch(self):
        """
        TODO:
        """
        raise RuntimeError(r"""TODO: change 'local/lib/python/site-packages/notebook/notebookapp.py' to 'static_url_prefix = '/static/jupyter/''""")

    def install_jsanimation(self):
        self.cmd("cd /tmp && rm -rf JSAnimation && git clone https://github.com/jakevdp/JSAnimation.git && cd JSAnimation && python setup.py install && rm -rf /tmp/JSAnimation")

    def install_psage(self):
        self.cmd("cd /tmp/&& rm -rf psage && git clone git@github.com:williamstein/psage.git&& cd psage&& sage setup.py install && rm -rf /tmp/psage")

    def install_pycryptoplus(self):
        self.cmd("cd /tmp/ && rm -rf python-cryptoplus && git clone https://github.com/doegox/python-cryptoplus && cd python-cryptoplus && python setup.py install && rm -rf /tmp/python-cryptoplus")

    def install_cv2(self):
        # The ln at the end below gets rid of a firewire error on startup: http://stackoverflow.com/questions/12689304/ctypes-error-libdc1394-error-failed-to-initialize-libdc1394/26028597#26028597
        self.cmd("cd $SAGE_ROOT && cp -v /usr/local/lib/python2.7/dist-packages/*cv2* local/lib/python2.7/ && sudo ln -f /dev/null /dev/raw1394")

    def install_cairo(self):
        self.cmd("cd /tmp && rm -rf py2cairo && git clone git://git.cairographics.org/git/py2cairo && cd py2cairo && ./autogen.sh && ./configure --prefix=$SAGE_ROOT/local && make install")

    def patch_sage_location(self):
        """
        Since we build Sage in-place and never move it, the sage-location script
        is a total waste of time, which only gets worse the more optional packages
        we install. Thus we disable it completely.
        """
        target = self.path("local/bin/sage-location")
        f = open(target).read()
        before = "'__main__':"
        after  = "'__main__' and False:"
        if before in f:
            log.info("patching %s"%target)
            f = f.replace(before, after)
            open(target,'w').write(f)
        else:
            if after not in f:
                raise RuntimeError("unable to patch %s"%target)
            log.info("already patched %s"%target)

    def patch_banner(self):
        """
        The default Sage banner is too verbose, frightening (since I always run devel versions),
        and misleading -- since notebook() doesn't work on SMC, and help(...) is basically useless.
        """
        path = self.path("local/bin/sage-banner")
        v = open(path).readlines()
        if len(v) < 5:
            log.info("Sage banner already patched.")
        else:
            log.info("Patching the Sage banner.")
            v[3] = '\xe2\x94\x82 Enhanced for SageMathCloud.                                        \xe2\x94\x82\n'
            w = [v[i] for i in [0,1,3,4]]
            open(path,'w').write(''.join(w))

    def patch_sage_env(self):
        """
        Many optional Sage packages are still up as optional packages, but they **DON'T work**
        due to Andrew/Volker/whoever deprecating SAGE_DATA before they updated our optional
        packages accordingly (which sucks).  Anyways, this works around the issue for now, which is
        at least present in sage-6.2.rc0.
        """
        path = self.path("src/bin/sage-env")
        f = open(path).read()
        target = 'export SAGE_DATA="$SAGE_SHARE"'
        if target not in f:
            log.info("patching %s"%path)
            open(path,'a').write('\n'+target)
        else:
            log.info("%s already patched"%path)
        data = self.path("data")
        if not os.path.exists(data):
            # absolute paths are fine, since we will NEVER be moving this sage install
            os.symlink(self.path("local/share"), data)
        os.environ['SAGE_DATA'] = os.environ['SAGE_SHARE']

    def octave_ext(self):
        """
        The /usr/local/sage/current/local/share/sage/ext must be writeable by all, which is
        a stupid horrible bug/shortcoming in Sage that people constantly hit.   As a workaround,
        we link it to a constrained filesystem for this purpose.
        """
        target = self.path("local/share/sage/ext")
        src = "/pool/ext"

        if not (os.path.exists(src) and os.path.isdir(src)):
            raise RuntimeError("please create a limited ZFS pool mounted as /pool/ext, with read-write access to all:\n\n\tzfs create pool/ext && chmod a+rwx /pool/ext && zfs set quota=1G pool/ext\n")

        if os.path.exists(target):
            try:
                shutil.rmtree(target)
            except:
                os.unlink(target)
        os.symlink(src, target)

    def user_site(self):
        import site
        if not site.ENABLE_USER_SITE:
            raise RuntimeError("Make sure to patch out this -- http://trac.sagemath.org/ticket/14243 -- by removing the stuff involving PYTHONNOUSERSITE from src/bin/sage-env")

    def install_sloane(self):
        """
        Install the Sloane Encyclopaedia tables.  These used to be installed via an optioanl package,
        but instead one must now run a command from within Sage.
        """
        from sage.all import SloaneEncyclopedia
        SloaneEncyclopedia.install(overwrite=True)

    def install_projlib(self):
        """
        Install the proj cartographic transformations and geodetic computations library
        into Sage, which is a dep for the pyproj pip package.
        """
        version_base = "4.9.2"  # TODO need to automate finding newest!
        version = version_base + ""  # find newest version at http://download.osgeo.org/proj/?C=M;O=D
        download("http://download.osgeo.org/proj/proj-%s.tar.gz"%version)
        path = extract_package("proj-%s"%version)
        # their tarball if annoying, with path not what is before .tar.gz. UGH.
        i = path.find(version_base)
        path = path[:i+len(version_base)]
        cmd("./configure --prefix=%s"%self.SAGE_ROOT, path)
        cmd("make -j%s install"%NCPU, path)

    def install_pip(self):
        """Install pip itself into Sage; it should come with Sage, but doesn't yet."""
        self.unextend_sys_path()
        cmd("pip install --upgrade pip")

    def extend_sys_path(self):
        """
        Make this Sage install able to import modules installed in the system-wide
        Python, e.g., make it so there is some hope that maybe
        'import dolfin' works, even though dolfin is some
        complicated FEM library installed system-wide via Ubuntu packages
        This MUST be done *after* pip is installed.
        """
        raise RuntimeError("this is a VERY bad idea -- see https://groups.google.com/forum/#!topic/sage-release/MGkb_-y-moM")
        target = self.path("local/lib/python/sitecustomize.py")
        ROOT = '/usr/lib/x86_64-linux-gnu/' + [x for x in os.listdir('/usr/lib/x86_64-linux-gnu/') if 'root' in x][-1]
        paths = ['/usr/lib/python2.7/dist-packages/', '/usr/local/lib/python2.7/dist-packages/', '/usr/lib/pymodules/python2.7', ROOT]
        # sanity check
        for p in paths:
            if not os.path.exists(p):
                raise RuntimeError("path %s does not exist"%p)
        f = open(target).read() if os.path.exists(target) else ""
        to_add = "import sys; sys.path.extend(%r)"%paths
        if to_add not in f:
            log.info("patching %s by appending '%s'"%(target, to_add))
            open(target, 'a').write('\n' + to_add)
        else:
            log.info("%s already patched"%target)

        raise "I'm manually modifying sitecustomize.py to include ~/.local/python.... -- see previous install; don't understand why this is needed."

    def unextend_sys_path(self):
        #raise RuntimeError("this is a VERY bad idea -- see https://groups.google.com/forum/#!topic/sage-release/MGkb_-y-moM")
        for f in ["local/lib/python/sitecustomize.py", "local/lib/python/sitecustomize.pyc"]:
            target = self.path(f)
            log.info(target)
            if os.path.exists(target):
                log.info("removing %s"%target)
                os.unlink(target)

    def install_pip_packages(self, upgrade=True):
        """Install each pip-installable package."""
        self.unextend_sys_path()

        os.environ['PROJ_DIR']=os.environ['NETCDF4_DIR']=os.environ['HDF5_DIR']='/usr/'
        os.environ['C_INCLUDE_PATH']='/usr/lib/openmpi/include'

        os.environ['HDF5_DIR']='/usr/lib/x86_64-linux-gnu/hdf5/serial/'  # needed for tables -- right path at least for ubuntu 15.04
        # for these, see https://github.com/Unidata/netcdf4-python/issues/341
        os.environ['USE_NCCONFIG']='0'
        os.environ['HDF5_LIBDIR']='/usr/lib/x86_64-linux-gnu/hdf5/serial'
        os.environ['HDF5_INCDIR']='/usr/include/hdf5/serial'
        os.environ['NETCDF4_DIR']='/usr'

        for package in SAGE_PIP_PACKAGES:
            log.info("** Installing/upgrading %s **"%package)
            # NOTE: the "--no-deps" is critical below; otherwise, pip will do things like install a version of numpy that is
            # much newer than the one in Sage, and incompatible (due to not having patches), which if it installs at all, will
            # break Sage (i.e. lots of doctests fail, etc.).
            e = ' '.join(["%s=%s"%x for x in SAGE_PIP_PACKAGES_ENV[package].items()]) if package in SAGE_PIP_PACKAGES_ENV else ''
            self.cmd("%s pip install %s --no-deps %s"%(e, '--upgrade' if upgrade else '', package))

        for package in SAGE_PIP_PACKAGES_DEPS:
            log.info("** Installing/upgrading %s **"%package)
            e = ' '.join(["%s=%s"%x for x in SAGE_PIP_PACKAGES_ENV[package].items()]) if package in SAGE_PIP_PACKAGES_ENV else ''
            self.cmd("%s pip install %s  %s"%(e, '--upgrade' if upgrade else '', package))


    def install_R_packages(self):
        s = ','.join(['"%s"'%name for name in R_PACKAGES])
        c = 'install.packages(c(%s), repos="https://rweb.crmda.ku.edu/cran/")'%s
        self.cmd("echo '%s' | R --no-save"%c)

    def install_R_bioconductor(self):
        c = 'source("http://bioconductor.org/biocLite.R"); biocLite()'
        self.cmd("echo '%s' | R --no-save"%c)
        c = 'library(BiocInstaller); biocLite(c("geneplotter", "limma", "puma", "affy", "edgeR", "BitSeq", "hgu95av2cdf", "hgu133plus2cdf", "affyPLM", "ddCt", "hgu95av2.db", "affydata", "hgu133plus2.db"))'
        self.cmd("echo '%s' | R --no-save"%c)

    def install_rstan(self):
        """
        Install the Rstan package into R.
        """
        c = 'install.packages(c("rstan"), repos="https://rweb.crmda.ku.edu/cran/", dependencies = TRUE)'
        self.cmd("echo '%s' | R --no-save"%c)

    def install_pystan(self):
        # follow directions here: https://github.com/stan-dev/pystan
        self.cmd(r"""cd /tmp && rm -rf pystan && git clone --recursive https://github.com/stan-dev/pystan.git && cd pystan && python setup.py install && rm -rf /tmp/pystan""")

    def install_optional_packages(self, skip=[], first=None):
        from sage.all import install_package
        if 'MAKE' not in os.environ:
            # some packages, e.g., chomp, won't build without MAKE being set.
            os.environ['MAKE'] = "make -j%s"%NCPU
        for package in SAGE_OPTIONAL_PACKAGES:
            if package in skip:
                log.info("** Skipping %s **"%package)
                continue
            if first and package != first:
                continue
            first = False
            log.info("** Installing/upgrading %s **"%package)
            #install_package(package)
            # We have to do this (instead of use install_package) because Sage's install_package
            # command is completely broken in rc0 at least (April 27, 2014).
            self.cmd("sage -p %s"%package)
        # We also have to do a "sage -b", since some optional packages don't get fully installed
        # until rebuilding Cython modules.  I posted to sage-devel about this bug on Aug 4.
        self.cmd("sage -b")

    # deprecated because it now says: "The EPD subscriber repository is only available to subscribers."
    def DEPRECATED_install_enthought_packages(self):
        """
        Like Sage does, Enthought has a bunch of packages that are not easily available
        from pypi...
        """
        # We grab the list of tarball names from the website, so we can determine
        # the newest version of each that we want below.
        repo = 'https://www.enthought.com/repo/ets/'
        packages = [x.split('"')[1] for x in urllib2.urlopen(repo).readlines() if '.tar.gz"' in x]
        for pkg in ENTHOUGHT_PACKAGES:
            v = [x for x in packages if x.lower().startswith(pkg)]
            v.sort()
            newest = v[-1]
            log.info("installing %s..."%newest)
            download(os.path.join(repo, newest))
            path = extract_package(newest)
            cmd("python setup.py install", path)

    def install_quantlib(self):
        cmd("cd /tmp && rm -rf QuantLib-SWIG && git clone https://github.com/lballabio/QuantLib-SWIG && cd QuantLib-SWIG && ./autogen.sh && make -j%s -C Python install && cd $SAGE_ROOT/local/lib/ && ln -s /usr/local/lib/*QuantLib* ."%NCPU)

    def install_neuron(self):
        """
        Neuron -- for empirically-based simulations of neurons and networks of neurons

        (requested by Jose Guzman)
        """
        def clean_up():
            if os.path.exists('/tmp/iv'): shutil.rmtree("/tmp/iv")
            if os.path.exists('/tmp/nrn'): shutil.rmtree("/tmp/nrn")
        from sage.all import SAGE_LOCAL
        clean_up()
        cmd("hg clone http://www.neuron.yale.edu/hg/neuron/iv", "/tmp")
        cmd("hg clone http://www.neuron.yale.edu/hg/neuron/nrn", "/tmp")
        cmd("./build.sh && ./configure --prefix=%s && make -j%s && make install"%(SAGE_LOCAL, NCPU), "/tmp/iv")
        cmd("./build.sh && ./configure --prefix=%s --with-iv=%s --with-nrnpython && make -j%s && make install && cd src/nrnpython/ && python setup.py install"%(SAGE_LOCAL, SAGE_LOCAL, NCPU), "/tmp/nrn")
        clean_up()

    def install_basemap(self):
        """
        basemap -- Plot data on map projections with matplotlib
        """
        try:
            import mpl_toolkits.basemap
            installed_version = mpl_toolkits.basemap.__version__
            version = [x for x in urllib2.urlopen("https://raw.githubusercontent.com/matplotlib/basemap/master/setup.py").readlines()
                        if x.startswith('__version__')][0].split('=')[1].strip(' \'"\n')
            log.info("version=%s, installed_version=%s", version, installed_version)
            if version == installed_version:
                log.info("basemap version %s already installed", version)
                return
        except Exception, msg:
            pass
        cmd("/usr/bin/git clone git@github.com:matplotlib/basemap.git", "/tmp")
        cmd("python setup.py install", "/tmp/basemap")
        shutil.rmtree("/tmp/basemap")

    def install_pydelay(self):
        """
        Install pydelay -- a program which translates a system of delay differential equations (DDEs) into simulation C-code and compiles and runs the code (using scipy weave).  -- see http://pydelay.sourceforge.net/

        Requested for UCLA by Jane Shevtsov: https://plus.google.com/115360165819500279592/posts/73vK9Pw4W6g
        """
        cmd("umask 022 &&  cd /tmp/ &&  rm -rf pydelay* &&  wget http://downloads.sourceforge.net/project/pydelay/pydelay-0.1.1.tar.gz &&  tar xf pydelay-0.1.1.tar.gz &&  cd pydelay-0.1.1 &&  python setup.py install &&  rm -rf /tmp/pydelay*")

    def install_gdal(self):
        """
        Install GDAL -- for geospatial imaging.
        """
        # The make; make -j8 below instead of just make is because the first make mysteriously gives an error on
        # exit, but running it again seems to work fine.
        GDAL_VERSION       = '2.0.1'    # options here -- http://download.osgeo.org/gdal/CURRENT/
        cmd("umask 022 &&  unset MAKE && cd /tmp && export V=%s && rm -rf gdal-$V* && wget http://download.osgeo.org/gdal/CURRENT/gdal-$V.tar.xz && tar xf gdal-$V.tar.xz && cd gdal-$V && export CXXFLAGS=-I/usr/include/mpi/ && ./configure --with-python --prefix=$SAGE_ROOT/local && unset SHELL && make -j8; make && cd swig/python && python setup.py install && cd ../.. && make install && cd /tmp && rm -rf gdal-$V*"%GDAL_VERSION)

    def install_stein_watkins(self):
        # The package itself is "sage -i database_stein_watkins"
        cmd("umask 022 && cd $SAGE_ROOT/local/share/ &&  ln -sf /projects/sage/share/stein_watkins .")

    def install_4ti2(self):
        """
        """
        site = "http://www.4ti2.de/"
        target = [x for x in urllib2.urlopen("%s/download_4ti2.html"%site).readlines() if 'source code</a>' in x][0].split('"')[1]
        version = target.split("_")[1].split('/')[0]
        z = [x for x in sorted(os.listdir(self.path("local/var/lib/sage/installed"))) if x.startswith('4ti2')]
        if len(z) == 0:
            installed_version = ''
        else:
            installed_version = z[-1].split('-')[1]
        if version == installed_version:
            log.info("4ti2 version %s already installed", version)
            return
        download(site + target)
        pkg = target.split('/')[-1]
        path = extract_package(pkg)
        cmd("./configure --prefix=/usr/local/sage/current/local/ && time make -j%s"%NCPU, path)
        cmd("make install", path)
        open(self.path("local/var/lib/sage/installed/4ti2-%s"%version),'w')
        shutil.rmtree(path)

    def clean_up(self):
        # clean up packages downloaded and extracted using the download command
        src = os.path.join(os.environ['HOME'], 'salvus', 'salvus', 'src')
        for s in os.listdir(src):
            if s != 'patches':
                target = os.path.join(src, s)
                log.info("removing %s"%target)
                os.unlink(target)
        build =  os.path.join(os.environ['HOME'], 'salvus', 'salvus', 'data', 'build')
        for s in os.listdir(build):
            target = os.path.join(build, s)
            log.info("removing %s"%target)
            shutil.rmtree(target)


        # clean up packages left over from optional Sage package installs
        # This should be a make target, but isn't (in sage-6.2, at least).
        for p in ['upstream', 'local/var/tmp/sage/build']:
            path = self.path(p)
            if os.path.exists(path):
                log.info("deleting %s"%path)
                shutil.rmtree(path)

    def fix_permissions(self):
        self.cmd("chmod a+r -R .; find . -perm /u+x -execdir chmod a+x {} \;")

<|MERGE_RESOLUTION|>--- conflicted
+++ resolved
@@ -245,11 +245,8 @@
     'pytz',
     'pyparsing',
     'filterpy',
-<<<<<<< HEAD
-    'control'
-=======
+    'control',
     'yattag'
->>>>>>> 0042044a
     ]
 
 SAGE_PIP_PACKAGES_ENV = {'clawpack':{'LDFLAGS':'-shared'}}
