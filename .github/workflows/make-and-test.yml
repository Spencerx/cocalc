--- conflicted
+++ resolved
@@ -106,7 +106,7 @@
           pip install ipykernel
           python -m ipykernel install --prefix=./jupyter-local --name python3-local --display-name "Python 3 (Local)"
 
-<<<<<<< HEAD
+
       - name: install pnpm
         #run: cd src && npm install -g pnpm
         uses: pnpm/action-setup@v4
@@ -118,7 +118,7 @@
         run: cd src && pnpm run make
 
       - name: test
-        run: source venv/bin/activate && cd src && pnpm run test:report
+        run: source venv/bin/activate && cd src && pnpm run test-github-ci:report
 
       - name: upload test results
         uses: actions/upload-artifact@v4  # upload test results
@@ -156,8 +156,3 @@
           reporter: jest-junit
           use-actions-summary: 'true'
           fail-on-error: false
-=======
-      - run: cd src && npm install -g pnpm
-      - run: cd src && pnpm run make
-      - run: source venv/bin/activate && cd src && pnpm run test-github-ci
->>>>>>> 229b398c
