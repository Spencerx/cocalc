--> - [ ] migrate all projects again

<<<<<<< HEAD
- [ ] when opening a new project just place randomly -- no use of consistent hashing.

- [ ] make it so move is never automatic but prompted

- [ ] UI -- display current project state clearly somewhere

- [ ] optimize file listing display
=======
- [ ] implement `get_state` in `bup_storage.py`: it will return two things, according to a "local calculation" purely from within the project
        - state: stopped, starting, running, restarting, stopping, saving, error
        - when: when this state was entered
        - step: init_repo, restore (copying files from bup), syncing template, etc.
        - progress: if there is a way to give how far along with doing something (e.g., rsyncing out to replicas)
    could do this by creating a conf file that is *NOT* rsync'd that stores stuff:   conf/state.json

    --> OR just make an option to status that returns less information -- only what is needed for get_state.


- --> [x] (3:30) run prep script -- will have to pause it when they overlap... then manually deal with a few bup extracts

--> - [ ] code to start migration again of extracted working files, changed targets, etc.; and has to deal with creation of new projects too.
  written -- NOT tested -- need to wait.

- [ ] run the quota code again at the end to make sure those are all set

>>>>>>> 659b4fda



====

AFTER SWITCH:


- [ ] add bup quota as a standard part of settings, and refuse to make further snapshots if bup usage exceeds 3 times user disk quota.  This will avoid a horrible edge case.   Critical that this produces an error that the user learns about.  This will happen for some users.  Alternatively, I could periodically rebuild those bup repos with many snapshots deleted - that would be much nicer and is totally do-able.

- [ ] write snapshot browser.

- [ ] manual project move system -- bring it back




      - [x] switch the existing looping script to use RF=1

      - [x] it turns out that i called the google dc=1 instead of dc=2 in my allocation so far.
        so all of dc=0 is fine, but dc1 and and 2 are "completely wrong".

           - [x] determine location of all projects on all machines via a big ls and gather.
           - for each project set bup_last_save based on choosing (at most 1) from each dc and set time to noon today.
             if nothing in a given dc, choose random location and set time to 0.

      - write "prepare" code that goes through and

           - rm -rf's bups that aren't as given in bup_last_save table
           - sync's around bups that have a last save time of 0
           - restores working files on all 3 to /bup/projects
           - records du -sc size of bup repo and working files in database

                alter table projects add bup_repo_size_KB     int;
                alter table projects add bup_working_size_KB  int;



- [x] (0:48) change sync/save code to take list of target ip's based on db
- [x] (0:55) set quotas and sync -- instead we could set the quota when starting the project running, then unset when stopping it... and that's it.
<<<<<<< HEAD


- [x] there was a bug in the prep script (it set the quotas before extracting), and it seems useless.  NO!!
I'm seriously tempted to do the following:

1. delete everything:
    - bups/bups; bup/projects; data in database
    -

and also push out the correct consistent hashing file
2. write code that goes through each project, and
   - rsync's the latest version of files to one new compute vm in same dc, chosen at random.
   - takes a bup snapshot of that (via `bup_storage.py save`)
   - sync's out to 2 other replicas
   - stores info bup_last_saved entry in database.

- [x] I need to have a script that runs through all projects and sets the disk quota in the database somehow.
      how?  just take larger of 2*current_usage and 4GB

- [x] implement `get_state` in `bup_storage.py`: it will return two things, according to a "local calculation" purely from within the project
        - state: stopped, starting, running, restarting, stopping, saving, error
        - when: when this state was entered
        - step: init_repo, restore (copying files from bup), syncing template, etc.
        - progress: if there is a way to give how far along with doing something (e.g., rsyncing out to replicas)
    could do this by creating a conf file that is *NOT* rsync'd that stores stuff:   conf/state.json
=======
- [x] (0:45) I need to have a script that runs through all projects and sets the disk quota in the database somehow.
      how?  just take larger of 2*current_usage and 4GB

- [x] make the serverid's of replicas just be part of project settings exactly like anything else; and get set from the database. Why even bother with the database for the settings? -- well, otherwise how can we even find the project!
- --> [x] (3:30) run prep script

- [x] (0:48) change sync/save code to take list of target ip's based on db
- [x] (0:55) set quotas and sync -- instead we could set the quota when starting the project running, then unset when stopping it... and that's it.
>>>>>>> 659b4fda
<|MERGE_RESOLUTION|>--- conflicted
+++ resolved
@@ -1,6 +1,5 @@
 --> - [ ] migrate all projects again
 
-<<<<<<< HEAD
 - [ ] when opening a new project just place randomly -- no use of consistent hashing.
 
 - [ ] make it so move is never automatic but prompted
@@ -8,25 +7,6 @@
 - [ ] UI -- display current project state clearly somewhere
 
 - [ ] optimize file listing display
-=======
-- [ ] implement `get_state` in `bup_storage.py`: it will return two things, according to a "local calculation" purely from within the project
-        - state: stopped, starting, running, restarting, stopping, saving, error
-        - when: when this state was entered
-        - step: init_repo, restore (copying files from bup), syncing template, etc.
-        - progress: if there is a way to give how far along with doing something (e.g., rsyncing out to replicas)
-    could do this by creating a conf file that is *NOT* rsync'd that stores stuff:   conf/state.json
-
-    --> OR just make an option to status that returns less information -- only what is needed for get_state.
-
-
-- --> [x] (3:30) run prep script -- will have to pause it when they overlap... then manually deal with a few bup extracts
-
---> - [ ] code to start migration again of extracted working files, changed targets, etc.; and has to deal with creation of new projects too.
-  written -- NOT tested -- need to wait.
-
-- [ ] run the quota code again at the end to make sure those are all set
-
->>>>>>> 659b4fda
 
 
 
@@ -67,7 +47,8 @@
 
 - [x] (0:48) change sync/save code to take list of target ip's based on db
 - [x] (0:55) set quotas and sync -- instead we could set the quota when starting the project running, then unset when stopping it... and that's it.
-<<<<<<< HEAD
+- [x] (0:45) I need to have a script that runs through all projects and sets the disk quota in the database somehow.
+      how?  just take larger of 2*current_usage and 4GB
 
 
 - [x] there was a bug in the prep script (it set the quotas before extracting), and it seems useless.  NO!!
@@ -92,14 +73,4 @@
         - when: when this state was entered
         - step: init_repo, restore (copying files from bup), syncing template, etc.
         - progress: if there is a way to give how far along with doing something (e.g., rsyncing out to replicas)
-    could do this by creating a conf file that is *NOT* rsync'd that stores stuff:   conf/state.json
-=======
-- [x] (0:45) I need to have a script that runs through all projects and sets the disk quota in the database somehow.
-      how?  just take larger of 2*current_usage and 4GB
-
-- [x] make the serverid's of replicas just be part of project settings exactly like anything else; and get set from the database. Why even bother with the database for the settings? -- well, otherwise how can we even find the project!
-- --> [x] (3:30) run prep script
-
-- [x] (0:48) change sync/save code to take list of target ip's based on db
-- [x] (0:55) set quotas and sync -- instead we could set the quota when starting the project running, then unset when stopping it... and that's it.
->>>>>>> 659b4fda
+    could do this by creating a conf file that is *NOT* rsync'd that stores stuff:   conf/state.json