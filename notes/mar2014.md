--- conflicted
+++ resolved
@@ -1,16 +1,3 @@
-
-- [ ] write my own cqlsh that (1) gets password from file instead of command line (=insecure).
-
-Simple as making a file:
-
-salvus@cloud3:~$ cat .cassandra/cqlshrc
-[authentication]
-password=xxxx
-
-Also, be sure to set the permissions restrictive on the ~/.cassandra directory.
-
-chmod og-rwx -R .cassandra/
-
 
 
 - [ ] test/debug server starting, and store the ports that are serving, along with the key, in the database; update them.  This would eliminate the ssh + portforwarding stuff for local_hub, etc. -- this uses up a lot of resources, slow stuff down, has no value given the vpn.
@@ -23,53 +10,40 @@
 
 - [ ] Function in storage server to start project (template ssh) with ttl. Add a running col to state table and have storage server monitor that for all its projects.  If running false then kill.  Make message to update that col.   Have settings for cgroup stuff, qupta , etc...
 
-- [ ] migrate last 3 days:
-
-status=[];require('storage').migrate3_all(retry_errors:true,limit:20,max_age_h:3*24,status:status,cb:(e)->console.log("DONE",e))
-
-
-status=[];require('storage').migrate3_all(retry_errors:true,limit:20,status:status,cb:(e)->console.log("DONE",e))
-
-----
-
-    # by night
-    status=[];require('storage').migrate3_all(retry_errors:true,limit:30,status:status,cb:(e)->console.log("DONE",e))
-
-    # by day
-    status=[];require('storage').migrate3_all(retry_errors:true,limit:5,status:status,cb:(e)->console.log("DONE",e))
-
-
-    status=[];require('storage').migrate3_all(oldest_first:true, retry_errors:true,limit:5,status:status,cb:(e)->console.log("DONE",e))
-
-  - [ ] use the cloud!  add new compute nodes at google in an automated way - they will *automatically* get used
-        by the migration to speed things up!   Doing this with a script, I could spin up a 100, get this done quickly, etc.
-        And have done something useful.
-
-        - make 8 vm's compute9dc2...compute16dc2
-            - one core each etc. n1-standard
-            - 500GB storage zpool/each - detach from existing vm's
-        - then add them to my pool
+- [ ] migrate:
+
+        status=[];require('storage').migrate3_all(retry_errors:true,limit:20,max_age_h:3*24,status:status,cb:(e)->console.log("DONE",e))
+        status=[];require('storage').migrate3_all(retry_errors:true,limit:20,status:status,cb:(e)->console.log("DONE",e))
+
+        # by night
+        status=[];require('storage').migrate3_all(retry_errors:true,limit:30,status:status,cb:(e)->console.log("DONE",e))
+
+        # by day
+        status=[];require('storage').migrate3_all(retry_errors:true,limit:5,status:status,cb:(e)->console.log("DONE",e))
+
+
+        status=[];require('storage').migrate3_all(oldest_first:true, retry_errors:true,limit:5,status:status,cb:(e)->console.log("DONE",e))
+
+- [ ] use the cloud!  add new compute nodes at google in an automated way - they will *automatically* get used
+    by the migration to speed things up!   Doing this with a script, I could spin up a 100, get this done quickly, etc.
+    And have done something useful.
+
+    - make 8 vm's compute9dc2...compute16dc2
+        - one core each etc. n1-standard
+        - 500GB storage zpool/each - detach from existing vm's
+    - then add them to my pool
 
 - [ ] rewrite "delete_lost_chunks" in cassandra.coffee to be more careful.  VERY important before running it.
 
-<<<<<<< HEAD
-
-
-
 - [ ] (1:00?) what if reboot machine so not open, but database thinks open..  Need a refresh or something -- when `storage_server` starts up it should just update the database based on scanning what is there.
 
 - [ ] make it so tinc on host restarts automatically if dies...?
-=======
-- [ ] (1:00?) what if reboot machine so not open, but database thinks open..  Need a refresh or something?
 
 - [ ] eliminate the ssh + portforwarding stuff for local_hub, etc. -- this uses up a lot of resources, slow stuff down, has no value given the vpn.
 
-
-
 - [ ] remove storage account completely, and also the create_project_user.py script (and similar ones) in /usr/local/bin/.  Move the zpool status crontab stuff to salvus user.
 
 - [ ] storage_server: for *next round* of migrate_delete, need to delete storage/streams path first, due to the above... or at least change the sync code to check filesize.
->>>>>>> 80b75c03
 
 - [ ] storage: re-image project, which means replace all the sparse image files by one new image file, possibly of a different size; can/will save space
 
@@ -80,6 +54,7 @@
                copy salvus.projects (project_id,account_id,title) to 'projects.csv';
 
 - [ ] storage_server: make it so can limit the number of simultaneous ZFS operations (?)
+
 - [ ] use cgroups to give salvus user much more priority than all other users compute vm.
 
 - [ ] make it so storage servers in google dc use the google cassandra nodes...?
@@ -88,21 +63,12 @@
 
 - [ ] latex: "go to page"
 
-<<<<<<< HEAD
----
-
-
-  - [ ] need an operations queue for projects... of some sort, e.g., many clients all doing open at once wouldn't be good.
-
-=======
+- [ ] need an operations queue for projects... of some sort, e.g., many clients all doing open at once wouldn't be good.
+
 - [ ] latex: display overfull errors with a different color/icon than underflow; also, maybe a checkbox for errors (?)
->>>>>>> 80b75c03
-
-- [ ] long-term standardization of vm hostnames
-        [cassandra|compute|web]dc[0,1,2,3]
-  with it starting count from 1 in each dc...
-
-====================================================
+
+- [ ] long-term standardization of vm hostnames: [cassandra|compute|web]dc[0,1,2,3]..with it starting count from 1 in each dc...
+
 
 - [ ] install http://neuro.debian.net/  ?
 
@@ -990,3 +956,18 @@
 
 
  - [x] improve kill
+
+ - [x] write my own cqlsh that (1) gets password from file instead of command line (=insecure).
+
+Simple as making a file:
+
+salvus@cloud3:~$ cat .cassandra/cqlshrc
+[authentication]
+password=xxxx
+
+Also, be sure to set the permissions restrictive on the ~/.cassandra directory.
+
+chmod og-rwx -R .cassandra/
+
+
+
