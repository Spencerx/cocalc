--- conflicted
+++ resolved
@@ -1,9 +1,6 @@
-<<<<<<< HEAD
 [ ] (0:45?) sometimes file listing gets updated after we've already changed to another directory!
 
-
 [ ] (0:20?) I see these in ps "bup-on CxL4SM0n@10.2.2.4 save -9"; I thought I removed all "-9"'s.
-
 
 [ ] (0:30?) Still some mathjax + markdown issues... e.g., This doesn't work
 %md
@@ -18,15 +15,10 @@
   [ ] (0:45?) fix my class notes to work with correct math markup... ($$ bug makes this something to *not* do until above fixed)
 
 
-----
-
-5pm - 11pm: 6 hours
-=======
 [ ] (1:00?) next release:
       - install zsh
       - upgrade to newest bup from the website; fixes corruption issues.
       - delete all bups so far.
->>>>>>> 5343e4f5
 
 [ ] (1:00?) make a list of options for backup system, now that I've tried a bunch, and make more benchmarks.
 
