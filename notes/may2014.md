# VM image update
(see laptop todo list in main dev project)
 - [ ] update salvus repo
 - [ ] `unset MAKE; npm install net-ping`
 - [ ] Do this:
         sudo su
         apt-get install libcap2-bin; setcap cap_net_raw,cap_net_admin=eip /home/salvus/salvus/salvus/data/local/bin/node
 - [ ] this:
         apt-get install biber

 - [ ] fix ext:

         zfs create pool/ext
         zfs set quota=1G pool/ext
         chmod a+rw /pool/ext
         mkdir -p /pool/ext/sage-6.2.rc2/ext/
         rsync -axvH /usr/local/sage/current/local/share/sage/ext/ /pool/ext/sage-6.2.rc2/ext/
         rm -rf /usr/local/sage/current/local/share/sage/ext/
         ln -s /pool/ext/sage-6.2.rc2/ext /usr/local/sage/current/local/share/sage/ext
         zfs destroy -r pool/octave
         rm /usr/local/sage/current/local/share/sage/ext/octave
         mkdir /usr/local/sage/current/local/share/sage/ext/octave
         chmod a+rwx -R /pool/ext/


# todo

<<<<<<< HEAD
- [ ] build: add fix ext permissions stuff above to build.

- [ ] tinc if foo-bared.  I can't get vm's on cloud3 to connect to cloud3 even from cloud3. Currently using cloud2 as tinc server for vm's on cloud3.
Also the cloud3 tinc is only connecting to a few other servers.  UGH.

- [ ] first task list attempt...

- [ ] the .trash directory is appearing all over the place.
=======
    alter table projects add  task_list_id uuid;
    /* also add all the task schema */

- [x] biber: https://mail.google.com/mail/u/0/?shva=1#inbox/145ebb10a70a83ab

We are going to need to use a message queue system to do todo lists with sync, since they work at a level different than projects (so we can't use projects).
This looks intriguing: http://nanomsg.org/index.html
For now, we'll just do the sync whenever the user clicks on the tasks tab and have a refresh button.   Stupid but will be fine for now.
>>>>>>> e19f37f9


<<<<<<< HEAD
- [ ] add back max height in worksheet



---

- [ ] restart cassandra nodes at GCE with more RAM, now that they are going to be used soon.

- [ ] wlimit the rsync even more to 1000 as a temporary measure to reduce impact on system performance.

- [ ] move replication rsync'ing so it doesn't use the tinc vpn at all -- I can add additional columns in the database giving ip addresses that should be used in various contexts for routing.  Complicated but do-able.
=======
- [ ] add task list data field, for more flexibility
- [ ] front end global task list for each project
- [ ] account task list for each user

HMM.  I'm feeling very, very *uncomfortable* about using the database for the task list.

It means:

   - no easy backups
   - no snapshots
   - no rollbacks
   - no revision control
   - no scripting
   - have to reimplement everything related to auth, which is dangerous
   - can't use other tools to edit.
   - no realtime view of other people editing -- which is a BASIC ENGINEERING REQUIREMENT for smc

It's just bad from a software engineering point of view.
And it's not clear there is a big plus.  I could have account-wide stuff somehow via projects...

I'm happy with the UI part though.  That's where most of the work is going to go, as it turns out.
The DB/backend stuff is pretty straightforward.

Alternative: do like the log and chat... sort of.  Could be:

  - JSON task list item per line and use differential sync, but with atomic edits.
  - The *implementation* would be 100% client-side.


OK, I'm going to try.



IDEAS:

  - take a codemirror syncdoc but make it so it's all widgets.  will suck.

  - use a sync string, make event driven, but also use basically the same code I just wrote and continue with it.  So:
     - have a syncdoc string that is one line per task, where that line is json.
     - first line is meta-info about the whole task list
     - what about nesting though which is easy with db and hard this way.
     - what about homework assignments

  - make the file the database... or add some new event-based pushing database functionality to the local hub and build task lists on that?
    file = database = revision control/snapshot/etc. friendly.
    So it's one line per "database record".  BUT the structure/view of the document is determined by the
    schema I designed.
    I could make a special wrapper around synchronized string that provides a database-like API with events on it.
    but it is still a file, so properly snapshotted, versioned, etc.
    Have queries (all in memory in the browser).

    SyncDB


- [ ] make hub's point at their local db *ONLY*
>>>>>>> e19f37f9

- [ ] consider deleting all the `save_log.json` files, which since I turned off, are worthless.

- [ ] idea: consider writing a node.js-based cassandra FUSE implementation.  This would take a few days, but be much better async wise (and use binary cql) than the python fuse cassandra driver.   I would use this to implement a global eventually consistent shared filesystem (with quotas, etc.), which is clearly needed.

- [ ] update bup -- https://mail.google.com/mail/u/0/?shva=1#inbox/145be2291f56302b

- [ ] spell checking: https://mail.google.com/mail/u/0/?shva=1#inbox/145e1770e9db6d41

- [ ] make "vm.py" also properly try to shutdown vm's (hence export zpool's) for a minute before destroying them, like `vm_gce.py` does.

- [ ] "apt-get install nethogs" everwhere.

- [ ] mod_pagespeed module? "the js files is really long over here ... and even if you do not activate most of its features, it would still enable this spdy http protocol extension to mix up multiple data transfers in a single tcp connection"

- [ ] get rid of sockjs: support only websockets
         https://github.com/topcloud/socketcluster

- [ ] figure out how to make the browser connect to hub in the right dc directly, with each project.

- [ ] bup better than my stupid cache is... https://mail.google.com/mail/u/0/?shva=1#inbox/145be2291f56302b

- [ ] admin: make the monitor connect to all bup servers and verify that they are accepting connections; e.g., under duress they port where they are serving may change.;   OR, at least check that `bup_server` is running on all storage machines.

- [ ] add a way to specify static ip address (created if not exist) to vm_gce.py and admin.py

- [ ] make a clone vm and test out what upgrading to cassandra2 requires.

- [ ] control+v to paste issue: https://mail.google.com/mail/u/0/?shva=1#inbox/145bebfd87489cf8

- [ ] hosts file... DNS server

- [ ] temporary band-aide for replication in face failure: write something that, for each project touched in the last week (say), does an rsync out from it's master location to the two slaves.

- [ ] fix the add collaborator search to not display results randomly

- [ ] upgrade to codemirror 4.1: https://mail.google.com/mail/u/0/?shva=1#inbox/145896f4d974137d

- [ ] publishing with constraints

- [ ] change proxy server to use master and properly setup proxy server: https://github.com/nodejitsu/node-http-proxy

- [ ] bup storage: the `save_log` is possibly a BAD, BAD idea. Look:
  root@compute12dc0:/bup/bups/3702601d-9fbc-4e4e-b7ab-c10a79e34d3b# ls -lht conf
  total 383M
  -rw------- 1 root root 382M Apr 26 19:03 save_log.json

- [ ] increasing quota -- I should make an admin interface for this...

        x={};require('bup_server').global_client(cb:(e,c)->x.c=c)
        p=x.c.get_project('4255de6e-adc9-4a1e-ad9c-78493da07e64')
        p.set_settings(cb:console.log, cores:12, cpu_shares:4*256, memory:12, mintime:24*60*60)   # mintime is in units of seconds.

        x={};require('bup_server').global_client(cb:(e,c)->x.c=c)
        p=x.c.get_project('3bdfd30d-7c9d-424e-9902-cf13ce925821')
        p.set_settings(cb:console.log, cores:2, cpu_shares:256, memory:16, mintime:9999999999999999)   # mintime is in units of seconds.

- [ ] project folder connections (?)

       zfs set sharenfs=on bup/projects
       sudo zfs set sharenfs='rw=@10.1.1.0/16',no_subtree_check,async,no_root_squash bup/projects
       apt-get install  nfs-kernel-server

   Seems very flaky, and only mildly faster or maybe even *SLOWER* than sshfs, at least over our network.

   This seems very nice... and works fantastically!

      sshfs -o cache_timeout=10 -o kernel_cache -o auto_cache -o uid=1959631043 -o gid=1959631043 -o allow_other -o default_permissions 10.1.1.5:/projects/test/sage compute1


      cd /projects/3702601d-9fbc-4e4e-b7ab-c10a79e34d3b; mkdir -p projects/edf7b34d-8ef9-49ad-b83f-8fa4cde53380; sshfs -o cache_timeout=10 -o kernel_cache -o auto_cache -o uid=1959631043 -o gid=1959631043 -o allow_other -o default_permissions 10.1.3.5:/projects/edf7b34d-8ef9-49ad-b83f-8fa4cde53380 projects/edf7b34d-8ef9-49ad-b83f-8fa4cde53380

      fusermount -u edf7b34d-8ef9-49ad-b83f-8fa4cde53380

    # mounting student projects

    coffee> x={};require('bup_server').global_client(cb:(e,c)->x.c=c)
    coffee> p=x.c.get_project('cc96c0e6-8daf-467d-b8d2-354f9c5144a5')
    coffee> p.get_location_pref(console.log)
    undefined 'b9cd6c52-059d-44e1-ace0-be0a26568713'
    coffee> x.c.servers.by_id['b9cd6c52-059d-44e1-ace0-be0a26568713'].host
    '10.1.15.5'

    # then at the shell

    export project_id=cc96c0e6-8daf-467d-b8d2-354f9c5144a5; export host=10.1.15.5; export uid=447893796

    mkdir -p students/$project_id && sshfs -o cache_timeout=10 -o kernel_cache -o auto_cache -o uid=$uid -o gid=$uid -o allow_other -o default_permissions $host:/projects/$project_id students/$project_id; chown $uid:$uid students/$project_id

    CRITICAL: we must *also* use bindfs with the --create-for-user= option!!

    bindfs --create-for-user=275991804 --create-for-group=275991804 -u 1959631043 -g 1959631043


     - when a client *initiates* a move, it will query the db for any mounts and then inform the bup_servers of them. Thus the move logic is event driven, where the event is "move a project".   If the global client doing the moving can't contact the local bup_server, it will keep trying... (?)


- [ ] re-key ssl cert: http://support.godaddy.com/help/article/4976/rekeying-an-ssl-certificate

- [ ] make it so `bup_server` will refuse to start if some sanity checks regarding the filesystem fail, e.g., that bup/projects is mounted as  /projects

- [ ] implement a gossip protocol to use when deciding viability of compute nodes, rather than just trying for 15 seconds and timing out.   Try longer if gossip is good; try less if bad.

- [ ] redo file copy button to just be a straight cp.  BUT -- need to also fix FUSE mounting of bup to have proper permissions, or this leads to problems.    Pretty broken right now.

- [ ] put this script in base template vm's:

        root@compute18dc0:~# more update_salvus
        su - salvus -c "cd salvus/salvus; . salvus-env; git pull; ./make_coffee"
        cp /home/salvus/salvus/salvus/scripts/bup_storage.py /usr/local/bin/
        chmod og-w /usr/local/bin/bup_storage.py
        chmod a+rx /usr/local/bin/bup_storage.py

      and make it so gce base machines can at least get from the github repo.

- [ ] bug: snapshot browser file search doesn't work... for obvious reason: it is searching on the wrong thing!

- [ ] project undelete doesn't work.

- [ ] rewrite `bup_server` to use a local sqlite database; then state is preserved upon restart/crash/reboot/etc.

- [ ] "pip install --user pymc": https://mail.google.com/mail/u/0/?shva=1#search/Carlos+Rodriguez/14541f56e95e0756

- [ ] code to "rebuild/repair a node" -- hmm; because of this maybe need some way to know when a project was last sync'd based on filesystem

- [ ] --delete and --update together with rsync - what happens? -- we might as well make the replication actually a merge of newest files!

 - [ ] after repairing cassandra data reduce the write consistency level when making new projects... maybe. (?)

 - [ ] I'm also trying to install pymc (python montecarlo) but when I run it, it complains that the ver of numpy is too old... any tips on how to upgrade numpy or how to make pymc work?....; github ticket #2

 - [ ] put project creation date in project


 - [ ] (in progress on cloud3) create a full offsite-able backup of all bup repos of projects in dc1, and also the database nodes in dc1.

 - [ ] run through and do "bup ls master" on every repo in an offline archive, and investigate/fix ones that don't work, if any.

 - [ ] fix gce boot -- right now it boots up but doesn't mount the zfs pool -- or rather it starts getting rsync'd too before finishing the mount (?).  This is very bad.  Maybe don't go on VPN until /projects is mounted to avoid potential data loss.

 - [ ] setup so that cqlsh doesnt' need env variable but uses .cqlshrc

 - [ ] test ui changes on other browsers.

 - [ ] hourly or rolling snapshots of new *compute vm's* filesystems:
         - https://github.com/zfsnap/zfsnap/tree/legacy

 - [ ] test/fix ui changes on other browsers.

 - [ ] add a bigger (?) timeout between vm stop/start (?)

 - [ ] function to "truly" move a project within a given data center

 - [ ] write clean() -- for each project on a given host that hasn't been used in the last n days, delete .sagemathcloud, etc., directories

 - [ ] install something randy needs:  I think this will be possible in the release planned for this summer, but for now it would be nice to use Jake's mpld3 package, which doesn't seem to be installed.  I tried downloading and following the instructions at   https://github.com/jakevdp/mpld3 but didn't have permissions.  Is this something you could install globally?

 - [ ] make this standard  -- https://github.com/biocore/scikit-bio   -- see https://mail.google.com/mail/u/0/?shva=1#inbox/1454ce211132e2bf

 - [ ] MAYBE -- or maybe not -- change bup_storage to never delete account: it's very useful for linking projects and sharing files to have account available at all times.  will make, e.g., persistent sshfs possible; make sure .ssh is not ssh excluded from rsync

- [ ] have stable ipv6 project ip addresses be would be a huge *win*.  LXC would make that possible.

- [ ] deal with the exception around this - codecs.open(self.save_log,'a',"utf-8-sig").write(json.dumps(r)+'\n')

- [ ] go through and chown/sync every project systematically; evidently I didn't in the current migration, so I'll just put a chown in the start script for now -- this slows things down, but is temporary.

- [ ] make it so move is never automatic but prompted?

- [ ] automated rolling snapshots of bup/projects

- [ ] add bup quota as a standard part of settings, and refuse to make further snapshots if bup usage exceeds 3 times user disk quota.  This will avoid a horrible edge case.   Critical that this produces an error that the user learns about.  This will happen for some users.  Alternatively, I could periodically rebuild those bup repos with many snapshots deleted - that would be much nicer and is totally do-able.

- [ ] script to cleanup bup repos, e.g., delete tmp files, maybe recompact, etc.

- [ ] manual project move system -- bring it back...

- [ ] 3d graphics improvements - check out http://clara.io/, which is based on threejs, but does realtime sync, etc. THAT's what we want. https://news.ycombinator.com/item?id=7709928

- [x] change default browser font to Monospace (browser default); makes the most sense!

- [x] get GCE VM restart to robustly work with all proper mounting.

- [x] change the sage extensions instructions for ipython everywhere to "%load_ext sage"

- [x] systematic chown -- permissions: need to go through and fix all perms once and for all...
     - [x] add a bup_storage.py chown <project_id> command, which avoids the .snapshots directory
     - [x] write a little python script that runs the chown thing on each project
     - [x] launch it all over

- [x] setup a small test SMC in Europe for testing:
    - [x] define and spin up a web machine and compute machine
    - [x] configure zfs pool for compute machine
    - [x] add secrets for stunnel
    - [x] add web machine to database firewall -- for this machine only 10.1.10.2
    - [x] start hub, nginx, stunnel, haproxy on the web machine... in a way that doesn't make all the other haproxies use it
    - [x] modify `bup_server` code and db so we can set a compute server to be "experimental", hence will be exluded when new projects created
ALTER TABLE storage_servers ADD experimental   boolean;
    - [x] add bup server for new compute machine to db as experimental

    coffee> x={};require('bup_server').global_client(cb:(e,c)->x.c=c)
    coffee> x.c.register_server(host:'10.4.1.3', dc:3, experimental:true, cb:console.log)

    # make this add the given target machine to locations
    x={};require('bup_server').global_client(cb:(e,c)->x.c=c)
    p=x.c.get_project('9834eb82-b34c-41b1-ba3e-60910aa46e12')
    p.set_last_save(last_save:{'ec2818ce-213a-4318-8f8b-6adaff99b696':0}, cb:console.log, allow_delete:true)
    p.move(target:'ec2818ce-213a-4318-8f8b-6adaff99b696',cb:console.log)
    p.set_settings(cb:console.log, cores:4, cpu_shares:1024, memory:32, mintime:9999999999999999)   # mintime is in units of seconds.

    - [x] add it as a host for projects
    - [x] after sync, move project(s) there.

- [x] delete old vm images


- [x] cassandra 2 upgrade
    HOW?
       - upgrade cassandra, node, nginx, haproxy in base vm's
       - [x] make a testing vm with /mnt/cassandra from cassandra3
       - [x] remove it from tinc network and directly ssh in
       - [x] try to start cassandra 2.0.7 and see what happens, etc., following the official instructions about how to upgrade
       - [x] debug until it works
       - [x] make cassandra snapshot across both dc's:
           nodetool snapshot salvus -t before-c2
       - [x] make zfs snapshot across both dc's
       - [ ] upgrade dc1


                cd salvus/salvus/; . salvus-env

                nodetool upgradesstables system IndexInfo
                nodetool upgradesstables salvus plans
                nodetool upgradesstables salvus project_users
                nodetool upgradesstables salvus stats
                nodetool upgradesstables salvus uuid_value
                nodetool upgradesstables salvus snap_servers
                nodetool upgradesstables salvus accounts
                rm -v /mnt/cassandra/lib/data/salvus/stats/salvus-stats-ib-*
                rm -v /mnt/cassandra/lib/data/salvus/snap_servers/salvus-snap_servers-ib-*
                rm -v /mnt/cassandra/lib/data/salvus/uuid_value/salvus-uuid_value-ib-*
                rm -v /mnt/cassandra/lib/data/salvus/project_users/salvus-project_users-ib-*

                nodetool drain

                sudo zfs snapshot cassandra@before-c2-2

                cloud.stop('cassandra',host='cassandra1')

                sudo shutdown -h now

                cloud.restart('vm',hostname='cassandra1')

                cloud.start('cassandra',host='cassandra1')

ERROR [main] 2014-05-09 14:02:12,796 CassandraDaemon.java (line 497) Exception encountered during startup
java.lang.RuntimeException: Incompatible SSTable found.  Current version jb is unable to read file: /mnt/cassandra/lib/data/system/IndexInfo/system-IndexInfo-ib-33.  Please run upgradesstables.

ERROR [main] 2014-05-09 14:09:53,536 CassandraDaemon.java (line 497) Exception encountered during startup
java.lang.RuntimeException: Incompatible SSTable found.  Current version jb is unable to read file: /mnt/cassandra/lib/data/salvus/plans/salvus-plans.plans_current_idx-ib-1.  Please run upgrades
stables.


       - [x] upgrade dc0

---
## next vm update

 - [x] sage -sh; umask 022; pip install gmpy2
 - [x] apt-get install libapr1-dev

---

- [x] cassandra in gces

  ALTER KEYSPACE "salvus" WITH REPLICATION = {'class' : 'NetworkTopologyStrategy', 'DC0':3, 'DC1':3, 'DC2':3, 'DC3':3};



- [x] check on backups
- [x] upgrade all hosts
- [x] restart all older cassandra nodes, but with new configuration
- [x] add 2 web hosts to each gce dc  (launched)
- [x] nodetool repair? -- it worked; improve script to cover all nodes (via output of nodetool status) and start again with "every".
- [x] make a graph of tinc connection times between nodes
      - trying out node-net-ping
      Had to do
          setcap cap_net_raw,cap_net_admin=eip  /projects/3702601d-9fbc-4e4e-b7ab-c10a79e34d3b/salvus/salvus/data/local/bin/node
      Can get ping time as follows:
          w=require('misc').mswalltime; t=w(); session.pingHost('10.1.1.5', (e,r) -> console.log(w(t)))

- [x] add extra information / improve tinc key distribution / deal with firewall issues / static ips, etc., so all of tinc network is optimal

    Make communication between 10.4.1.5 and 10.4.1.3 fast.

Tinc notes:

       ProcessPriority = high
       LocalDiscovery = yes

OK, as far as I can tell, LocalDiscover is totally useless and doesn't work, as is all other automatic discovery.
Instead, we have to explicitly specify ConnectTo parameters in the tinc.conf file, to connect to *everything* else.
AND we also need to copy the public keys around as well.
But doing this is really hard.
I'm really puzzled.
Maybe the problem is how I'm setting up the subnets or something.

OK, I think the only solution is the following:

  (1) in vmgce.py we have to do this:
       (1) attempt in parallel to copy over public key file to all machines that have
       the Address= line to new machine; note which succeed.
       (2) in conf, put in ConnectTo, *every* host that we successfully copied to in step 1.

  (2) don't forget -- current compute nodes, etc., aren't setup properly....

Wait, some changes are needed due to how Google bills things: "Packets sent to an instance using an external address are billed as external traffic, even if the sender is in the same network"

Question: do the internal addresses work across DC's? Yes.
So this means we need to use:

    Address=external address for external machines that need to initiate a direct connect to gce nodes
    Address=internal address for gce nodes.

This complicates things a little.
I could add a parameter for key distribution that is ignored by tinc, but used by my scripts:

    ExternalAddress =

OR, I could copy the public key directly from the new host to the other hosts... (but can't due to ssh keys not allowing that).

  --> OR, I could distribute keys using the vpn instead of the Address=line.  I.e., use "Subnet = 10.3.1.2".



- [x] point europe web host at europe database -- encourage testing
- [x] sync-related timeouts: raise everything from 10 to at least 30.
- [x] make the rsync replication be rate limited -- it does noticeably

- [x] biber: https://mail.google.com/mail/u/0/?shva=1#inbox/145ebb10a70a83ab


- [x] testing swap on compute10
        zfs create pool/swap -V 32G -b 4K
        mkswap -f /dev/pool/swap
        zfs set compression=lz4 pool/swap
        zfs set dedup=off pool/swap
        swapon /dev/pool/swap
<|MERGE_RESOLUTION|>--- conflicted
+++ resolved
@@ -25,7 +25,6 @@
 
 # todo
 
-<<<<<<< HEAD
 - [ ] build: add fix ext permissions stuff above to build.
 
 - [ ] tinc if foo-bared.  I can't get vm's on cloud3 to connect to cloud3 even from cloud3. Currently using cloud2 as tinc server for vm's on cloud3.
@@ -34,7 +33,6 @@
 - [ ] first task list attempt...
 
 - [ ] the .trash directory is appearing all over the place.
-=======
     alter table projects add  task_list_id uuid;
     /* also add all the task schema */
 
@@ -43,10 +41,7 @@
 We are going to need to use a message queue system to do todo lists with sync, since they work at a level different than projects (so we can't use projects).
 This looks intriguing: http://nanomsg.org/index.html
 For now, we'll just do the sync whenever the user clicks on the tasks tab and have a refresh button.   Stupid but will be fine for now.
->>>>>>> e19f37f9
-
-
-<<<<<<< HEAD
+
 - [ ] add back max height in worksheet
 
 
@@ -58,7 +53,7 @@
 - [ ] wlimit the rsync even more to 1000 as a temporary measure to reduce impact on system performance.
 
 - [ ] move replication rsync'ing so it doesn't use the tinc vpn at all -- I can add additional columns in the database giving ip addresses that should be used in various contexts for routing.  Complicated but do-able.
-=======
+
 - [ ] add task list data field, for more flexibility
 - [ ] front end global task list for each project
 - [ ] account task list for each user
@@ -114,7 +109,6 @@
 
 
 - [ ] make hub's point at their local db *ONLY*
->>>>>>> e19f37f9
 
 - [ ] consider deleting all the `save_log.json` files, which since I turned off, are worthless.
 
