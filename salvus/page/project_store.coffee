###############################################################################
#
# SageMathCloud: A collaborative web-based interface to Sage, IPython, LaTeX and the Terminal.
#
#    Copyright (C) 2015, William Stein
#
#    This program is free software: you can redistribute it and/or modify
#    it under the terms of the GNU General Public License as published by
#    the Free Software Foundation, either version 3 of the License, or
#    (at your option) any later version.
#
#    This program is distributed in the hope that it will be useful,
#    but WITHOUT ANY WARRANTY; without even the implied warranty of
#    MERCHANTABILITY or FITNESS FOR A PARTICULAR PURPOSE.  See the
#    GNU General Public License for more details.
#
#    You should have received a copy of the GNU General Public License
#    along with this program.  If not, see <http://www.gnu.org/licenses/>.
#
###############################################################################


# At most this many of the most recent log messages for a project get loaded:
MAX_PROJECT_LOG_ENTRIES = 5000

misc = require('misc')
underscore = require('underscore')
async = require('async')
immutable  = require('immutable')
{salvus_client} = require('salvus_client')
{alert_message} = require('alerts')
{defaults, required} = misc

{Actions, Store, Table}  = require('flux')



QUERIES =
    project_log :
        query :
            project_id : null
            account_id : null
            time       : null  # if we wanted to only include last month.... time       : -> {">=":misc.days_ago(30)}
            event      : null
        options : [{order_by:'-time'}, {limit:MAX_PROJECT_LOG_ENTRIES}]

must_define = (flux) ->
    if not flux?
        throw "you must explicitly pass a flux object into each function in project_store"

# Define user actions
key = (project_id, name) -> "project-#{project_id}-#{name}"

exports.getStore = getStore = (project_id, flux) ->
    must_define(flux)
    name = key(project_id, '')
    store = flux.getStore(name)
    if store?
        return store

    class ProjectActions extends Actions

        setTo: (payload) =>
            payload

        _project: =>
            return require('project').project_page(project_id:project_id)

        _ensure_project_is_open: (cb) =>
            s = flux.getStore('projects')
            if not s.is_project_open(project_id)
                flux.getActions('projects').open_project(project_id:project_id)
                s.wait_until_project_is_open(project_id, 30, cb)
            else
                cb()

        set_error: (error) =>
            if error == ''
                @setTo(error:error)
            else
                @setTo(error:((store.state.error ? '') + '\n' + error).trim())

        set_activity: (opts) =>
            opts = defaults opts,
                id   : undefined
                desc : undefined
            if not opts.id? and not opts.desc?
                return
            if not opts.id?
                @_activity_id = (@_activity_id ? 0) + 1
                opts.id = @_activity_id
            x = store.get_activity()
            if not x?
                x = {}
            if not opts.desc?
                delete x[opts.id]
            else
                x[opts.id] = opts.desc
            @setTo(activity: x)
            return opts.id

        clear_activity: (id) =>
            if id?
                @set_activity(id:id)  # clears for this id
            else
                @setTo(activity:{})

        # report a log event to the backend -- will indirectly result in a new entry in the store...
        log: (event) =>
            require('salvus_client').salvus_client.query
                query :
                    project_log :
                        project_id : project_id
                        time       : new Date()
                        event      : event
                cb : (err) =>
                    if err
                        # TODO: what do we want to do if a log doesn't get recorded?
                        console.log("error recording a log entry: ", err)

        open_file: (opts) =>
            opts = defaults opts,
                path       : required
                foreground : true      # display in foreground as soon as possible
                chat       : false
            @_ensure_project_is_open (err) =>
                if err
                    # TODO!
                    console.log("error opening file in project: ", err, project_id, path)
                else
                    # TEMPORARY -- later this will happen as a side effect of changing the store...
                    @_project().open_file(path:opts.path, foreground:opts.foreground)
                    if opts.chat
                        console.log("opts.chat = ", opts.chat)
                        @_project().show_editor_chat_window(opts.path)

        foreground_project: =>
            @_ensure_project_is_open (err) =>
                if err
                    # TODO!
                    console.log("error putting project in the foreground: ", err, project_id, path)
                else
                    flux.getActions('projects').foreground_project(project_id)

        open_directory: (path) =>
            @_ensure_project_is_open (err) =>
                if err
                    # TODO!
                    console.log("error opening directory in project: ", err, project_id, path)
                else
                    @foreground_project()
                    @set_current_path(path)
                    @set_focused_page('project-file-listing')

        set_focused_page: (page)=>
            # TODO: temporary -- later the displayed tab will be stored in the store *and* that will
            # influence what is displayed
            @_project().display_tab(page)

        set_current_path: (path)=>
            # Set the current path for this project. path is either a string or array of segments.
            p = @_project()
            v = p._parse_path(path)
<<<<<<< HEAD
            if not underscore.isEqual(path, p.current_path)
                p.current_path = v
                @setTo(current_path: v[..])
                @set_directory_files(v)
                p.update_file_list_tab(true)
                @clear_all_checked_files()

        set_directory_files: (path, sort_by_time, show_hidden) ->
            path ?= (store.state.current_path ? [])
            sort_by_time ?= (store.state.sort_by_time ? true)
            show_hidden  ?= (store.state.show_hidden ? false)
            require('salvus_client').salvus_client.project_directory_listing
                project_id : project_id
                path       : path.join("/")
                time       : sort_by_time
                hidden     : show_hidden
                timeout    : 10
                cb         : (err, listing) =>
                    if not store.state.directory_file_listing?
                        map = immutable.Map()
                    else
                        map = store.state.directory_file_listing
                    if err
                        map = map.set(path.join("/"), err)
                    else
                        map = map.set(path.join("/"), listing.files)
                        @setTo(checked_files : store.state.checked_files.intersect(file.name for file in listing.files))
                    @setTo(directory_file_listing : map)

        set_file_checked : (file, checked) ->
            if checked
                checked_files = store.state.checked_files.add(file)
            else
                checked_files = store.state.checked_files.delete(file)

            @setTo(checked_files : checked_files, file_action : undefined)

        set_all_checked_files : (file_list) ->
            @setTo(checked_files : store.state.checked_files.union(file_list))

        clear_all_checked_files : ->
            @setTo(checked_files : store.state.checked_files.clear(), file_action : undefined)

        set_file_action : (action) ->
            @setTo(file_action : action)
=======
            p.current_path = v
            @setTo(current_path: v[..])
            p.update_file_list_tab(true)
>>>>>>> e2ae8992

        ensure_directory_exists: (opts)=>
            #Temporary: call from project page
            @_project().ensure_directory_exists(opts)

        get_from_web: (opts)=>
            #Temporary: call from project page
            @_project().get_from_web(opts)

        create_editor_tab: (opts) =>
            @_project().editor.create_tab(opts)

        display_editor_tab: (opts) =>
            @_project().editor.display_tab(opts)

        zip_files : (opts) ->
            opts = defaults opts,
                src     : required
                dest    : required
                zip_args: undefined
                path    : undefined   # default to root of project
                cb      : undefined   # cb(true or false)
            if opts.zip_args?
                args = opts.zip-args
            else
                args = []
            args = args.concat(['-r'], [opts.dest], opts.src)
            salvus_client.exec
                project_id      : project_id
                command         : 'zip'
                args            : args
                timeout         : 50
                network_timeout : 60
                err_on_exit     : true    # this should fail if exit_code != 0
                path            : opts.path
                cb              : (err, output) =>
                    console.log(err, output)
                    opts.cb?(err)

        copy_files : (opts) ->
            opts = defaults opts,
                src     : required
                dest    : required
            args = ['-rltgoDxH', '--backup', '--backup-dir=.trash/', opts.src, opts.dest]
            salvus_client.exec
                project_id : project_id
                command    : 'rsync'  # don't use "a" option to rsync, since on snapshots results in destroying project access!
                args       : args
                timeout    : 120   # how long rsync runs on client
                network_timeout : 120   # how long network call has until it must return something or get total error.
                err_on_exit: true
                path       : '.'
                cb         : (err, output) =>
                    if err
                        alert_message(type:"error", message:"Error copying #{opts.src} to #{opts.dest} -- #{err}")
                    else
                        alert_message(type:"success", message:"Successfully copied #{opts.src} to #{opts.dest}")

        move_files : (opts) ->
            opts = defaults opts,
                src     : required
                dest    : required
                path    : undefined   # default to root of project
                cb      : undefined   # cb(true or false)
                mv_args : undefined
                alert   : true        # show alerts
            if opts.mv_args?
                args = opts.mv_args
            else
                args = []
            args = args.concat(['--'], opts.src, [opts.dest])
            salvus_client.exec
                project_id      : project_id
                command         : 'mv'
                args            : args
                timeout         : 15  # move should be fast..., unless across file systems.
                network_timeout : 20
                err_on_exit     : true    # this should fail if exit_code != 0
                path            : opts.path
                cb              : (err, output) =>
                    if opts.alert
                        if err
                            alert_message(type:"error", message:"Error while moving '#{opts.src}' to '#{opts.dest}' -- #{err}")
                        else if output.event == 'error'
                            alert_message(type:"error", message:"Error moving '#{opts.src}' to '#{opts.dest}' -- #{output.error}")
                        #else if output.exit_code != 0
                        #    alert_message(type:"error", message:"Error moving '#{opts.src}' to '#{opts.dest}' -- exit_code: #{output.exit_code}")
                        else
                            alert_message(type:"info", message:"Moved '#{opts.src}' to '#{opts.dest}'")
                    opts.cb?(err or output.event == 'error') # or output.exit_code != 0)

        xxx_trash_files: (opts) ->
            opts = defaults opts,
                src  : required
                path : undefined
                cb   : undefined
            async.series([
                (cb) =>
                    @ensure_directory_exists(path:'.trash', cb:cb)
                (cb) =>
                    @move_files(src:opts.src, path:opts.path, dest:'.trash', cb:cb, alert:false, mv_args:['--backup=numbered'])
            ], (err) =>
                err = 'i know how to get an error'
                opts.cb?(err)
                @set_directory_files()   # TODO: not solid since you may have changed directories. -- won't matter when we have push events for the file system, and if you have moved to another directory then you don't care about this directory anyways.
            )

        trash_files: (opts) ->
            opts = defaults opts,
                src  : required
                path : undefined
            id = @set_activity(desc: "trashing #{misc.to_json(opts.src)}")
            async.series([
                (cb) =>
                    @ensure_directory_exists(path:'.trash', cb:cb)
                (cb) =>
                    @move_files(src:opts.src, path:opts.path, dest:'.trash', cb:cb, alert:false, mv_args:['--backup=numbered'])
            ], (err) =>
                if err
                    @set_error("problem trashing #{misc.to_json(opts.src)} -- #{err}")
                    @log({event:"miniterm", input:"failed to trash some files -- #{err}"})
                else
                    @log({event:"miniterm", input:"successfully trashed some files -- #{misc.to_json(opts.src)}"})
                @clear_activity(id)
                @set_directory_files()   # TODO: not solid since you may have changed directories. -- won't matter when we have push events for the file system, and if you have moved to another directory then you don't care about this directory anyways.
            )

        download_file : (opts) ->
            @_project().download_file(opts)

    class ProjectStore extends Store
        constructor: (flux) ->
            super()
            ActionIds = flux.getActionIds(name)
            @register(ActionIds.setTo, @setTo)
            @state =
                current_path  : []
                sort_by_time  : true #TODO
                show_hidden   : false
                checked_files : immutable.Set()

<<<<<<< HEAD
        setTo: (payload) ->
=======
        setTo: (payload) =>
            #console.log("ProjectStore.setTo: ", payload)
>>>>>>> e2ae8992
            @setState(payload)

        get_activity: => @state.activity


    actions    = flux.createActions(name, ProjectActions)
    store      = flux.createStore(name, ProjectStore, flux)
    store.name = name
    queries    = misc.deep_copy(QUERIES)

    create_table = (table_name, q) ->
        class P extends Table
            query: =>
                return "#{table_name}":q.query
            options: =>
                return q.options
            _change: (table, keys) =>
                actions.setTo("#{table_name}": table.get())

    for table_name, q of queries
        for k, v of q
            if typeof(v) == 'function'
                q[k] = v()
        q.query.project_id = project_id
        T = flux.createTable(key(project_id, table_name), create_table(table_name, q))

    return store

exports.getActions = (project_id, flux) ->
    must_define(flux)
    if not getStore(project_id, flux)?
        getStore(project_id, flux)
    return flux.getActions(key(project_id,''))

exports.getTable = (project_id, name, flux) ->
    must_define(flux)
    if not getStore(project_id, flux)?
        getStore(project_id, flux)
    return flux.getTable(key(project_id, name))

exports.deleteStoreActionsTable = (project_id, flux) ->
    must_define(flux)
    name = key(project_id, '')
    flux.removeStore(name)
    flux.removeActions(name)
    flux.removeAllListeners(name)
    for table,_ of QUERIES
        flux.removeTable(key(project_id, table))<|MERGE_RESOLUTION|>--- conflicted
+++ resolved
@@ -161,7 +161,6 @@
             # Set the current path for this project. path is either a string or array of segments.
             p = @_project()
             v = p._parse_path(path)
-<<<<<<< HEAD
             if not underscore.isEqual(path, p.current_path)
                 p.current_path = v
                 @setTo(current_path: v[..])
@@ -207,11 +206,6 @@
 
         set_file_action : (action) ->
             @setTo(file_action : action)
-=======
-            p.current_path = v
-            @setTo(current_path: v[..])
-            p.update_file_list_tab(true)
->>>>>>> e2ae8992
 
         ensure_directory_exists: (opts)=>
             #Temporary: call from project page
@@ -353,12 +347,7 @@
                 show_hidden   : false
                 checked_files : immutable.Set()
 
-<<<<<<< HEAD
         setTo: (payload) ->
-=======
-        setTo: (payload) =>
-            #console.log("ProjectStore.setTo: ", payload)
->>>>>>> e2ae8992
             @setState(payload)
 
         get_activity: => @state.activity
