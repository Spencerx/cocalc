<!--
Editor for files in a project
-->

<div id="salvus-editor-templates" class="hide">

    <!-- Template for the entire editor, both tabs and the actual content -->
    <div class="salvus-editor" style="margin-left:3em;">
        <div class="salvus-editor-recent-files">
            <div class="row">
                <div class="col-sm-6" style="margin-bottom:1ex">
                    <input class="salvus-editor-search-openfiles-input search-query form-control" type="text" placeholder="Choose files...">
                    <i class="salvus-editor-search-openfiles-input-clear lighten fa fa-times-circle" style="cursor:pointer; margin-left: -2em;"></i>
                </div>
                <div class="col-lg-offset-1 col-sm-4">
                    <a class="btn btn-sm btn-success" href="#save-all"><i class="fa fa-save"> </i> Save all</a>
                    <a class="btn btn-sm btn-warning" href="#close-all-tabs"><i class="fa fa-minus-sign"> </i> Clear</a>
                    <a class="btn btn-sm btn-warning hide" href="#undo-close-all-tabs"><i class="fa fa-undo"> </i> Undo</a>
                </div>
            </div>
            <div class="row">
                <!-- The recently opened files  go in this ul: -->
                <ul class="nav nav-pills" style="cursor: default;">
                </ul>
            </div>
        </div>

        <div class="row" style="margin-top:1ex;">
            <!-- The editor content gets displayed here -->
            <div class="salvus-editor-content">
            </div>
        </div>
    </div>

    <!-- Template for the tab at the top of the editor with filename and an x -->
    <ul> <!-- ul so is valid html -->
        <li class="super-menu salvus-editor-filename-pill">
            <div class="salvus-editor-close-button-x pull-right lighten"><i class="fa fa-times"></i></div>
            <a>
                <span class="salvus-editor-tab-filename"></span>
            </a>
        </li>
    </ul>

    <!-- Template for the codemirror text editor -->
    <div class="salvus-editor-codemirror well">
        <div class="salvus-editor-codemirror-button-row">
            <div class="hidden-xs salvus-editor-chat-title pull-right">
                <i class="fa fa-caret-down salvus-editor-chat-hide"></i>
                <i class="fa fa-caret-left hide salvus-editor-chat-show"></i>
                <i class="fa fa-comments-o salvus-editor-chat-new-chats hide"></i>
                <i class="fa fa-comment salvus-editor-chat-no-new-chats"> </i>
                &nbsp;
            </div>
            <div class="salvus-editor-codemirror-button-container">
                <span class="visible-xs">
                    <span class="btn-group">
                        <a href="#close" class="btn btn-default btn-lg"><i class="fa fa-toggle-up"></i> <span>Files...</span></a>
                        <a href="#save" class="btn  btn-success btn-lg"><i class="fa fa-save"></i></a>
                        <a href="#goto-line" class="btn btn-default btn-lg"><i class="fa fa-bolt"> </i></a>
                    </span>


                    <span class="btn-group salvus-editor-codemirror-worksheet-buttons hide" style="display: inline-block !important;">
                        <a href="#execute" class="btn btn-success btn-lg"> <i class="fa fa-play"></i></a>
                        <a href="#interrupt" class="btn btn-warning btn-lg"> <i class="fa fa-stop"></i></a>
                        <a href="#tab" class="btn btn-default btn-lg"> <i class="fa fa-info-circle"></i></a>
                    </span>


                    <span class="btn-group">
                        <a href="#decrease-font" class="btn btn-default btn-lg"><i class="fa fa-font" style="font-size:8pt"> </i> </a>
                        <a href="#increase-font" class="btn btn-default btn-lg"><i class="fa fa-font" style="font-size:13pt"> </i> </a>
                    </span>

                </span>
                <span class="hidden-xs">
                    <span class="salvus-editor-codemirror-worksheet-buttons hide">
                        <span class="btn-group">
                            <a href="#execute" class="btn btn-sm btn-success" data-container="body" data-toggle="tooltip" data-placement="right" title="Execute current or selected cells."><i class="fa fa-play"></i> Run</a>
                            <a href="#interrupt" class="btn btn-sm btn-warning" data-container="body" data-toggle="tooltip" data-placement="right" title="Interrupt the running Sage process."><i class="fa fa-stop"></i> Stop</a>
                            <a href="#kill" class="btn btn-sm btn-warning" data-container="body" data-toggle="tooltip" data-placement="bottom" title="Restart the running Sage process."><i class="fa fa-refresh"></i> Restart</a>
                        </span>
                        <span class="btn-group">
                            <a href="#toggle-input" class="btn btn-sm btn-default" data-container="body" data-toggle="tooltip" data-placement="right" title="Toggle display of input of selected cells."><i class="fa fa-eye-slash"></i></a>
                            <a href="#toggle-output" class="btn btn-sm btn-default" data-container="body" data-toggle="tooltip" data-placement="right" title="Toggle display of output of selected cells."><i class="fa fa-adjust"></i></a>
                            <a href="#delete-output" class="btn btn-sm btn-default" data-container="body" data-toggle="tooltip" data-placement="right" title="Delete output of selected cells."><i class="fa fa-times-circle"></i></a>
                        </span>
                    </span>
                </span>
                <span class="hidden-xs btn-group">
                    <a href="#undo" class="btn btn-sm btn-default" data-container="body" data-toggle="tooltip" data-placement="bottom" title="Undo"><i class="fa fa-undo"></i></a>
                    <a href="#redo" class="btn btn-sm btn-default" data-container="body" data-toggle="tooltip" data-placement="bottom" title="Redo"><i class="fa fa-repeat"></i></a>
                    <a href="#autoindent" class="btn btn-sm btn-default" data-container="body" data-toggle="tooltip" data-placement="bottom" title="Autoindent selected text"><i class="fa fa-magic"></i></a>
                    <a href="#shift-left" class="btn btn-sm btn-default" data-container="body" data-toggle="tooltip" data-placement="bottom" title="Shift selected text left"><i class="fa fa-outdent"></i></a>
                    <a href="#shift-right" class="btn btn-sm btn-default" data-container="body" data-toggle="tooltip" data-placement="bottom" title="Shift selected text right"><i class="fa fa-indent"></i></a>
                    <a href="#search" class="btn btn-sm btn-default btn-history" data-container="body" data-toggle="tooltip" data-placement="bottom" title="Search"><i class="fa fa-search"></i></a>
                    <a href="#prev" class="btn btn-sm btn-default btn-history" data-container="body" data-toggle="tooltip" data-placement="bottom" title="Previous"><i class="fa fa-chevron-up"></i></a>
                    <a href="#next" class="btn btn-sm btn-default btn-history" data-container="body" data-toggle="tooltip" data-placement="bottom" title="Next"><i class="fa fa-chevron-down"></i></a>
                    <a href="#replace" class="btn btn-sm btn-default" data-container="body" data-toggle="tooltip" data-placement="bottom" title="Replace"><i class="fa fa-exchange"></i></a>
                    <a href="#split-view" class="btn btn-sm btn-default" data-container="body" data-toggle="tooltip" data-placement="bottom" title="Toggle split view"><i class="fa fa-film"></i></a>
                    <a href="#decrease-font" class="btn btn-sm btn-default btn-history" data-container="body" data-toggle="tooltip" data-placement="bottom" title="Decrease text size"><i class="fa fa-font" style="font-size:7pt"> </i> </a>
                    <a href="#increase-font" class="btn btn-sm btn-default btn-history" data-container="body" data-toggle="tooltip" data-placement="bottom" title="Increase text size"><i class="fa fa-font" style="font-size:11pt"> </i> </a>
                    <a href="#goto-line" class="btn btn-sm btn-default btn-history" data-container="body" data-toggle="tooltip" data-placement="bottom" title="Go to line"><i class="fa fa-bolt"> </i> </a>
                    <a href="#print" class="btn btn-sm btn-default" data-container="body" data-toggle="tooltip" data-placement="bottom" title="Print"><i class="fa fa-print"> </i> </a>
                </span>

                <span>&nbsp;</span>
                <span class="salvus-editor-save-group">
                    <a href="#save" class="hidden-xs btn btn-sm btn-success" data-container="body" data-toggle="tooltip" data-placement="bottom" title="Save file to disk (file is constantly sync'd with server).">
                        <i class="fa fa-save"></i>
                        <span>Save</span>
                    </a>

                    <span class="salvus-editor-codemirror-sync">
                        <span class="salvus-editor-codemirror-not-synced hide"><i class="fa fa-spinner"></i> sync…</span>
                        <span class="salvus-editor-codemirror-synced hide"><i class="fa fa-ok"></i></span>
                    </span>

                    <span class="salvus-editor-codemirror-loading">
                        <i class="fa fa-spinner"></i> load…
                    </span>
                </span>
<<<<<<< HEAD

=======
>>>>>>> a30a37ce
                <a href="#history" class="hidden-xs btn btn-sm btn-info salvus-editor-history-button hide" data-container="body" data-toggle="tooltip" data-placement="bottom" title="View the history of this file." style="display: inline-block !important;">
                    <i class="fa fa-history"></i>
                    <span>History</span>
                </a>
                <span class="salvus-editor-history-controls hide">
                    <span class="salvus-editor-history-control-button-container btn-group">
                        <a href="#back" class="btn btn-default btn-sm" data-container="body" data-toggle="tooltip" data-placement="bottom" title="Back"><i class="fa fa-step-backward"></i></a>
                        <a href="#forward" class="btn btn-default btn-sm disabled" data-container="body" data-toggle="tooltip" data-placement="bottom" title="Forward"><i class="fa fa-step-forward"></i></a>
                    </span>
                    <span class="salvus-editor-history-revision-number"></span>
                    <span class="salvus-editor-history-revision-time"></span>
                </span>
                <div class="salvus-editor-history-slider hide"></div>

                <span class="salvus-editor-latex-buttons hide">
                    <span class="btn-group">
                       <a href="#forward-search" class="btn btn-sm btn-default" data-container="body" data-toggle="tooltip" data-placement="bottom" title="Forward search (Alt+Enter)"><i class="fa fa-mail-forward"></i><span class="hidden-xs"> Forward</span></a>
                       <a href="#inverse-search" class="btn btn-sm btn-default" data-container="body" data-toggle="tooltip" data-placement="bottom" title="Inverse search (Double or Ctrl+Click)"><i class="fa fa-mail-reply"></i><span class="hidden-xs">  Inverse</span></a>
                    </span>
                    <span class="btn-group">
                        <a href="#png-preview" class="btn btn-sm btn-default" data-container="body" data-toggle="tooltip" data-placement="bottom" title="Show preview"><i class="fa fa-building"></i> Preview</a>
                        <a href="#errors" class="btn btn-sm btn-default" data-container="body" data-toggle="tooltip" data-placement="bottom" title="Show errors and warnings"><i class="fa fa-bug"></i><span class="hidden-xs">  Issues </span><span class="salvus-latex-errors-counter"></span> <span class="salvus-latex-warnings-counter"></span></a>
                        <a href="#pdf-preview" class="btn btn-sm btn-default" data-container="body" data-toggle="tooltip" data-placement="bottom" title="Show final rendered PDF"><i class="fa fa-eye"></i> PDF</a>
                        <a href="#log" class="btn btn-sm btn-default" data-container="body" data-toggle="tooltip" data-placement="bottom" title="Show compilation log (save causes recompile)"><i class="fa fa-bolt"></i><span class="hidden-xs">  Build</span>
                            <span class="salvus-latex-build-status"></span></a>
                    </span>
                </span>

                <span class="salvus-editor-codemirror-filename pull-right">
                </span>

            </div>
        </div>
        <div class="salvus-editor-codemirror-input-container">
            <div class="row">
                <div class="salvus-editor-codemirror-input-box col-sm-9">
                    <textarea></textarea>
                </div>
                <div class="salvus-editor-codemirror-chat-column hide col-sm-3">
                    <div class="salvus-editor-codemirror-chat">
                        <div class="salvus-editor-codemirror-chat-output"></div>
                        <textarea class="salvus-editor-codemirror-chat-input form-control" placeholder="Write something..."></textarea>
                    </div>
                </div>
            </div>
            <div class="row">
                <div class="salvus-editor-codemirror-input-box-1 col-sm-9">
                    <textarea></textarea>
                </div>
            </div>
        </div>
    </div>

    <!-- Template for chat entries -->

    <div class="salvus-chat-entry">
        <div class="salvus-chat-header">
            <span class="salvus-chat-header-name"></span>
            (<span class="salvus-chat-header-date"></span>):
        </div>
        <span class="salvus-chat-entry-content">
        </span>
    </div>

    <!-- Template for the codemirror text editor other user cursors -->
    <div class="salvus-editor-codemirror-cursor"><span class="salvus-editor-codemirror-cursor-label"></span><div class="salvus-editor-codemirror-cursor-inside">&nbsp;&nbsp;&nbsp;</div></div>

    <!-- Image viewer -->
    <div class="salvus-editor-image" style="margin-left: 1ex;">
        <span class="visible-xs">
            <span class="btn-group">
                <a href="#close" class="btn btn-default btn-lg"><i class="fa fa-toggle-up"></i> <span class="hidden-xs">Files...</span></a>
                <a class="btn btn-default btn-lg" href="#refresh"><i class="fa fa-refresh"></i>  Refresh</a>
            </span>
        </span>
        <span class="hidden-xs">
            <a class="btn btn-default" href="#refresh"><i class="fa fa-refresh"></i>  Refresh</a>
        </span>
        <div class="salvus-editor-image-title pull-right"> The title </div>
        <div class="salvus-editor-image-container"><img><span>Loading...</span></div>
    </div>


    <!-- Templates for the png-based PDF previewer; this is designed for the pdf changes in little ways locally.  -->
    <div class="salvus-editor-pdf-preview">
        <div class="salvus-editor-pdf-preview-spinner hide"></div>
        <div class="salvus-editor-pdf-preview-highlight hide"></div>
        <span class="salvus-editor-pdf-preview-buttons">
            <span class="btn-group">
                <a href="#zoom-preview-out" class="btn btn-sm btn-default" data-container="body" data-toggle="tooltip" data-placement="bottom" title="Zoom out a little"><i class="fa fa-search-minus"></i></a>
                <a href="#zoom-preview-in" class="btn btn-sm btn-default" data-container="body" data-toggle="tooltip" data-placement="bottom" title="Zoom in a little"><i class="fa fa-search-plus"></i></a>
                <a href="#zoom-preview-fullpage" class="btn btn-sm btn-default" data-container="body" data-toggle="tooltip" data-placement="bottom" title="Zoom out to show the full page"><i class="fa fa-minus-square-o"></i></a>
                <a href="#zoom-preview-width" class="btn btn-sm btn-default" data-container="body" data-toggle="tooltip" data-placement="bottom" title="Zoom in fairly close"><i class="fa fa-plus-square-o"></i></a>
                <a href="#preview-resolution" class="btn btn-sm btn-default" data-container="body" data-toggle="tooltip" data-placement="bottom" title="Change the preview resolution"><i class="fa fa-th"></i></a>
                <a href="#pdf-download" class="btn btn-sm btn-default" data-container="body" data-toggle="tooltip" data-placement="bottom" title="Download the PDF file"><i class="fa fa-download"></i></a>
            </span>
        </span>
        <div class="salvus-editor-pdf-preview-page">
        </div>
    </div>



    <!-- Templates for the embedded PDF previewer: just uses the built-in renderer; can't cope with file updates, inverse search, etc. -->
    <div class="salvus-editor-pdf-preview-embed">
        <div class="salvus-editor-pdf-preview-embed-spinner hide"></div>
        <a class="btn btn-default" href="#refresh"><i class="fa fa-refresh"></i><span class="hidden-xs"> Refresh</span></a>
        <div class="salvus-editor-pdf-title pull-right hidden-xs"> The title </div>
        <div class="salvus-editor-pdf-preview-embed-page">
        </div>
    </div>

    <!-- Template for the LaTeX editor -->
    <div class="salvus-editor-latex">
        <div class="salvus-editor-latex-latex_editor">
        </div>
        <div class="salvus-editor-latex-pdf-preview hide">
        </div>
        <div class="salvus-editor-latex-png-preview hide">
        </div>
        <div class="salvus-editor-latex-errors hide">
            <div style="margin-left:2em">
                <h3>Errors</h3>
                <div class="salvus-latex-errors">
                </div>
                <h3>Typesetting Issues</h3>
                <div class="salvus-latex-typesetting">
                </div>
                <h3>Other Warnings</h3>
                <div class="salvus-latex-warnings">
                </div>
                <div style="height:10em"></div>
            </div>
        </div>

        <!-- error/warning message templates -->

        <div class="salvus-editor-latex-mesg-template well hide">
            <a class="btn btn-default" style="max-width:80%">
                <i class="fa fa-mail-reply"></i>
                <span class="salvus-latex-mesg-line"></span>
                <span class="salvus-latex-mesg-page"></span>
                <span class="salvus-latex-mesg-file"></span>
                <span class="salvus-latex-mesg-message"></span>
            </a>
            <a class="btn pull-right btn-default">
                <i class="fa fa-mail-forward"></i>
            </a>
            <pre class="salvus-latex-mesg-content lighten hide"></pre>
        </div>

         <div class="salvus-editor-latex-log hide">
            <span class="btn-group pull-right" style="margin-right:1ex; margin-left:1ex">
                <a href="#latex-latex" class="btn btn-sm btn-default" data-container="body" data-toggle="tooltip" data-placement="left" title="Run Latex"><i class="fa fa-bolt"></i> Latex</a>
                <a href="#latex-bibtex" class="btn btn-sm btn-default" data-container="body" data-toggle="tooltip" data-placement="left" title="Run Bibtex"><i class="fa fa-bolt"></i> Bibtex</a>
                <a href="#latex-sage" class="btn btn-sm btn-default" data-container="body" data-toggle="tooltip" data-placement="left" title="Run Sagetex."><i class="fa fa-bolt"></i> Sage</a>
                <a href="#latex-trash-aux" class="btn btn-sm btn-default" data-container="body" data-toggle="tooltip" data-placement="left" title="Delete auxiliary build files."><i class="fa fa-trash-o"></i></a>
                <a href="#latex-command-undo" class="btn btn-sm btn-default" data-container="body" data-toggle="tooltip" data-placement="left" title="Reset build command."><i class="fa fa-times-circle"></i></a>
            </span>
            <input style="width:50%" type="text" class="form-control">
            <textarea rows="20" cols="100" class="well boxsizingBorder" readonly="" style="width:100%;background-color:white;">You have not run LaTeX yet.</textarea>
        </div>
        <div class="salvus-editor-latex-settings hide">
            <h1>Settings</h1>
        </div>
    </div>

    <div class="salvus-editor-history">
        <div class="salvus-editor-history-history_editor"></div>
    </div>

    <div class="sagews-input"><hr class="sagews-input-hr"></div>
    <div class="sagews-output"></div>

    <div class="salvus-ipython-notebook">
        <!--<h3 style="margin-left:1em">IPython Notebook: <span class="salvus-ipython-filename"></span></h3>-->
        <div class="salvus-ipython-notebook-buttons hidden-xs">
            <span class="salvus-ipython-notebook-status-messages lighten"> </span>
            <span class="hide salvus-ipython-notebook-danger">DANGER: Users on this VM could connect unless you stop your ipython-notebook server (they would have to know secret internal project-id).</span>
            <a href="#save" class="btn btn-sm btn-success" data-container="body" data-toggle="tooltip" data-placement="bottom" title="Save .ipynb file to disk (file is constantly sync'd with server)."> <i class="fa fa-save"></i> Save</a>
            <a href="#reload" class="btn  btn-sm btn-warning" data-container="body" data-toggle="tooltip" data-placement="bottom" title="Reload this Notebook; use if the IPython server is killed or restarted on another port"> <i class="fa fa-refresh"></i> Reload</a>
            <a href="#info" class="btn  btn-sm btn-info" data-container="body" data-toggle="tooltip" data-placement="bottom" title="Extra information about the IPython notebook"> <i class="fa fa-info-circle"></i> </a>
        </div>
        <div class="visible-xs">
            <span class="btn-group">
                <a href="#close" class="btn btn-default btn-lg"><i class="fa fa-toggle-up"></i> Files...</a>
                <a href="#save" class="btn btn-success btn-lg"> <i class="fa fa-save"></i> Save</a>
            </span>
            <span class="btn-group salvus-editor-codemirror-worksheet-buttons hide">
                <a href="#execute" class="btn btn-success btn-lg"> <i class="fa fa-play"></i>
                    <span>Run</span>
                </a>
                <a href="#interrupt" class="btn btn-warning btn-lg"> <i class="fa fa-stop"></i>
                    <span>Stop</span>
                </a>
                <a href="#tab" class="btn btn-default btn-lg"> <i class="fa fa-info-circle"></i>
                    <span>Tab</span>
                </a>
            </span>
            <span class="btn-group">
                <a href="#reload" class="btn btn-warning btn-lg"> <i class="fa fa-refresh"></i> Reload</a>
                <a href="#info" class="btn  btn-info btn-lg"> <i class="fa fa-info-circle"></i> </a>
            </span>
        </div>
        <h3 class="salvus-ipython-notebook-connecting hide" style="margin-left:2em">Connecting to IPython Notebook Server...</h3>
        <div class="salvus-ipython-notebook-notebook"></div>
    </div>


    <div class="modal salvus-file-print-dialog" data-backdrop="static" tabindex="-1" role="dialog" aria-hidden="true">
        <div class="modal-dialog">
            <div class="modal-content">
                <div class="modal-header">
                    <button type="button" class="close btn-close" aria-hidden="true">
                        <span style="font-size:20pt;">×</span>
                    </button>
                    <h3><i class="fa fa-print"> </i>  Printable PDF version of <span class="salvus-file-print-filename"></span></h3>
                </div>
                <div class="well">
                    <h4>Heading<span class="lighten"> (click to edit)</span></h4>
                    <div class="well" style="background-color:white; text-align:center">
                        <h4 class="salvus-file-print-title" contenteditable="true"></h4>
                        <h5 class="salvus-file-print-author" contenteditable="true"></h5>
                        <h5 class="salvus-file-print-date" contenteditable="true"></h5>
                    </div>
                    <div class="salvus-file-options-sagews hide">
                        <h4>Worksheet Options</h4>
                        <div class="well" style="background-color:white">
                            <div class="checkbox"><label class="" rel="tooltip" title="Table of contents">
                                <input type="checkbox" checked="checked" class="salvus-file-print-contents" rel="tooltip">Table of contents
                            </label></div>
                        </div>
                    </div>
                </div>
                <div class="modal-footer">
                    <button class="btn btn-close pull-left btn-default btn-lg">Close</button>
                    <button class="btn btn-primary btn-submit pull-left btn-lg"><i class="fa fa-bolt"> </i> Generate PDF</button>
                    <span class="salvus-file-printing-progress hide">Preparing PDF version...</span>
                    <a class="salvus-file-printing-link hide" target="_blank">link to PDF version</a>
                </div>
            </div>
        </div>
    </div>
    <div class="modal salvus-goto-line-dialog" data-backdrop="static" tabindex="-1" role="dialog" aria-hidden="true">
        <div class="modal-dialog">
            <div class="modal-content">
                <div class="modal-header">
                    <button type="button" class="close btn-close" aria-hidden="true">
                        <span style="font-size:20pt;">×</span>
                    </button>
                    <h3><i class="fa fa-bolt"> </i>  Goto Line</h3>
                </div>
                <div class="well" style="margin:1em">
                    <div class="lighten">Enter <span class="salvus-goto-line-range"></span></div>
                    <input class="salvus-goto-line-input form-control" style="width:95%; margin-top: 1ex;" type="text" placeholder="">
                </div>
                <div class="modal-footer">
                    <button class="btn btn-close btn-default">Cancel</button>
                    <button class="btn btn-primary btn-submit">OK</button>
                </div>
            </div>
        </div>
    </div>
</div><|MERGE_RESOLUTION|>--- conflicted
+++ resolved
@@ -121,10 +121,6 @@
                         <i class="fa fa-spinner"></i> load…
                     </span>
                 </span>
-<<<<<<< HEAD
-
-=======
->>>>>>> a30a37ce
                 <a href="#history" class="hidden-xs btn btn-sm btn-info salvus-editor-history-button hide" data-container="body" data-toggle="tooltip" data-placement="bottom" title="View the history of this file." style="display: inline-block !important;">
                     <i class="fa fa-history"></i>
                     <span>History</span>
