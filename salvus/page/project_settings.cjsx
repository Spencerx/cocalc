--- conflicted
+++ resolved
@@ -570,12 +570,8 @@
             {@render_send_email()}
         </div>
 
-<<<<<<< HEAD
 exports.CollaboratorsList = CollaboratorsList = rclass
-=======
-CollaboratorsList = rclass
     displayName : "ProjectSettings-CollaboratorsList"
->>>>>>> e2ae8992
     propTypes:
         flux     : rtypes.object.isRequired
         project  : rtypes.object.isRequired
