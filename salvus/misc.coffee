###############################################################################
#
# SageMathCloud: A collaborative web-based interface to Sage, IPython, LaTeX and the Terminal.
#
#    Copyright (C) 2014, William Stein
#
#    This program is free software: you can redistribute it and/or modify
#    it under the terms of the GNU General Public License as published by
#    the Free Software Foundation, either version 3 of the License, or
#    (at your option) any later version.
#
#    This program is distributed in the hope that it will be useful,
#    but WITHOUT ANY WARRANTY; without even the implied warranty of
#    MERCHANTABILITY or FITNESS FOR A PARTICULAR PURPOSE.  See the
#    GNU General Public License for more details.
#
#    You should have received a copy of the GNU General Public License
#    along with this program.  If not, see <http://www.gnu.org/licenses/>.
#
###############################################################################

##########################################################################
#
# Misc. functions that are needed elsewhere.
#
##########################################################################
#
###############################################################################
# Copyright (c) 2013, William Stein
# All rights reserved.
#
# Redistribution and use in source and binary forms, with or without
# modification, are permitted provided that the following conditions are met:
#
# 1. Redistributions of source code must retain the above copyright notice, this
#    list of conditions and the following disclaimer.
# 2. Redistributions in binary form must reproduce the above copyright notice,
#    this list of conditions and the following disclaimer in the documentation
#    and/or other materials provided with the distribution.
#
# THIS SOFTWARE IS PROVIDED BY THE COPYRIGHT HOLDERS AND CONTRIBUTORS "AS IS" AND
# ANY EXPRESS OR IMPLIED WARRANTIES, INCLUDING, BUT NOT LIMITED TO, THE IMPLIED
# WARRANTIES OF MERCHANTABILITY AND FITNESS FOR A PARTICULAR PURPOSE ARE
# DISCLAIMED. IN NO EVENT SHALL THE COPYRIGHT OWNER OR CONTRIBUTORS BE LIABLE FOR
# ANY DIRECT, INDIRECT, INCIDENTAL, SPECIAL, EXEMPLARY, OR CONSEQUENTIAL DAMAGES
# (INCLUDING, BUT NOT LIMITED TO, PROCUREMENT OF SUBSTITUTE GOODS OR SERVICES;
# LOSS OF USE, DATA, OR PROFITS; OR BUSINESS INTERRUPTION) HOWEVER CAUSED AND
# ON ANY THEORY OF LIABILITY, WHETHER IN CONTRACT, STRICT LIABILITY, OR TORT
# (INCLUDING NEGLIGENCE OR OTHERWISE) ARISING IN ANY WAY OUT OF THE USE OF THIS
# SOFTWARE, EVEN IF ADVISED OF THE POSSIBILITY OF SUCH DAMAGE.
###############################################################################

underscore = require('underscore')

# global flag RUNNING_IN_NODE: true when running in node, false in the browser
global.RUNNING_IN_NODE = typeof process is 'object' and process + '' is '[object process]'

# Set DEBUG to false when run in node, but *possibly* true when in the browser
# prefix `global.` to set it globally, which is `window` in the browser client.
# Access it via `global.DEBUG` or just `DEBUG` (which looks it up).
global.DEBUG = not global.RUNNING_IN_NODE

global.DEBUG = false

# console.debug only logs if DEBUG is true
global.console.debug = (msg) ->
    if global.DEBUG
        console.log(msg)


# startswith(s, x) is true if s starts with the string x or any of the strings in x.
exports.startswith = (s, x) ->
    if typeof(x) == "string"
        return s.indexOf(x) == 0
    else
        for v in x
            if s.indexOf(v) == 0
                return true
        return false


exports.endswith = (s, t) ->
    return s.slice(s.length - t.length) == t


# modifies in place the object dest so that it includes all values in objs and returns dest
exports.merge = (dest, objs...) ->
    for obj in objs
        dest[k] = v for k, v of obj
    dest

# Return a random element of an array
exports.random_choice = (array) -> array[Math.floor(Math.random() * array.length)]

# Given an object map {foo:bar, ...} returns an array [foo, bar] randomly
# chosen from the object map.
exports.random_choice_from_obj = (obj) ->
    k = exports.random_choice(exports.keys(obj))
    return [k, obj[k]]

# Returns a random integer in the range, inclusive (like in Python)
exports.randint = (lower, upper) ->
    if lower > upper
        throw new Error("randint: lower is larger than upper")
    Math.floor(Math.random()*(upper - lower + 1)) + lower

# Like Python's string split -- splits on whitespace
exports.split = (s) ->
    r = s.match(/\S+/g)
    if r
        return r
    else
        return []

# Like the exports.split method, but quoted terms are grouped together for an exact search.
exports.search_split = (search) ->
    terms = []
    search = search.split('"')
    length = search.length
    for element, i in search
        element = element.trim()
        if element.length != 0
            # the even elements lack quotation
            # if there are an even number of elements that means there is an unclosed quote,
            # so the last element shouldn't be grouped.
            if i % 2 == 0 or (i == length - 1 and length % 2 == 0)
                terms.push(element.split(" ")...)
            else
                terms.push(element)
    return terms

# s = lower case string
# v = array of terms as output by search_split above
exports.search_match = (s, v) ->
    for x in v
        if s.indexOf(x) == -1
            return false
    return true

# return true if the word contains the substring
exports.contains = (word, sub) ->
    return word.indexOf(sub) isnt -1


# Count number of occurrences of m in s-- see http://stackoverflow.com/questions/881085/count-the-number-of-occurences-of-a-character-in-a-string-in-javascript

exports.count = (str, strsearch) ->
    index = -1
    count = -1
    loop
        index = str.indexOf(strsearch, index + 1)
        count++
        break if index is -1
    return count

# modifies target in place, so that the properties of target are the
# same as those of upper_bound, and each is <=.
exports.min_object = (target, upper_bounds) ->
    if not target?
        target = {}
    for prop, val of upper_bounds
        target[prop] = if target.hasOwnProperty(prop) then target[prop] = Math.min(target[prop], upper_bounds[prop]) else upper_bounds[prop]

# Returns a new object with properties determined by those of obj1 and
# obj2.  The properties in obj1 *must* all also appear in obj2.  If an
# obj2 property has value "defaults.required", then it must appear in
# obj1.  For each property P of obj2 not specified in obj1, the
# corresponding value obj1[P] is set (all in a new copy of obj1) to
# be obj2[P].
defaults = exports.defaults = (obj1, obj2, allow_extra) ->
    if not obj1?
        obj1 = {}
    error  = () ->
        try
            s = "(obj1=#{exports.trunc(exports.to_json(obj1),1024)}, obj2=#{exports.trunc(exports.to_json(obj2),1024)})"
            console.log(s)
            return s
        catch error
            return ""
    if typeof(obj1) != 'object'
        # We put explicit traces before the errors in this function,
        # since otherwise they can be very hard to debug.
        err = "BUG -- Traceback -- misc.defaults -- TypeError: function takes inputs as an object #{error()}"
        console.log(err)
        console.trace()
        if DEBUG
            throw new Error(err)
        else
            return obj2
    r = {}
    for prop, val of obj2
        if obj1.hasOwnProperty(prop) and obj1[prop]?
            if obj2[prop] == exports.defaults.required and not obj1[prop]?
                err = "misc.defaults -- TypeError: property '#{prop}' must be specified: #{error()}"
                console.debug(err)
                console.trace()
                if DEBUG
                    throw new Error(err)
            r[prop] = obj1[prop]
        else if obj2[prop]?  # only record not undefined properties
            if obj2[prop] == exports.defaults.required
                err = "misc.defaults -- TypeError: property '#{prop}' must be specified: #{error()}"
                console.debug(err)
                console.trace()
                if DEBUG
                    throw new Error(err)
            else
                r[prop] = obj2[prop]
    if not allow_extra
        for prop, val of obj1
            if not obj2.hasOwnProperty(prop)
                err = "misc.defaults -- TypeError: got an unexpected argument '#{prop}' #{error()}"
                console.debug(err)
                console.trace()
                if DEBUG
                    throw new Error(err)
    return r

# WARNING -- don't accidentally use this as a default:
required = exports.required = exports.defaults.required = "__!!!!!!this is a required property!!!!!!__"

# Current time in milliseconds since epoch
exports.mswalltime = (t) ->
    if t?
        return (new Date()).getTime() - t
    else
        return (new Date()).getTime()

# Current time in seconds since epoch, as a floating point number (so much more precise than just seconds).
exports.walltime = (t) ->
    if t?
        return exports.mswalltime()/1000.0 - t
    else
        return exports.mswalltime()/1000.0

# We use this uuid implementation only for the browser client.  For node code, use node-uuid.
exports.uuid = ->
    'xxxxxxxx-xxxx-4xxx-yxxx-xxxxxxxxxxxx'.replace /[xy]/g, (c) ->
        r = Math.random() * 16 | 0
        v = if c == 'x' then r else r & 0x3 | 0x8
        v.toString 16

exports.is_valid_uuid_string = (uuid) ->
    return typeof(uuid) == "string" and uuid.length == 36 and /[a-fA-F0-9]{8}-[a-fA-F0-9]{4}-[a-fA-F0-9]{4}-[a-fA-F0-9]{4}-[a-fA-F0-9]{12}/i.test(uuid)
    # /[0-9a-f]{22}|[0-9a-f]{8}-[0-9a-f]{4}-[0-9a-f]{4}-[0-9a-f]{4}-[0-9a-f]{12}/i.test(uuid)

zipcode = new RegExp("^\\d{5}(-\\d{4})?$")
exports.is_valid_zipcode = (zip) -> zipcode.test(zip)

# Return a very rough benchmark of the number of times f will run per second.
exports.times_per_second = (f, max_time=5, max_loops=1000) ->
    # return number of times per second that f() can be called
    t = exports.walltime()
    i = 0
    tm = 0
    while true
        f()
        tm = exports.walltime() - t
        i += 1
        if tm >= max_time or i >= max_loops
            break
    return Math.ceil(i/tm)

exports.to_json = (x) ->
    JSON.stringify(x)

# convert object x to a JSON string, removing any keys that have "pass" in them and
# any values that are potentially big -- this is meant to only be used for loging.
exports.to_safe_str = (x) ->
    obj = {}
    for key, value of x
        sanitize = false

        if key.indexOf("pass") != -1
            sanitize = true
        else if typeof(value)=='string' and value.slice(0,7) == "sha512$"
            sanitize = true

        if sanitize
            obj[key] = '(unsafe)'
        else
            if typeof(value) == "object"
                value = "[object]"  # many objects, e.g., buffers can block for seconds to JSON...
            else if typeof(value) == "string"
                value = exports.trunc(value,250) # long strings are not SAFE -- since JSON'ing them for logging blocks for seconds!
            obj[key] = value

    x = exports.to_json(obj)

# convert from a JSON string to Javascript (properly dealing with ISO dates)
reISO = /^(\d{4})-(\d{2})-(\d{2})T(\d{2}):(\d{2}):(\d{2}(?:\.\d*))(?:Z|(\+|-)([\d|:]*))?$/
date_parser = (k, v) ->
    # TODO shouldn't be the length 26?
    if typeof(v) == 'string' and v.length == 24 and reISO.exec(v)
        return new Date(v)
    else
        return v

exports.from_json = (x) ->
    try
        JSON.parse(x, date_parser)
    catch err
        console.debug("from_json: error parsing #{x} (=#{exports.to_json(x)}) from JSON")
        throw err

# convert to JSON even if there are circular references
# http://stackoverflow.com/questions/4816099/chrome-sendrequest-error-typeerror-converting-circular-structure-to-json

censor = (censor) ->
    i = 0
    return (key, value) ->
        if i and typeof(censor) == 'object' and typeof(value) == 'object' and censor == value
            return '[Circular]'
        if i >= 29 # seems to be a harded maximum of 30 serialized objects?
            return '[Unknown]';
        ++i # so we know we aren't using the original object anymore
        return value

exports.to_json_circular = (x) ->
    JSON.stringify(x, censor(x))

# converts a Date object to an ISO string in UTC.
# NOTE -- we remove the +0000 (or whatever) timezone offset, since *all* machines within
# the SMC servers are assumed to be on UTC.
exports.to_iso = (d) -> (new Date(d - d.getTimezoneOffset()*60*1000)).toISOString().slice(0,-5)

# turns a Date object into a more human readable more friendly directory name in the local timezone
exports.to_iso_path = (d) -> exports.to_iso(d).replace('T','-').replace(/:/g,'')

# returns true if the given object has no keys
exports.is_empty_object = (obj) -> Object.keys(obj).length == 0

# returns the number of keys of an object, e.g., {a:5, b:7, d:'hello'} --> 3
exports.len = (obj) ->
    if not obj?
        return 0
    a = obj.length
    if a?
        return a
    Object.keys(obj).length

# return the keys of an object, e.g., {a:5, xyz:'10'} -> ['a', 'xyz']
exports.keys = underscore.keys

# returns the values of a map
exports.values = underscore.values

# as in python, makes a map from an array of pairs [(x,y),(z,w)] --> {x:y, z:w}
exports.dict = (obj) ->
    x = {}
    for a in obj
        if a.length != 2
            throw new Error("ValueError: unexpected length of tuple")
        x[a[0]] = a[1]
    return x

# remove first occurrence of value (just like in python);
# throws an exception if val not in list.
exports.remove = (obj, val) ->
    for i in [0...obj.length]
        if obj[i] == val
            obj.splice(i, 1)
            return
    throw new Error("ValueError -- item not in array")

# convert an array of 2-element arrays to an object, e.g., [['a',5], ['xyz','10']] --> {a:5, xyz:'10'}
exports.pairs_to_obj = (v) ->
    o = {}
    for x in v
        o[x[0]] = x[1]
    return o

exports.obj_to_pairs = (obj) -> ([x,y] for x,y of obj)

# from http://stackoverflow.com/questions/4009756/how-to-count-string-occurrence-in-string via http://js2coffee.org/
exports.substring_count = (string, subString, allowOverlapping) ->
    string += ""
    subString += ""
    return string.length + 1 if subString.length <= 0
    n = 0
    pos = 0
    step = (if (allowOverlapping) then (1) else (subString.length))
    loop
        pos = string.indexOf(subString, pos)
        if pos >= 0
            n++
            pos += step
        else
            break
    return n

exports.max = (array) -> (array.reduce((a,b) -> Math.max(a, b)))

exports.min = (array) -> (array.reduce((a,b) -> Math.min(a, b)))

filename_extension_re = /(?:\.([^.]+))?$/
exports.filename_extension = (filename) ->
    return filename_extension_re.exec(filename)[1] ? ''

exports.filename_extension_notilde = (filename) ->
    ext = exports.filename_extension(filename)
    while ext and ext[ext.length-1] == '~'  # strip tildes from the end of the extension -- put there by rsync --backup, and other backup systems in UNIX.
        ext = ext.slice(0, ext.length-1)
    return ext

# shallow copy of a map
exports.copy = (obj) ->
    if not obj? or typeof(obj) isnt 'object'
        return obj
    if exports.is_array(obj)
        return obj[..]
    r = {}
    for x, y of obj
        r[x] = y
    return r

# copy of map but without some keys
exports.copy_without = (obj, without) ->
    if typeof(without) == 'string'
        without = [without]
    r = {}
    for x, y of obj
        if x not in without
            r[x] = y
    return r

# copy of map but only with some keys
exports.copy_with = (obj, w) ->
    if typeof(w) == 'string'
        w = [w]
    r = {}
    for x, y of obj
        if x in w
            r[x] = y
    return r

# From http://coffeescriptcookbook.com/chapters/classes_and_objects/cloning
exports.deep_copy = (obj) ->
    if not obj? or typeof obj isnt 'object'
        return obj

    if obj instanceof Date
        return new Date(obj.getTime())

    if obj instanceof RegExp
        flags = ''
        flags += 'g' if obj.global?
        flags += 'i' if obj.ignoreCase?
        flags += 'm' if obj.multiline?
        flags += 'y' if obj.sticky?
        return new RegExp(obj.source, flags)

    newInstance = new obj.constructor()

    for key of obj
        newInstance[key] = exports.deep_copy(obj[key])

    return newInstance

# Split a pathname.  Returns an object {head:..., tail:...} where tail is
# everything after the final slash.  Either part may be empty.
# (Same as os.path.split in Python.)
exports.path_split = (path) ->
    v = path.split('/')
    return {head:v.slice(0,-1).join('/'), tail:v[v.length-1]}

# Takes a path string and file name and gives the full path to the file
exports.path_to_file = (path, file) ->
    if path == ''
        return file
    return path + '/' + file

exports.meta_file = (path, ext) ->
    p = exports.path_split(path)
    path = p.head
    if p.head != ''
        path += '/'
    return path + "." + p.tail + ".sage-" + ext


# "foobar" --> "foo..."
exports.trunc = (s, max_length=1024) ->
    if not s?
        return s
    if s.length > max_length
        if max_length < 3
            throw new Error("ValueError: max_length must be >= 3")
        return s.slice(0,max_length-3) + "..."
    else
        return s

# "foobar" --> "fo...ar"
exports.trunc_middle = (s, max_length=1024) ->
    if not s?
        return s
    if s.length <= max_length
        return s
    n = Math.floor(max_length/2)
    return s.slice(0, n - 2 + (if max_length%2 then 1 else 0)) + '...' + s.slice(s.length-(n-1))

# "foobar" --> "...bar"
exports.trunc_left = (s, max_length=1024) ->
    if not s?
        return s
    if s.length > max_length
        if max_length < 3
            throw new Error("ValueError: max_length must be >= 3")
        return "..." + s.slice(s.length-max_length+3)
    else
        return s

# gives the plural form of the word if the number should be plural
exports.plural = (number, singular, plural="#{singular}s") ->
    if number is 1 then singular else plural


exports.git_author = (first_name, last_name, email_address) -> "#{first_name} #{last_name} <#{email_address}>"

# More canonical email address -- lower case and remove stuff between + and @.
# This is mainly used for banning users.

exports.canonicalize_email_address = (email_address) ->
    if typeof(email_address) != 'string'
        # silly, but we assume it is a string, and I'm concerned about a hacker attack involving that
        email_address = JSON.stringify(email_address)
    # remove + part from email address:   foo+bar@example.com
    i = email_address.indexOf('+')
    if i != -1
        j = email_address.indexOf('@')
        if j != -1
            email_address = email_address.slice(0,i) + email_address.slice(j)
    # make email address lower case
    return email_address.toLowerCase()


exports.lower_email_address = (email_address) ->
    if typeof(email_address) != 'string'
        # silly, but we assume it is a string, and I'm concerned about a hacker attack involving that
        email_address = JSON.stringify(email_address)
    # make email address lower case
    return email_address.toLowerCase()


exports.parse_user_search = (query) ->
    queries = (q.trim().toLowerCase() for q in query.split(','))
    r = {string_queries:[], email_queries:[]}
    for x in queries
        if x
            if x.indexOf('@') == -1
                r.string_queries.push(x.split(/\s+/g))
            else
                r.email_queries.push(x)
    return r


# Delete trailing whitespace in the string s.
exports.delete_trailing_whitespace = (s) ->
    return s.replace(/[^\S\n]+$/gm, "")


exports.assert = (condition, mesg) ->
    if not condition
        if typeof mesg == 'string'
            throw new Error(mesg)
        throw mesg


exports.retry_until_success = (opts) ->
    opts = exports.defaults opts,
        f           : exports.required   # f((err) => )
        start_delay : 100             # milliseconds
        max_delay   : 20000           # milliseconds -- stop increasing time at this point
        factor      : 1.4             # multiply delay by this each time
        max_tries   : undefined       # maximum number of times to call f
        max_time    : undefined       # milliseconds -- don't call f again if the call would start after this much time from first call
        log         : undefined
        name        : ''
        cb          : undefined       # called with cb() on *success*; cb(error) if max_tries is exceeded

    delta = opts.start_delay
    tries = 0
    if opts.max_time?
        start_time = new Date()
    g = () ->
        tries += 1
        if opts.log?
            if opts.max_tries?
                opts.log("retry_until_success(#{opts.name}) -- try #{tries}/#{opts.max_tries}")
            if opts.max_time?
                opts.log("retry_until_success(#{opts.name}) -- try #{tries} (started #{new Date() - start_time}ms ago; will stop before #{opts.max_time}ms max time)")
            if not opts.max_tries? and not opts.max_time?
                opts.log("retry_until_success(#{opts.name}) -- try #{tries}")
        opts.f (err)->
            if err
                if opts.log?
                    opts.log("retry_until_success(#{opts.name}) -- err=#{err}")
                if opts.max_tries? and opts.max_tries <= tries
                    opts.cb?("maximum tries (=#{opts.max_tries}) exceeded - last error #{err}")
                    return
                delta = Math.min(opts.max_delay, opts.factor * delta)
                if opts.max_time? and (new Date() - start_time) + delta > opts.max_time
                    opts.cb?("maximum time (=#{opts.max_time}ms) exceeded - last error #{err}")
                    return
                setTimeout(g, delta)
            else
                opts.cb?()
    g()


# Attempt (using exponential backoff) to execute the given function.
# Will keep retrying until it succeeds, then call "cb()".   You may
# call this multiple times and all callbacks will get called once the
# connection succeeds, since it keeps a stack of all cb's.
# The function f that gets called should make one attempt to do what it
# does, then on success do cb() and on failure cb(err).
# It must *NOT* call the RetryUntilSuccess callable object.
#
# Usage
#
#      @foo = retry_until_success_wrapper(f:@_foo)
#      @bar = retry_until_success_wrapper(f:@_foo, start_delay:100, max_delay:10000, exp_factor:1.5)
#
exports.retry_until_success_wrapper = (opts) ->
    _X = new RetryUntilSuccess(opts)
    return (cb) -> _X.call(cb)

class RetryUntilSuccess
    constructor: (opts) ->
        @opts = exports.defaults opts,
            f            : exports.defaults.required    # f(cb);  cb(err)
            start_delay  : 100         # initial delay beforing calling f again.  times are all in milliseconds
            max_delay    : 20000
            exp_factor   : 1.4
            max_tries    : undefined
            max_time     : undefined    # milliseconds -- don't call f again if the call would start after this much time from first call
            min_interval : 100   # if defined, all calls to f will be separated by *at least* this amount of time (to avoid overloading services, etc.)
            logname      : undefined
            verbose      : false
        if @opts.min_interval?
            if @opts.start_delay < @opts.min_interval
                @opts.start_delay = @opts.min_interval
        @f = @opts.f

    call: (cb, retry_delay) =>
        if @opts.logname?
            console.debug("#{@opts.logname}(... #{retry_delay})")

        if not @_cb_stack?
            @_cb_stack = []
        if cb?
            @_cb_stack.push(cb)
        if @_calling
            return
        @_calling = true
        if not retry_delay?
            @attempts = 0

        if @opts.logname?
            console.debug("actually calling -- #{@opts.logname}(... #{retry_delay})")

        if @opts.max_time?
            start_time = new Date()

        g = () =>
            if @opts.min_interval?
                @_last_call_time = exports.mswalltime()
            @f (err) =>
                @attempts += 1
                @_calling = false
                if err
                    if @opts.verbose
                        console.debug("#{@opts.logname}: error=#{err}")
                    if @opts.max_tries? and @attempts >= @opts.max_tries
                        while @_cb_stack.length > 0
                            @_cb_stack.pop()(err)
                        return
                    if not retry_delay?
                        retry_delay = @opts.start_delay
                    else
                        retry_delay = Math.min(@opts.max_delay, @opts.exp_factor*retry_delay)
                    if @opts.max_time? and (new Date() - start_time) + retry_delay > @opts.max_time
                        err = "maximum time (=#{@opts.max_time}ms) exceeded - last error #{err}"
                        while @_cb_stack.length > 0
                            @_cb_stack.pop()(err)
                        return
                    f = () =>
                        @call(undefined, retry_delay)
                    setTimeout(f, retry_delay)
                else
                    while @_cb_stack.length > 0
                        @_cb_stack.pop()()
        if not @_last_call_time? or not @opts.min_interval?
            g()
        else
            w = exports.mswalltime(@_last_call_time)
            if w < @opts.min_interval
                setTimeout(g, @opts.min_interval - w)
            else
                g()

# WARNING: params below have different semantics than above; these are what *really* make sense....
exports.eval_until_defined = (opts) ->
    opts = exports.defaults opts,
        code         : exports.required
        start_delay  : 100    # initial delay beforing calling f again.  times are all in milliseconds
        max_time     : 10000  # error if total time spent trying will exceed this time
        exp_factor   : 1.4
        cb           : exports.required # cb(err, eval(code))
    delay = undefined
    total = 0
    f = () ->
        result = eval(opts.code)
        if result?
            opts.cb(false, result)
        else
            if not delay?
                delay = opts.start_delay
            else
                delay *= opts.exp_factor
            total += delay
            if total > opts.max_time
                opts.cb("failed to eval code within #{opts.max_time}")
            else
                setTimeout(f, delay)
    f()


# An async debounce, kind of like the debounce in http://underscorejs.org/#debounce or maybe like
# Crucially, this async_debounce does NOT return a new function and store its state in a closure
# (like the maybe broken https://github.com/juliangruber/async-debounce), so we can use it for
# making async debounced methods in classes (see examples in SMC source code for how to do this).
exports.async_debounce = (opts) ->
    opts = defaults opts,
        f        : required   # async function f whose *only* argument is a callback
        interval : 1500       # call f at most this often (in milliseconds)
        state    : required   # store state information about debounce in this *object*
        cb       : undefined  # as if f(cb) happens -- cb may be undefined.
    {f, interval, state, cb} = opts

    call_again = ->
        n = interval + 1 - (new Date() - state.last)
        #console.log("starting timer for #{n}ms")
        state.timer = setTimeout((=>delete state.timer; exports.async_debounce(f:f, interval:interval, state:state)), n)

    if state.last? and (new Date() - state.last) <= interval
        # currently running or recently ran -- put in queue for next run
        state.next_callbacks ?= []
        state.next_callbacks.push(cb)
        #console.log("now have state.next_callbacks of length #{state.next_callbacks.length}")
        if not state.timer?
            call_again()
        return
    # Not running, so start running
    state.last = new Date()   # when we started running
    # The callbacks that we will call, since they were set before we started running:
    callbacks = exports.copy(state.next_callbacks ? [])
    # Plus our callback from this time.
    callbacks.push(cb)
    # Reset next callbacks
    state.next_callbacks = []
    #console.log("doing run with #{callbacks.length} callbacks")

    f (err) =>
        # finished running... call callbacks
        v = callbacks
        for cb in v
            cb?(err)
        #console.log("finished -- have state.next_callbacks of length #{state.next_callbacks.length}")
        if state.next_callbacks.length > 0 and not state.timer?
            # new cb requests came in since when we started, so call when we next can.
            #console.log("new callbacks came in #{state.next_callbacks.length}")
            call_again()

# Class to use for mapping a collection of strings to characters (e.g., for use with diff/patch/match).
class exports.StringCharMapping
    constructor: (opts={}) ->
        opts = exports.defaults opts,
            to_char   : undefined
            to_string : undefined
        @_to_char   = {}
        @_to_string = {}
        @_next_char = 'A'
        if opts.to_string?
            for ch, st of opts.to_string
                @_to_string[ch] = st
                @_to_char[st]  = ch
        if opts.to_char?
            for st,ch of opts.to_char
                @_to_string[ch] = st
                @_to_char[st]   = ch
        @_find_next_char()

    _find_next_char: () =>
        loop
            @_next_char = String.fromCharCode(@_next_char.charCodeAt(0) + 1)
            break if not @_to_string[@_next_char]?

    to_string: (strings) =>
        t = ''
        for s in strings
            a = @_to_char[s]
            if a?
                t += a
            else
                t += @_next_char
                @_to_char[s] = @_next_char
                @_to_string[@_next_char] = s
                @_find_next_char()
        return t

    to_array: (string) =>
        return (@_to_string[s] for s in string)

# Given a string s, return the string obtained by deleting all later duplicate characters from s.
exports.uniquify_string = (s) ->
    seen_already = {}
    t = ''
    for c in s
        if not seen_already[c]?
            t += c
            seen_already[c] = true
    return t


# Return string t=s+'\n'*k so that t ends in at least n newlines.
# Returns s itself (so no copy made) if s already ends in n newlines (a common case).
### -- not used
exports.ensure_string_ends_in_newlines = (s, n) ->
    j = s.length-1
    while j >= 0 and j >= s.length-n and s[j] == '\n'
        j -= 1
    # Now either j = -1 or s[j] is not a newline (and it is the first character not a newline from the right).
    console.debug(j)
    k = n - (s.length - (j + 1))
    console.debug(k)
    if k == 0
        return s
    else
        return s + Array(k+1).join('\n')   # see http://stackoverflow.com/questions/1877475/repeat-character-n-times
###




# Used in the database, etc., for different types of users of a project

exports.PROJECT_GROUPS = ['owner', 'collaborator', 'viewer', 'invited_collaborator', 'invited_viewer']


# turn an arbitrary string into a nice clean identifier that can safely be used in an URL
exports.make_valid_name = (s) ->
    # for now we just delete anything that isn't alphanumeric.
    # See http://stackoverflow.com/questions/9364400/remove-not-alphanumeric-characters-from-string-having-trouble-with-the-char/9364527#9364527
    # whose existence surprised me!
    return s.replace(/\W/g, '_').toLowerCase()



# format is 2014-04-04-061502
exports.parse_bup_timestamp = (s) ->
    v = [s.slice(0,4), s.slice(5,7), s.slice(8,10), s.slice(11,13), s.slice(13,15), s.slice(15,17), '0']
    return new Date("#{v[1]}/#{v[2]}/#{v[0]} #{v[3]}:#{v[4]}:#{v[5]} UTC")

exports.matches = (s, words) ->
    for word in words
        if s.indexOf(word) == -1
            return false
    return true

exports.hash_string = (s) ->
    # see http://stackoverflow.com/questions/7616461/generate-a-hash-from-string-in-javascript-jquery
    hash = 0
    i = undefined
    chr = undefined
    len = undefined
    return hash if s.length is 0
    i = 0
    len = s.length
    while i < len
        chr = s.charCodeAt(i)
        hash = ((hash << 5) - hash) + chr
        hash |= 0 # convert to 32-bit integer
        i++
    return hash




exports.parse_hashtags = (t) ->
    # return list of pairs (i,j) such that t.slice(i,j) is a hashtag (starting with #).
    v = []
    if not t?
        return v
    base = 0
    while true
        i = t.indexOf('#')
        if i == -1 or i == t.length-1
            return v
        base += i+1
        if t[i+1] == '#' or not (i == 0 or t[i-1].match(/\s/))
            t = t.slice(i+1)
            continue
        t = t.slice(i+1)
        # find next whitespace or non-alphanumeric or dash
        # TODO: this lines means hashtags must be US ASCII --
        #    see http://stackoverflow.com/questions/1661197/valid-characters-for-javascript-variable-names
        i = t.match(/\s|[^A-Za-z0-9_\-]/)
        if i
            i = i.index
        else
            i = -1
        if i == 0
            # hash followed immediately by whitespace -- markdown desc
            base += i+1
            t = t.slice(i+1)
        else
            # a hash tag
            if i == -1
                # to the end
                v.push([base-1, base+t.length])
                return v
            else
                v.push([base-1, base+i])
                base += i+1
                t = t.slice(i+1)

mathjax_delim = [['$$','$$'], ['\\(','\\)'], ['\\[','\\]'],
                 ['\\begin{equation}', '\\end{equation}'],
                 ['\\begin{equation*}', '\\end{equation*}'],
                 ['\\begin{align}', '\\end{align}'],
                 ['\\begin{align*}', '\\end{align*}'],
                 ['\\begin{eqnarray}', '\\end{eqnarray}'],
                 ['\\begin{eqnarray*}', '\\end{eqnarray*}'],
                 ['$', '$']  # must be after $$
                ]

exports.parse_mathjax = (t) ->
    # Return list of pairs (i,j) such that t.slice(i,j) is a mathjax, including delimiters.
    # The delimiters are given in the mathjax_delim list above.
    v = []
    if not t?
        return v
    i = 0
    while i < t.length
        if t.slice(i,i+2) == '\\$'
            i += 2
            continue
        for d in mathjax_delim
            if t.slice(i,i+d[0].length) == d[0]
                # a match -- find the close
                j = i+1
                while j < t.length and t.slice(j,j+d[1].length) != d[1]
                    j += 1
                j += d[1].length
                v.push([i,j])
                i = j
                break
        i += 1
    return v

# If you're going to set some innerHTML then mathjax it,
exports.mathjax_escape = (html) ->
    return html.replace(/&(?!#?\w+;)/g, "&amp;").replace(/</g, "&lt;").replace(/>/g, "&gt;").replace(/"/g, "&quot;").replace(/'/g, "&#39;")


# Return true if (1) path is contained in one
# of the given paths (a list of strings) -- or path without
# zip extension is in paths.
# Always returns false if path is undefined/null (since that might be dangerous, right)?
exports.path_is_in_public_paths = (path, paths) ->
    return exports.containing_public_path(path, paths)?

# returns a string in paths if path is public because of that string
# Otherwise, returns undefined.
# IMPORTANT: a possible returned string is "", which is falsey but defined!
exports.containing_public_path = (path, paths) ->
    if paths.length == 0
        return
    if not path?
        return
    if path.indexOf('../') != -1
        # just deny any potentially trickiery involving relative path segments (TODO: maybe too restrictive?)
        return
    for p in paths
        if p == ""  # the whole project is public, which matches everything
            return ""
        if path == p
            # exact match
            return p
        if path.slice(0,p.length+1) == p + '/'
            return p
    if exports.filename_extension(path) == "zip"
        # is path something_public.zip ?
        return exports.containing_public_path(path.slice(0,path.length-4), paths)
    return undefined

# encode a UNIX path, which might have # and % in it.
exports.encode_path = (path) ->
    path = encodeURI(path)  # doesn't escape # and ?, since they are special for urls (but not unix paths)
    return path.replace(/#/g,'%23').replace(/\?/g,'%3F')


# add a method _call_with_lock to obj, which makes it so it's easy to make it so only
# one method can be called at a time of an object -- all calls until completion
# of the first one get an error.

exports.call_lock = (opts) ->
    opts = exports.defaults opts,
        obj       : exports.required
        timeout_s : 30  # lock expire timeout after this many seconds

    obj = opts.obj

    obj._call_lock = () ->
        obj.__call_lock = true
        obj.__call_lock_timeout = () ->
            obj.__call_lock = false
            delete obj.__call_lock_timeout
        setTimeout(obj.__call_lock_timeout, opts.timeout_s * 1000)

    obj._call_unlock = () ->
        if obj.__call_lock_timeout?
            clearTimeout(obj.__call_lock_timeout)
            delete obj.__call_lock_timeout
        obj.__call_lock = false

    obj._call_with_lock = (f, cb) ->
        if obj.__call_lock
            cb?("error -- hit call_lock")
            return
        obj._call_lock()
        f (args...) ->
            obj._call_unlock()
            cb?(args...)

exports.cmp = (a,b) ->
    if a < b
        return -1
    else if a > b
        return 1
    return 0

exports.cmp_array = (a,b) ->
    for i in [0...Math.max(a.length, b.length)]
        c = exports.cmp(a[i],b[i])
        if c
            return c
    return 0

exports.timestamp_cmp = (a,b) ->
    a = a.timestamp
    b = b.timestamp
    if not a?
        return 1
    if not b?
        return -1
    if a > b
        return -1
    else if a < b
        return +1
    return 0


timestamp_cmp0 = (a,b) ->
    a = a.timestamp
    b = b.timestamp
    if not a?
        return -1
    if not b?
        return 1
    if a < b
        return -1
    else if a > b
        return +1
    return 0



#####################
# temporary location for activity_log code, shared by front and backend.
#####################

class ActivityLog
    constructor: (opts) ->
        opts = exports.defaults opts,
            events        : undefined
            account_id    : exports.required   # user
            notifications : {}
        @notifications = opts.notifications
        @account_id = opts.account_id
        if opts.events?
            @process(opts.events)

    obj: () =>
        return {notifications:@notifications, account_id:@account_id}

    path: (e) => "#{e.project_id}/#{e.path}"

    process: (events) =>
        #t0 = exports.mswalltime()
        by_path = {}
        for e in events
            ##if e.account_id == @account_id  # ignore our own events
            ##    continue
            key = @path(e)
            events_with_path = by_path[key]
            if not events_with_path?
                events_with_path = by_path[key] = [e]
            else
                events_with_path.push(e)
        for path, events_with_path of by_path
            events_with_path.sort(timestamp_cmp0)   # oldest to newest
            for event in events_with_path
                @_process_event(event, path)
        #winston.debug("ActivityLog: processed #{events.length} in #{exports.mswalltime(t0)}ms")

    _process_event: (event, path) =>
        # process the given event, assuming all older events have been
        # processed already; this updates the notifications object.
        if not path?
            path = @path(event)
        a = @notifications[path]
        if not a?
            @notifications[path] = a = {}
        a.timestamp = event.timestamp
        a.id = event.id
        #console.debug("process_event", event, path)
        #console.debug(event.seen_by?.indexOf(@account_id))
        #console.debug(event.read_by?.indexOf(@account_id))
        if event.seen_by? and event.seen_by.indexOf(@account_id) != -1
            a.seen = event.timestamp
        if event.read_by? and event.read_by.indexOf(@account_id) != -1
            a.read = event.timestamp

        if event.action?
            who = a[event.action]
            if not who?
                who = a[event.action] = {}
            who[event.account_id] = event.timestamp
            # The code below (instead of the line above) would include *all* times.
            # I'm not sure whether or not I want to use that information, since it
            # could get really big.
            #times = who[event.account_id]
            #if not times?
            #    times = who[event.account_id] = []
            #times.push(event.timestamp)


exports.activity_log = (opts) -> new ActivityLog(opts)

# see http://stackoverflow.com/questions/1144783/replacing-all-occurrences-of-a-string-in-javascript
exports.replace_all = (string, search, replace) ->
    string.split(search).join(replace)




exports.remove_c_comments = (s) ->
    while true
        i = s.indexOf('/*')
        if i == -1
            return s
        j = s.indexOf('*/')
        if i >= j
            return s
        s = s.slice(0, i) + s.slice(j+2)




exports.date_to_snapshot_format = (d) ->
    if not d?
        d = 0
    if typeof(d) == "number"
        d = new Date(d)
    s = d.toJSON()
    s = s.replace('T','-').replace(/:/g, '')
    i = s.lastIndexOf('.')
    return s.slice(0,i)


exports.stripe_date = (d) ->
    return new Date(d*1000).toLocaleDateString( 'lookup', { year: 'numeric', month: 'long', day: 'numeric' })
    # fixing the locale to en-US (to pass tests) and (not necessary, but just in case) also the time zone
    #return new Date(d*1000).toLocaleDateString(
    #    'en-US',
    #        year: 'numeric'
    #        month: 'long'
    #        day: 'numeric'
    #        weekday: "long"
    #        timeZone: 'UTC'
    #)

exports.to_money = (n) ->
    # see http://stackoverflow.com/questions/149055/how-can-i-format-numbers-as-money-in-javascript
    # TODO: replace by using react-intl...
    return n.toFixed(2).replace(/(\d)(?=(\d{3})+\.)/g, '$1,')

exports.stripe_amount = (units, currency) ->  # input is in pennies
    if currency != 'usd'
        throw Error("not-implemented currency #{currency}")
    return "$#{exports.to_money(units/100)}"



exports.capitalize = (s) ->
    if s?
        return s.charAt(0).toUpperCase() + s.slice(1)

exports.is_array = is_array = (obj) ->
    Object.prototype.toString.call(obj) == "[object Array]"

# get a subarray of all values between the two given values inclusive, provided in either order
exports.get_array_range = (arr, value1, value2) ->
    index1 = arr.indexOf(value1)
    index2 = arr.indexOf(value2)
    if index1 > index2
        [index1, index2] = [index2, index1]
    return arr[index1..index2]




exports.milliseconds_ago = (ms) -> new Date(new Date() - ms)
exports.seconds_ago      = (s)  -> exports.milliseconds_ago(1000*s)
exports.minutes_ago      = (m)  -> exports.seconds_ago(60*m)
exports.hours_ago        = (h)  -> exports.minutes_ago(60*h)
exports.days_ago         = (d)  -> exports.hours_ago(24*d)

<<<<<<< HEAD
# Round the given number to 1 decimal place
exports.round1 = (num) ->
    Math.round( num * 10) / 10
=======
exports.range = (n, m) ->
    if not m?
        return [0...n]
    else
        return [n...m]

>>>>>>> a009eb58

exports.range = (n, m) ->
    if not m?
        return [0...n]
    else
        return [n...m]

# arithmetic of maps with codomain numbers; missing values default to 0
exports.map_sum = (a, b) ->
    if not a?
        return b
    if not b?
        return a
    c = {}
    for k, v of a
        c[k] = v + (b[k] ? 0)
    for k, v of b
        c[k] ?= v
    return c

exports.map_diff = (a, b) ->
    if not b?
        return a
    if not a?
        c = {}
        for k,v of b
            c[k] = -v
        return c
    c = {}
    for k, v of a
        c[k] = v - (b[k] ? 0)
    for k, v of b
        c[k] ?= -v
    return c

# replace map in place by the result of applying f to each
# element of the codomain of the map.  Also return the modified map.
exports.apply_function_to_map_values = apply_function_to_map_values = (map, f) ->
    for k, v of map
        map[k] = f(v)
    return map

# modify map by coercing each element of codomain to a number, with false->0 and true->1
exports.coerce_codomain_to_numbers = (map) ->
    apply_function_to_map_values map, (x)->
        if typeof(x) == 'boolean'
            if x then 1 else 0
        else
            parseFloat(x)

# returns true if the given map is undefined or empty, or all the values are falsy
exports.is_zero_map = (map) ->
    if not map?
        return true
    for k,v of map
        if v
            return false
    return true

# Returns copy of map with no undefined values (recursive).
# Doesn't modify map.  If map is an array, just returns it
# with no change even if it has undefined values.  NOTE:
# null *is* defined; only undefined is not allowed!
exports.map_without_undefined = map_without_undefined = (map) ->
    if is_array(map)
        return map
    if not map?
        return
    new_map = {}
    for k, v of map
        if v == undefined
            continue
        else
            new_map[k] = if typeof(v) == 'object' then map_without_undefined(v) else v
<<<<<<< HEAD
=======
    return new_map

exports.map_replace_undefined_null = map_replace_undefined_null = (map) ->
    if is_array(map)
        return map
    if not map?
        return
    new_map = {}
    for k, v of map
        if v == undefined
            new_map[k] = null
        else
            new_map[k] = if typeof(v) == 'object' then map_replace_undefined_null(v) else v
>>>>>>> a009eb58
    return new_map<|MERGE_RESOLUTION|>--- conflicted
+++ resolved
@@ -1227,18 +1227,9 @@
 exports.hours_ago        = (h)  -> exports.minutes_ago(60*h)
 exports.days_ago         = (d)  -> exports.hours_ago(24*d)
 
-<<<<<<< HEAD
 # Round the given number to 1 decimal place
 exports.round1 = (num) ->
     Math.round( num * 10) / 10
-=======
-exports.range = (n, m) ->
-    if not m?
-        return [0...n]
-    else
-        return [n...m]
-
->>>>>>> a009eb58
 
 exports.range = (n, m) ->
     if not m?
@@ -1313,8 +1304,6 @@
             continue
         else
             new_map[k] = if typeof(v) == 'object' then map_without_undefined(v) else v
-<<<<<<< HEAD
-=======
     return new_map
 
 exports.map_replace_undefined_null = map_replace_undefined_null = (map) ->
@@ -1328,5 +1317,4 @@
             new_map[k] = null
         else
             new_map[k] = if typeof(v) == 'object' then map_replace_undefined_null(v) else v
->>>>>>> a009eb58
     return new_map