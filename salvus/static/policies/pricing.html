--- conflicted
+++ resolved
@@ -40,11 +40,8 @@
                         Project types
                     </h1>
 
-<<<<<<< HEAD
-                    <strong>Warning:</strong> <font color=#a80000>The following prices are <em><strong>very preliminary</strong></em> and <em><strong>no product</strong></em> is currently available for purchase, as of April 2, 2015.</font>
-=======
+
                     <strong>Warning:</strong> <font color=#a80000>The following prices are <em><strong>very preliminary</strong></em> and <em><strong>no product</strong></em> is currently available for purchase.</font>
->>>>>>> 78912ab2
                     <br>
                     <br>
                     <div class="row">
@@ -121,11 +118,7 @@
                                     <td>1 Intel</td>
                                     <td>2GB RAM shared</td>
                                     <td>10 minutes</td>
-<<<<<<< HEAD
-                                    <td>$9</td>
-=======
                                     <td>$15</td>
->>>>>>> 78912ab2
                                 </tr>
                                 <tr class="success">
                                     <td>shared-2</td>
@@ -136,11 +129,7 @@
                                     <td>2 Intel</td>
                                     <td>4GB RAM shared</td>
                                     <td>7 minutes</td>
-<<<<<<< HEAD
-                                    <td>$15</td>
-=======
                                     <td>$20</td>
->>>>>>> 78912ab2
                                 </tr>
                                 <tr class="success">
                                     <td>shared-3</td>
@@ -162,11 +151,7 @@
                                     <td>4 Intel</td>
                                     <td>8GB RAM shared</td>
                                     <td>5 minutes</td>
-<<<<<<< HEAD
-                                    <td>$25</td>
-=======
                                     <td>$55</td>
->>>>>>> 78912ab2
                                 </tr>
                                 <tr class="info hide">
                                     <td>dedicated-1</td>
