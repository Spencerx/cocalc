--- conflicted
+++ resolved
@@ -4,14 +4,6 @@
 {render, render_dom, component_with_tag, click} = require('./react_test_utils.coffee')
 
 expect = require('expect')
-
-<<<<<<< HEAD
-=======
-# r_misc = require('r_misc')
-r_misc = require('../page/temp/r_misc.js')
-
-# {render, click} = require('./test/react_test_utils.coffee');
->>>>>>> b3e77eac
 
 describe 'test the Loading component: ', ->
     c = render(r_misc.Loading)
@@ -47,5 +39,3 @@
         expect(closed).toBe(false)
         click(button)
         expect(closed).toBe(true)
-
-
