#!/usr/bin/env python

"""
Administration and Launch control of sagews components
"""

####################
# Standard imports
####################
import logging, os, shutil, signal, socket, stat, subprocess, tempfile, time

from string import Template

import misc

############################################################
# Paths where data and configuration are stored
############################################################
DATA   = 'data'
CONF   = 'conf'
PIDS   = os.path.join(DATA, 'pids')   # preferred location for pid files
LOGS   = os.path.join(DATA, 'logs')   # preferred location for pid files
BIN    = os.path.join(DATA, 'local', 'bin')
PYTHON = os.path.join(BIN, 'python')

LOG_INTERVAL = 6

####################
# Running a subprocess
####################
def run(args, maxtime=10, verbose=True, env=None):
    """
    Run the command line specified by args (using subprocess.Popen)
    and return the stdout and stderr, killing the subprocess if it
    takes more than maxtime seconds to run.
    """
    args = [str(x) for x in args]
    def timeout(*a):
        raise KeyboardInterrupt("running '%s' took more than %s seconds, so killed"%(' '.join(args), maxtime))
    signal.signal(signal.SIGALRM, timeout)
    signal.alarm(maxtime)
    if verbose:
        log.info("running '%s'", ' '.join(args))
    try:
        out = subprocess.Popen(args, stdin=subprocess.PIPE, stdout = subprocess.PIPE,
                                stderr=subprocess.PIPE).stdout.read()
        #log.info("output '%s'", out)
        return out
    finally:
        signal.signal(signal.SIGALRM, signal.SIG_IGN)  # cancel the alarm

# A convenience object "sh":
#      sh['list', 'of', ..., 'arguments'] to run a shell command

class SH(object):
    def __getitem__(self, args):
        return run([args] if isinstance(args, str) else list(args))
sh = SH()    

def process_status(pid, run):
    """
    Return the status of a process, obtained using the ps command.
    The run option is used to run the command (so it could run on
    a remote machine).  The result is a dictionary; it is empty if
    the given process is not running. 
    """
    fields = ['%cpu', '%mem', 'etime', 'pid', 'start', 'cputime', 'rss', 'vsize']
    v = run(['ps', '-p', str(int(pid)), '-o', ' '.join(fields)], verbose=False).splitlines()
    if len(v) <= 1: return {}
    return dict(zip(fields, v[-1].split()))

########################################
# Standard Python Logging
########################################
logging.basicConfig()
log = logging.getLogger('')
log.setLevel(logging.DEBUG)   # WARNING, INFO, etc.

def restrict(path):
    log.info("ensuring that '%s' has restrictive permissions", path)
    if os.stat(path)[stat.ST_MODE] != 0o40700:
        os.chmod(path, 0o40700)

def init_data_directory():
    log.info("ensuring that '%s' exist", DATA)

    for path in [DATA, PIDS, LOGS, os.path.join(DATA,'secrets')]:
        if not os.path.exists(path):
            os.makedirs(path)
        restrict(path)
    
    log.info("ensuring that PATH starts with programs in DATA directory")
    os.environ['PATH'] = os.path.join(DATA, 'local/bin/') + ':' + os.environ['PATH']

init_data_directory()

########################################
# Local and remote UNIX user accounts
########################################
whoami = os.environ['USER']

class Account(object):
    """
    A UNIX user, which can be either local to this computer or remote.
    
    The sudo command (requiring a password) will be used for 'root@localhost',
    and ssh will be used in *all* other cases, even 'root@any_other_machine'.
    """
    def __init__(self, username, hostname='localhost', path='.', site=''):
        self._site = site
        self._username = username
        self._hostname = hostname
        self._path = path
        self._user_at = '%s@%s'%(self._username, self._hostname)
        if self._username == whoami and self._hostname == 'localhost':
            self._pre = []
        elif self._username == 'root' and whoami != 'root':
            self._pre = ['sudo', 'LD_LIBRARY_PATH=%s/local/lib'%DATA]   # interactive
        else:
            self._pre = ['ssh', self._user_at, 'LD_LIBRARY_PATH=%s/local/lib'%DATA]  # TODO: works?

    def __repr__(self):
        return '%s:%s'%(self._user_at, self._path)

    def system(self, args):
        c = ' '.join(self._pre + [str(x) for x in args])
        log.info("running '%s' via system", c)
        return os.system(c)

    def run(self, args, **kwds):
        """Run command with given arguments using this account and return output."""
        return run(self._pre + args, **kwds)

    def abspath(self, path=None):
        if not hasattr(self, '_abspath'):
            if self._hostname == 'localhost':# and self._username == whoami:
                self._abspath = os.path.abspath(self._path)
            else:
                self._abspath = self.run(['pwd']).strip()
        if not path:
            return self._abspath
        return os.path.join(self._abspath, path)

    def kill(self, pid, signal=15):
        """Send signal to the process with pid on self._hostname."""
        if pid is not None:
            self.run(['kill', '-%s'%signal, pid])

    def copyfile(self, src, target):
        """
        Copy the file from the file named src on this computer to the
        file named target on self._hostname.
        """
        if self._hostname == 'localhost':
            if self._username == whoami:
                return shutil.copyfile(src, target)
            elif self._username == 'root':
                return sh['sudo', 'cp', src, target]
        return sh['scp', src, self._user_at + ':' + os.path.join(self._path, target)]

    def readfile(self, filename):
        """Read the named file and return its contents."""
        filename = os.path.join(self._path, filename)
        if self._hostname == 'localhost':
            if not os.path.exists(filename):
                raise IOError, "no such file or directory: '%s'"%filename
            try:
                return open(filename).read()
            except IOError:
                pass
        path = tempfile.mkdtemp()  # secure
        try:
            dest = os.path.join(path, filename)
            if self._hostname == 'localhost' and self._username == 'root':
                sh['sudo', 'cp', filename, dest]
            else:
                sh['scp', '%s:"%s"'%(self._user_at, filename), dest]
            return open(dest).read()
        finally:
            shutil.rmtree(path)

    def writefile(self, filename, content):
        if self._hostname == 'localhost' and self._username == whoami:
            open(filename,'w').write(content)
        else:
            src = tempfile.NamedTemporaryFile(delete=False)
            src.write(content)
            src.close()
            self.copyfile(src.name, filename)
            src.unlink(src.name)  # weird semantics

    def makedirs(self, path):
        if self._hostname == 'localhost' and self._username == whoami:
            if not os.path.exists(path):
                os.makedirs(path)
        else:
            self.run(['mkdir', '-p', path])

    def unlink(self, filename):
        filename = os.path.join(self._path, filename)
        if self._hostname == 'localhost' and self._username == whoami:
            os.unlink(filename)
            return
        if self._hostname == 'localhost' and self._username == 'root':
            sh['sudo', 'rm', filename]
        else:
            sh['ssh', self._user_at, 'rm', filename]

    def path_exists(self, path):
        if self._hostname == 'localhost' and self._username == whoami:
            return os.path.exists(path)
        no_such = 'No such file or directory'  # TODO: could be broken by naming the path this way...
        if self._hostname == 'localhost' and self._username == 'root':
            return no_such not in sh['sudo', 'stat', path]
        else:
            return no_such not in sh['ssh', self._user_at, 'stat', path]
        
    def is_running(self, pid):
        if self._hostname == 'localhost':
            try:
                os.kill(pid, 0)
                return True
            except OSError:
                return False
        else:
            return bool(os.system(['kill', '-0', str(os.getpid())]))
            
            
local_user = Account(username=whoami, hostname='localhost')

########################################
# Component: named collection of Process objects
########################################

class Component(object):
    def __init__(self, id, processes):
        self._processes = processes
        self._id = id

    def __repr__(self):
        return "Component %s with %s processes"%(self._id, len(self._processes))

    def __getitem__(self, i):
        return self._processes[i]

    def _procs_with_id(self, ids):
        return [p for p in self._processes if ids is None or p.id() in ids]
        
    def start(self, ids=None):
        return [p.start() for p in self._procs_with_id(ids)]
                
    def stop(self, ids=None):
        return [p.stop() for p in self._procs_with_id(ids)]

    def reload(self, ids=None):
        return [p.reload() for p in self._procs_with_id(ids)]

    def restart(self, ids=None):
        return [p.restart() for p in self._procs_with_id(ids)]

    def status(self, ids=None):
        return [p.status() for p in self._procs_with_id(ids)]


########################################
# Process: a daemon process that implements part of sagews
########################################

class Process(object):
    def __init__(self, account, id, name, port,
                 pidfile, logfile=None, monitor_database=None,
                 start_cmd=None, stop_cmd=None, reload_cmd=None,
                 start_using_system = False,
                 service=None):
        self._name = name
        self._port = port
        self._account = account
        self._id = str(id)
        assert len(self._id.split()) == 1
        self._pidfile = pidfile
        self._start_cmd = start_cmd
        self._start_using_system = start_using_system
        self._stop_cmd = stop_cmd
        self._reload_cmd = reload_cmd
        self._pids = {}
        self._logfile = logfile
        self._monitor_database = monitor_database
        self._monitor_pidfile = os.path.splitext(pidfile)[0] + '-log.pid'

    def id(self):
        return self._id

    def log_tail(self):
        if self._logfile is None:
            raise NotImplementedError("the logfile is not known")
        self._account.system(['tail', '-f', self._logfile])

    def _parse_pidfile(self, contents):
        return int(contents)

    def _read_pid(self, file):
        try:
            return self._pids[file]
        except KeyError:
            try:
                self._pids[file] = self._parse_pidfile(self._account.readfile(file).strip())
            except IOError: # no file
                self._pids[file] = None
        return self._pids[file]
    
    def pid(self):
        return self._read_pid(self._pidfile)

    def is_running(self):
        return len(self.status()) > 0

    def _start_monitor(self):
        if self._monitor_database and self._logfile:
            self._account.run([PYTHON, 'monitor.py', '--logfile', self._logfile, 
                               '--pidfile', self._monitor_pidfile, '--interval', LOG_INTERVAL,
                               '--target_pidfile', self._pidfile,
                               '--target_name', self._name,
                               '--target_address', self._account._hostname,
                               '--target_port', self._port])

    def monitor_pid(self):
        return self._read_pid(self._monitor_pidfile)

    def _stop_monitor(self):
        # NOTE: This function should never need to be called; the
        # monitor stops automatically when the process it is
        # monitoring stops and it has succeeded in recording this fact
        # in the database.
        if self._monitor_database and self._logfile and self._account.path_exists(self._monitor_pidfile):
            try:
                self._account.kill(self.monitor_pid())
                self._account.unlink(self._monitor_pidfile)
            except Exception, msg:
                print msg

    def _pre_start(self):
        pass # overload to add extra config steps before start
    
    def start(self):
        if self.is_running(): return
        self._pids = {}
        self._pre_start()
        if self._start_cmd is not None:
            if self._start_using_system:
                print self._account.system(self._start_cmd)
            else:
                print self._account.run(self._start_cmd)
        print self._start_monitor()
        
    def stop(self):
        pid = self.pid()
        if pid is None: return
        if self._stop_cmd is not None:
            print self._account.run(self._stop_cmd)
        else:
            self._account.kill(pid)
        try:
            self._account.unlink(self._pidfile)
        except Exception, msg:
            print msg

        while True:
            s = process_status(pid, local_user.run if self._account._hostname=='localhost' else self._account.run)
            if not s:
                break
            print "waiting for %s to terminate"%pid
            time.sleep(0.5)
        
        self._pids = {}

    def reload(self):
        self._stop_monitor()
        self._pids = {}
        if self._reload_cmd is not None:
            return self._account.run(self._reload_cmd)
        else:
            return 'reload not defined'

    def status(self):
        pid = self.pid()
        if not pid: return {}
        s = process_status(pid, local_user.run if self._account._hostname=='localhost' else self._account.run)
        if not s:
            self._stop_monitor()
            self._pids = {}
            if self._account.path_exists(self._pidfile):
                self._account.unlink(self._pidfile)
        return s

    def restart(self):
        self.stop()
        self.start()


####################
# Nginx
####################
class Nginx(Process):
    def __init__(self, account, id, port, monitor_database=None):
        log = 'nginx-%s.log'%id
        pid = 'nginx-%s.pid'%id
        nginx = 'nginx.conf'
        conf = Template(open(os.path.join(CONF, nginx)).read())
        conf = conf.substitute(logfile=log, pidfile=pid, http_port=port)
        nginx_conf = 'nginx-%s.conf'%id
        account.writefile(filename=os.path.join(DATA, nginx_conf), content=conf)
        nginx_cmd = ['nginx', '-c', '../' + nginx_conf]
        Process.__init__(self, account, id, name='nginx', port=port,
                         monitor_database = monitor_database,
                         logfile   = os.path.join(LOGS, log),
                         pidfile    = os.path.join(PIDS, pid),
                         start_cmd  = nginx_cmd,
                         stop_cmd   = nginx_cmd + ['-s', 'stop'],
                         reload_cmd = nginx_cmd + ['-s', 'reload'])

    def __repr__(self):
        return "Nginx process %s at %s"%(self._id, self._account)
        
####################
# Stunnel
####################
class Stunnel(Process):
    def __init__(self, account, id, accept_port, connect_port, monitor_database=None):
        logfile = os.path.join(LOGS,'stunnel-%s.log'%id)
        base = account.abspath()
        pidfile = os.path.join(base, PIDS,'stunnel-%s.pid'%id) # abspath of pidfile required by stunnel
        self._stunnel_conf = os.path.join(DATA, 'stunnel-%s.conf'%id)
        self._accept_port = accept_port
        self._connect_port = connect_port
        Process.__init__(self, account, id, name='stunnel', port=accept_port, 
                         monitor_database = monitor_database,
                         logfile    = logfile,
                         pidfile    = pidfile,
                         # stunnel typically run as sudo, and sudo need not preserve PATH on Linux.
                         start_cmd  = [os.path.join(base, DATA, 'local/bin', 'stunnel'), self._stunnel_conf])

    def _pre_start(self):
        stunnel = 'stunnel.conf'
        conf = Template(open(os.path.join(CONF, stunnel)).read())
        conf = conf.substitute(logfile=self._logfile, pidfile=self._pidfile,
                               accept_port=self._accept_port, connect_port=self._connect_port)
        self._account.writefile(filename=self._stunnel_conf, content=conf)
        
    def __repr__(self):
        return "Stunnel process %s at %s"%(self._id, self._account)

####################
# HAproxy
####################
class HAproxy(Process):
    def __init__(self, account, id, 
                 sitename,    # name of site, e.g., 'codethyme.com' if site is https://codethyme.com; used only if insecure_redirect is set
                 accept_proxy_port=8000,  # port that stunnel sends decrypted traffic to
                 insecure_redirect_port=None,    # if set to a port number (say 80), then all traffic to that port is immediately redirected to the secure site 
                 insecure_testing_port=None, # if set to a port, then gives direct insecure access to full site
                 nginx_servers='',   # list of dictionaries [{'ip':ip, 'port':port, 'maxconn':number}, ...] 
                 tornado_servers='', # list of dictionaries [{'ip':ip, 'port':port, 'maxconn':number}, ...]
                 monitor_database=None,  
                 conf_file='conf/haproxy.conf'):

        pidfile = os.path.join(PIDS, 'haproxy-%s.pid'%id)
        logfile = os.path.join(LOGS, 'haproxy-%s.log'%id)

        if nginx_servers:
            t = Template('server nginx$n $ip:$port maxconn $maxconn')
            nginx_servers = '    ' + ('\n    '.join([t.substitute(n=n, ip=x['ip'], port=x['port'], maxconn=x['maxconn']) for
                                                     n, x in enumerate(nginx_servers)]))

        if tornado_servers:
            t = Template('server tornado$n $ip:$port check maxconn $maxconn')
            tornado_servers = '    ' + ('\n    '.join([t.substitute(n=n, ip=x['ip'], port=x['port'], maxconn=x['maxconn']) for
                                                     n, x in enumerate(tornado_servers)]))

        if insecure_redirect_port:
            insecure_redirect = Template(
"""                
frontend unsecured *:$port
    redirect location https://$sitename
""").substitute(port=insecure_redirect_port, sitename=sitename)
        else:
            insecure_redirect=''

        conf = Template(open(conf_file).read()).substitute(
            accept_proxy_port=accept_proxy_port,
            insecure_testing_bind='bind *:%s'%insecure_testing_port if insecure_testing_port else '',
            nginx_servers=nginx_servers,
            tornado_servers=tornado_servers,
            insecure_redirect=insecure_redirect
            )
        
        haproxy_conf = 'haproxy-%s.conf'%id
        target_conf = os.path.join(DATA, haproxy_conf)
        account.writefile(filename=target_conf, content=conf)
        Process.__init__(self, account, id, name='haproxy', port=accept_proxy_port,
                         pidfile = pidfile,
                         logfile = logfile, monitor_database = monitor_database,
                         start_using_system = True, 
                         start_cmd = ['HAPROXY_LOGFILE='+logfile, os.path.join(BIN, 'haproxy'), '-D', '-f', target_conf, '-p', pidfile])
        
    def _parse_pidfile(self, contents):
        return int(contents.splitlines()[0])


####################
# PostgreSQL Database
####################
def pg_conf(**options):
    r = open('conf/postgresql.conf').read()
    for key, value in options.iteritems():
        i = r.find(key + ' = ')
        if i == -1: raise ValueError('invalid postgreSQL option "%s"'%key)
        start = i; stop = i
        while r[start] != '\n':
            start -= 1
        while r[stop] != '\n':
            stop += 1
        r = r[:start+1] + '#%s\n%s = %s'%(r[start+1:stop], key, value) + r[stop:]
    return r

class PostgreSQL(Process):
    def _cmd(self, name, *opts):
        return ['pg_ctl', name, '-D', self._db] + list(opts)

    def _parse_pidfile(self, contents):
        return int(contents.splitlines()[0])
    
    def __init__(self, account, id, port=5432, monitor_database=None, **options):
        self._db   = os.path.join(DATA, 'db')
        self._conf = os.path.join(self._db, 'postgresql.conf')
        self._log  = os.path.join(LOGS, 'postgresql-%s.log'%id)

        assert 'port' not in options, "port must be specified when creating PostgreSQL object"
        self._options = options
        self._options['port'] = port
        
        Process.__init__(self, account, id, name='postgresql', port=port,
                         monitor_database=monitor_database, logfile = self._log,
                         pidfile    = os.path.join(self._db, 'postmaster.pid'),
                         start_cmd  = self._cmd('start') + ['-l', self._log],
                         stop_cmd   = self._cmd('stop') + ['-m', 'fast'],
                         reload_cmd = self._cmd('reload'))
        
    def status2(self):
        return self._account.run(self._cmd('status'))

    def options(self):
        v = [x for x in self._account.readfile(self._conf).splitlines() if x.strip() and not x.strip().startswith('#')]
        return dict([[a.split()[0] for a in x.split('=')[:2]] for x in v])

    def initdb(self):
        s = self._account.run(self._cmd('initdb'))
        log.info(s)
        self._account.writefile(filename=self._conf, content=pg_conf(**self._options))

    def createdb(self, name):
        self._account.run(['createdb', '-p', self._port, name])
         
####################
# Memcached -- use like so:
#     import memcache; c = memcache.Client(['localhost:12000']); c.set(...); c.get(...)
####################
class Memcached(Process):
    def __init__(self, account, id, monitor_database=None, **options):
        """
        maxmem is in megabytes
        """
        self._options = options
        pidfile = os.path.join(PIDS, 'memcached-%s.pid'%id)
        logfile = os.path.join(LOGS, 'memcached-%s.log'%id)
        Process.__init__(self, account, id, name='memcached', port=self.port(),
                         pidfile    = pidfile,
                         logfile    = logfile, monitor_database = monitor_database,
                         start_cmd  = ['memcached', '-P', account.abspath(pidfile), '-d'] + \
                                      ['-vv', '>' + logfile, '2>&1'] + \
                                      sum([['-' + k, v] for k,v in options.iteritems()],[]),
                         start_using_system = True
                         )

    def port(self):
        return int(self._options.get('p', 11211))

    def stop(self):
        # memcached doesn't delete its .pid file after exiting
        pid = self.pid()
        if pid is not None:
            Process.stop(self)
            if not self._account.is_running(pid):
                try:
                    self._account.unlink(self._pidfile)
                except Exception,msg:
                    log.info("Issue unlinking pid file: %s", msg)
                    
            

####################
# Tornado
####################
class Tornado(Process):
    def __init__(self, account, id, port, monitor_database=None, debug=False):
        self._port = port
        pidfile = os.path.join(PIDS, 'tornado-%s.pid'%id)
        logfile = os.path.join(LOGS, 'tornado-%s.log'%id)
        extra = []
        if debug:
            extra.append('-g')
        Process.__init__(self, account, id, name='tornado', port=port,
                         pidfile = pidfile,
                         logfile = logfile, monitor_database=monitor_database,
                         start_cmd = [PYTHON, 'tornado_server.py', '-d', '-p', port,
                                      '--pidfile', pidfile, '--logfile', logfile] + extra)

    def __repr__(self):
        return "Tornado server %s at %s on port %s"%(self.id(), self._account, self._port)

####################
# Sage
####################

class Sage(Process):
    def __init__(self, account, id, port, monitor_database=None, debug=True):
        self._port = port
        pidfile = os.path.join(PIDS, 'sage-%s.pid'%id)
        logfile = os.path.join(LOGS, 'sage-%s.log'%id)
        Process.__init__(self, account, id, name='sage', port=port,
                         pidfile    = pidfile,
                         logfile = logfile, monitor_database=monitor_database, 
                         start_cmd  = ['sage', '--python', 'sage_server.py', '-p', port,
                                       #'--pidfile', pidfile, '--logfile', logfile, '2>/dev/null', '1>/dev/null', '&'],
                                       '--pidfile', pidfile, '--logfile', logfile, '2>/tmp/a', '1>/tmp/b', '&'],
                         start_using_system = True,  # since daemon mode currently broken
                         service = ('sage', account, port))


    def port(self):
        return self._port
        
######################################################

########################################
<<<<<<< HEAD
# Cassandra database server
########################################
# environ variable for conf/ dir:  CASSANDRA_CONF

class Cassandra(Process):
    def __init__(self, account, id, conf_template_path=None):
        """
        account - an Account
        id -- arbitrary identifier
        conf_template_path -- path that contains the conf files
        """
        cassandra_install = os.path.join(DATA, 'local', 'cassandra')
        if conf_template_path is None:
            conf_template_path = os.path.join(cassandra_install, 'conf')
        assert os.path.exists(conf_template_path)
        
        target_path = os.path.join(DATA, 'cassandra-%s'%id)
        account.makedirs(target_path)
        log_path = os.path.join(target_path, 'log'); account.makedirs(log_path)
        lib_path = os.path.join(target_path, 'lib'); account.makedirs(lib_path)
        conf_path = os.path.join(target_path, 'conf'); account.makedirs(conf_path)
        
        for name in os.listdir(conf_template_path):
            r = open(os.path.join(conf_template_path, name)).read()
            r = r.replace('/var/log/cassandra', log_path)
            r = r.replace('/var/lib/cassandra', lib_path)
            account.writefile(filename=os.path.join(conf_path, name), content=r)

        pidfile = os.path.join(PIDS, 'cassandra-%s.pid'%id)
        Process.__init__(self, account=account, id=id, name='cassandra', port=9160,
                         logfile = '%s/system.log'%log_path,
                         pidfile = pidfile,
                         start_cmd = ['start-cassandra',  '-c', conf_path, '-p', pidfile])

########################################
=======
>>>>>>> d3d3cba8
# tinc VPN management
########################################

def is_alive(hostname, timeout=1):
    return subprocess.Popen(['ping', '-t', str(timeout), '-c', '1', hostname],
                            stdin=subprocess.PIPE, stdout = subprocess.PIPE,
                            stderr=subprocess.PIPE).wait() == 0


def tinc_conf(hostname, connect_to, external_ip=None, delete=True, port=8200):
    """
    Configure tinc on this machine, so it can be part of the VPN.

    hostname = It *must* be the case that DNS resolves hostname.salv.us to the
    ip address that this machine should have.  

    connect_to = list of names of machines that this node should
    try to establish a direct connection to.

    external_ip = non-VPN address of this node; if None, it will
    be automatically determined by connecting

    delete = if true (the default), deletes contents of
    data/local/etc/tinc and remakes from scratch
    """
    assert '.' not in hostname, "hostname must not contain a dot; it should be the name of this node on the VPN"
    
    SALVUS = os.path.realpath(__file__)
    os.chdir(os.path.split(SALVUS)[0])

    # make sure the directories are there
    TARGET = 'data/local/etc/tinc'
    if delete and os.path.exists(TARGET):
        print "deleting '%s'"%TARGET
        shutil.rmtree(TARGET)
        
    for path in [TARGET,  'data/local/var/run']:  # .../run used for pidfile
        if not os.path.exists(path):
            os.makedirs(path)

    # create symbolic link to hosts directory in salvus git repo
    os.symlink(os.path.join('../../../../conf/tinc_hosts'),
               os.path.join(TARGET, 'hosts'))

    # determine what our ip address is
    ip_address = socket.gethostbyname(hostname + '.salv.us')
    print "ip address = ", ip_address

    # Create the tinc-up script
    tinc_up = os.path.join(TARGET, 'tinc-up')
    open(tinc_up,'w').write(
"""#!/bin/sh
ifconfig $INTERFACE %s netmask 255.255.0.0
"""%ip_address)
    os.chmod(tinc_up, stat.S_IRWXU)

    # Create tinc.conf
    tinc_conf = open(os.path.join(TARGET, 'tinc.conf'),'w')
    tinc_conf.write('Name = %s\n'%hostname)
    for h in connect_to:
        tinc_conf.write('ConnectTo = %s\n'%h)
    # on OS X, we need this, but otherwise we don't:
    if os.uname()[0] == "Darwin":
        tinc_conf.write('Device = /dev/tap0\n')
    tinc_conf.close()

    # create the host/hostname file
    if external_ip is None:
        external_ip = misc.local_ip_address()
    host_file = os.path.join(TARGET, 'hosts', hostname)
    open(host_file,'w').write(
"""Address = %s
Subnet = %s/32
Port = %s"""%(external_ip, ip_address, port))

    # generate keys
    sh['data/local/sbin/tincd', '-K']
        
    print "pushing out host file to servers (for security, requires typing password a few times):"
    for h in connect_to:
        addr = None
        for x in open(os.path.join(TARGET, 'hosts', h)).readlines():
            v = x.split()
            if v[0].lower().startswith('address'):
                addr = v[2]
                break
        if addr is None:
            raise RuntimeError, "unable to find address of host %s"%h
        sh['scp', host_file, addr + ':' + os.path.join('salvus/salvus', TARGET, 'hosts/')]

    print "Starting tincd"
    tincd = os.path.abspath('data/local/sbin/tincd')
    sh['sudo', tincd, '-k']
    sh['sudo', tincd]

    print "To join the vpn automatically on startup,"
    print "add this line to /etc/rc.local:\n"
    print "  /home/salvus/salvus/salvus/data/local/sbin/tincd"
    print "\nWhen you git pull on some remote hosts, you may have to"
    print "delete the host files we pushed out above first"
    print "You might also want to git add, push, etc., the new"
    print "host file for this machine..."


    <|MERGE_RESOLUTION|>--- conflicted
+++ resolved
@@ -639,10 +639,7 @@
     def port(self):
         return self._port
         
-######################################################
-
-########################################
-<<<<<<< HEAD
+########################################
 # Cassandra database server
 ########################################
 # environ variable for conf/ dir:  CASSANDRA_CONF
@@ -678,8 +675,6 @@
                          start_cmd = ['start-cassandra',  '-c', conf_path, '-p', pidfile])
 
 ########################################
-=======
->>>>>>> d3d3cba8
 # tinc VPN management
 ########################################
 
