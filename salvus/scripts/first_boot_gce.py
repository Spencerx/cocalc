--- conflicted
+++ resolved
@@ -77,11 +77,7 @@
         os.system("mkdir -p /mnt/conf/etc/")
 
     # Copy over newest version of sudo project creation script, and ensure permissions are right.
-<<<<<<< HEAD
-    os.system("cp /home/salvus/salvus/salvus/scripts/create_project_user.py /usr/local/bin/; chmod og-w /usr/local/bin/create_project_user.py; chmod og+rx /usr/local/bin/create_project_user.py")
-=======
     os.system("cp /home/salvus/salvus/salvus/scripts/create_project_user.py /usr/local/bin/; chmod a-w /usr/local/bin/create_project_user.py; chmod a+rx /usr/local/bin/create_project_user.py")
->>>>>>> 67d187a0
 
     # make it so there is a stable mac address for people who want to run their legal copy of magma, etc. in a private project.
     cmd("ip link add link eth0 address f0:de:f1:b0:66:8e eth0.1 type macvlan")
