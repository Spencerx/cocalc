--- conflicted
+++ resolved
@@ -237,13 +237,8 @@
         log("snapshotting storage boot image")
         self.create_boot_snapshot(node=0, prefix='storage', zone='us-central1-c', devel=False)
         log("snapshotting admin boot image")
-<<<<<<< HEAD
         self.create_boot_snapshot(node=0,prefix='admin', zone='us-central1-c', devel=False)
         log("snapshotting a compute machine boot image")
-=======
-        self.create_boot_snapshot(node='',prefix='admin', zone='us-central1-c', devel=False)
-        log("snapshotting compute machine boot image")
->>>>>>> 27469df8
         self.create_boot_snapshot(node=0, prefix='compute', zone='us-central1-c', devel=False)
 
     def create_data_snapshot(self, node, prefix, zone='us-central1-c', devel=False):
