###############################################################################
#
# SageMathCloud: A collaborative web-based interface to Sage, IPython, LaTeX and the Terminal.
#
#    Copyright (C) 2015, William Stein
#
#    This program is free software: you can redistribute it and/or modify
#    it under the terms of the GNU General Public License as published by
#    the Free Software Foundation, either version 3 of the License, or
#    (at your option) any later version.
#
#    This program is distributed in the hope that it will be useful,
#    but WITHOUT ANY WARRANTY; without even the implied warranty of
#    MERCHANTABILITY or FITNESS FOR A PARTICULAR PURPOSE.  See the
#    GNU General Public License for more details.
#
#    You should have received a copy of the GNU General Public License
#    along with this program.  If not, see <http://www.gnu.org/licenses/>.
#
###############################################################################

fs = require('fs')
async = require('async')
underscore = require('underscore')
moment  = require('moment')
uuid = require('node-uuid')

# NOTE: we use rethinkdbdash, which is a *MUCH* better connectionpool and api for rethinkdb.
rethinkdbdash = require('rethinkdbdash')


winston = require('winston')
winston.remove(winston.transports.Console)
winston.add(winston.transports.Console, {level: 'debug', timestamp:true, colorize:true})

misc_node = require('misc_node')
{defaults} = misc = require('misc')
required = defaults.required

to_json = (s) ->
    return misc.trunc_middle(misc.to_json(s), 200)

# todo -- these should be in an admin settings table in the database (and maybe be more sophisticated...)
DEFAULT_QUOTAS =
    disk_quota : 3000
    cores      : 1
    memory     : 1000
    cpu_shares : 256
    mintime    : 3600   # hour
    network    : false

###
NOTES:

# Sharding

To automate sharding/replication of all the tables (depends on deployment).  E.g.,
if there are 3 nodes, do this to reconfigure *all* tables:

    db = require('rethink').rethinkdb(hosts:['db0'])
	db.db.reconfigure(replicas:3, shards:3).run(console.log)

###

{SCHEMA, DEFAULT_QUOTAS, PROJECT_UPGRADES} = require('schema')

table_options = (table) ->
    t = SCHEMA[table]
    options =
        primaryKey : t.primary_key ? 'id'
    return options

# these fields are arrays of account id's, which
# we need indexed:

PROJECT_GROUPS = misc.PROJECT_GROUPS

exports.PUBLIC_PROJECT_COLUMNS = ['project_id',  'last_edited', 'title', 'description', 'deleted',  'created']
exports.PROJECT_COLUMNS = PROJECT_COLUMNS = ['users'].concat(exports.PUBLIC_PROJECT_COLUMNS)


# convert a ttl in seconds to an expiration time; otherwise undefined
exports.expire_time = expire_time = (ttl) -> if ttl then new Date((new Date() - 0) + ttl*1000)

rethinkdb_password_filename = ->
    return (process.env.SALVUS_ROOT ? '.') + '/data/secrets/rethinkdb'

default_hosts = ['localhost']

exports.set_default_hosts = (hosts) ->
    default_hosts = hosts

# Setting password:
#
#  db=require('rethink').rethinkdb()
#  db.set_random_password(cb: console.log)
#

class RethinkDB
    constructor : (opts={}) ->
        opts = defaults opts,
            hosts    : default_hosts
            database : 'smc'
            password : undefined
            debug    : true
            driver   : 'native'    # dash or native
            pool     : 15         # number of connection to use in connection pool with native driver
            cb       : undefined
        dbg = @dbg('constructor')
        @_debug = opts.debug
        @_database = opts.database
        @_num_connections = opts.pool

        if typeof(opts.hosts) == 'string'
            opts.hosts = [opts.hosts]

        @_hosts = {}
        for h in opts.hosts
            @_hosts[h] = true
        async.series([
            (cb) =>
                if opts.password?
                    @_password = opts.password
                    cb()
                else
                    dbg("loading password from disk")
                    password_file = rethinkdb_password_filename()
                    fs.exists password_file, (exists) =>
                        if exists
                            fs.readFile password_file, (err, data) =>
                                if err
                                    cb(err)
                                else
                                    dbg("read password from '#{password_file}'")
                                    @_password = data.toString().trim()
                                    cb()
                        else
                            cb()
            (cb) =>
                switch opts.driver
                    when 'dash'
                        dbg("initializing dash driver")
                        @_init_dash(cb)
                    when 'native'
                        dbg("initializing native driver")
                        @_init_native(cb)
                    else
                        cb("unknown driver '#{opts.driver}'")
        ], (err) =>
            if err
                winston.debug("error initializing database -- #{to_json(err)}")
            else
                winston.debug("successfully initialized database")
                @db = @r.db(@_database)
            opts.cb?(err, @)
        )

    _init_dash: (cb) =>
        #discovery   : true  # this option conflicts with password auth -- https://github.com/neumino/rethinkdbdash/issues/133
        opts =
            maxExponent : 4    # 15 seconds?
            timeout     : 10
            buffer      : 100
            max         : 5000  # max = simultaneous queries -- the default of 1000 is *way* too low; 200 people logging in hits this and everythign hangs up.
            servers     : ({host:h, authKey:@_password} for h in misc.keys(@_hosts))
        @r = rethinkdbdash(opts)
        cb()

    _connect: (cb) =>
        #dbg = @dbg("_connect")
        hosts = misc.keys(@_hosts)
        host = misc.random_choice(hosts)
        #dbg("connecting to #{host}...")
        @r.connect {authKey:@_password,  host:host}, (err, conn) =>
            if err
                #dbg("error connecting to #{host} -- #{to_json(err)}")
                cb(err)
            else
                #dbg("successfully connected to #{host}")
                if not @_conn
                    first_conn = true
                    @_conn = {}  # initialize if not defined
<<<<<<< HEAD

                @_conn[misc.uuid()] = conn  # save connection
                if not first_conn
                    cb(); return

                # first connection, so we query for server_status to know all connected servers (in case not given in hosts option)
                @r.db('rethinkdb').table('server_status').run_native conn, (err, servers) =>
                    if not err
                        servers.toArray (err, s) =>
                            if not err
                                for server in s
                                    @_hosts[server.network.hostname] = true
                                #dbg("got complete server list from server_status table: #{to_json(misc.keys(@_hosts))}")
                                cb()
                            else
                                #dbg("error converting server list to array")
                                cb() # non fatal  -- just means we don't know all hosts
                    else
                        #dbg("error getting complete server list -- #{to_json(err)}")
                        cb()  # non fatal -- just means we don't know all hosts

    _init_native: (cb) =>
        @r = require('rethinkdb')
        @_monkey_patch_run()
        winston.debug("creating #{@_num_connections} connections")
        g = (i, cb) =>
            if i%50 == 0
                winston.debug("created #{i} connections so far")
            misc.retry_until_success
                f : @_connect
                cb : cb
        # first connect once (to get topology), then many more times in parallel
        g 0, () =>
            async.map misc.range(@_num_connections-1), g, (err) =>
                winston.debug("finished creating #{@_num_connections}")
                cb(err)

    _update_pool: (cb) =>
        # 1. remove any connections from the pool that aren't opened
        for id, conn of @_conn
            if not conn.isOpen()
                delete @_conn[id]

        # 2. ensure that the pool is full
        n = misc.len(@_conn)
        if n >= @_num_connections
            cb()
        else
             # fill the pool
            async.map(misc.range(@_num_connections - n), ((n,cb)=>@_connect(cb)), cb)

    _monkey_patch_run: () =>
        # We monkey patch run to have similar semantics to rethinkdbdash, so that we don't have to change
        # any of our code to switch between the drivers (and rethinkdbdash has nice semantics).
        # See http://stackoverflow.com/questions/26287983/javascript-monkey-patch-the-rethinkdb-run
        # for how to monkey patch run.
        that = @ # needed to reconnect if connection dies
        TermBase = @r.expr(1).constructor.__super__.constructor.__super__
        if not TermBase.run_native?  # only do this once!
            TermBase.run_native = TermBase.run
            TermBase.run = (opts, cb) ->
                if not cb?
                    cb = opts
                    opts = {}
                if not opts?
                    opts = {}
                opts.includeInitialVals = false  # accidentally in rethinkdb 2.1.1 and breaks badly
                that2 = @  # needed to call run_native properly on the object below.
                query_string = "#{that2}"
                if query_string.length > 200
                    query_string = misc.trunc_middle(query_string, 200) + " (#{query_string.length} chars)"
                error = result = undefined
                f = (cb) ->
                    start = new Date()
                    that._update_pool (err) ->
                        if err
                            cb(err)
                            return

                        that._concurrent_queries ?= 0
                        that._concurrent_queries += 1

                        warning_thresh = 15
                        warning = ->
                            winston.debug("rethink: query '#{query_string}' is taking over #{warning_thresh}s! (#{that._concurrent_queries} concurrent)")
                        warning_timer = setTimeout(warning, warning_thresh*1000)


                        # choose a random connection
                        id = misc.random_choice(misc.keys(that._conn))
                        conn = that._conn[id]

                        winston.debug("rethink: query -- (#{that._concurrent_queries} concurrent) -- '#{query_string}'")
                        g = (err, x) ->
                            that._concurrent_queries -= 1
                            clearTimeout(warning_timer)
                            report_time = ->
                                tm = new Date() - start
                                @_stats ?= {sum:0, n:0}
                                @_stats.sum += tm
                                @_stats.n += 1
                                winston.debug("rethink: query time using (#{id}) took #{tm}ms; average=#{Math.round(@_stats.sum/@_stats.n)}ms; #{that._concurrent_queries} concurrent -- '#{query_string}'")
                            if err
                                report_time()
                                if err.message.indexOf('is closed') != -1
                                    delete that._conn[id]  # delete existing connection so won't get re-used
                                    # make another one (adding to pool)
                                    that._connect () ->
                                        cb(true)
                                else
                                    # Success in that we did the call with a valid connection.
                                    # Now pass the error back to the code that called run.
                                    error = err
                                    cb()
                            else
                                if "#{x}" == "[object Cursor]"
                                    # It's a cursor, so we convert it to an array, which is more convenient to work with, and is OK
                                    # by default, given the size of our data (typically very small -- all one pickle to client usually).
                                    x.toArray (err, x) ->   # converting to an array gets result as callback
                                        if err
                                            # a normal error to report
                                            error = err
                                        else
                                            # it worked
                                            result = x
                                        report_time()
                                        cb()
                                else
                                    # Not a cursor -- just keep as is.  It will be either a single javascript object or a changefeed.
                                    result = x
                                    report_time()
                                    cb()
                        that2.run_native(conn, opts, g)

                # 'success' means that we got a connection to the database and made a query using it.
                # It could still have returned an error.
                misc.retry_until_success
                    f         : f
                    max_delay : 10000
                    factor    : 1.3
                    cb        : -> cb(error, result)

=======

                @_conn[misc.uuid()] = conn  # save connection
                if not first_conn
                    cb(); return

                # first connection, so we query for server_status to know all connected servers (in case not given in hosts option)
                @r.db('rethinkdb').table('server_status').run_native conn, (err, servers) =>
                    if not err
                        servers.toArray (err, s) =>
                            if not err
                                for server in s
                                    @_hosts[server.network.hostname] = true
                                #dbg("got complete server list from server_status table: #{to_json(misc.keys(@_hosts))}")
                                cb()
                            else
                                #dbg("error converting server list to array")
                                cb() # non fatal  -- just means we don't know all hosts
                    else
                        #dbg("error getting complete server list -- #{to_json(err)}")
                        cb()  # non fatal -- just means we don't know all hosts

    _init_native: (cb) =>
        @r = require('rethinkdb')
        @_monkey_patch_run()
        winston.debug("creating #{@_num_connections} connections")
        g = (i, cb) =>
            if i%50 == 0
                winston.debug("created #{i} connections so far")
            misc.retry_until_success
                f : @_connect
                cb : cb
        # first connect once (to get topology), then many more times in parallel
        g 0, () =>
            async.map misc.range(@_num_connections-1), g, (err) =>
                winston.debug("finished creating #{@_num_connections}")
                cb(err)

    _update_pool: (cb) =>
        # 1. remove any connections from the pool that aren't opened
        for id, conn of @_conn
            if not conn.isOpen()
                delete @_conn[id]

        # 2. ensure that the pool is full
        n = misc.len(@_conn)
        if n >= @_num_connections
            cb()
        else
             # fill the pool
            async.map(misc.range(@_num_connections - n), ((n,cb)=>@_connect(cb)), cb)

    _monkey_patch_run: () =>
        # We monkey patch run to have similar semantics to rethinkdbdash, so that we don't have to change
        # any of our code to switch between the drivers (and rethinkdbdash has nice semantics).
        # See http://stackoverflow.com/questions/26287983/javascript-monkey-patch-the-rethinkdb-run
        # for how to monkey patch run.
        that = @ # needed to reconnect if connection dies
        TermBase = @r.expr(1).constructor.__super__.constructor.__super__
        if not TermBase.run_native?  # only do this once!
            TermBase.run_native = TermBase.run
            TermBase.run = (opts, cb) ->
                if not cb?
                    cb = opts
                    opts = {}
                if not opts?
                    opts = {}
                opts.includeInitialVals = false  # accidentally in rethinkdb 2.1.1 and breaks badly
                that2 = @  # needed to call run_native properly on the object below.
                query_string = "#{that2}"
                if query_string.length > 200
                    query_string = misc.trunc_middle(query_string, 200) + " (#{query_string.length} chars)"
                error = result = undefined
                f = (cb) ->
                    start = new Date()
                    that._update_pool (err) ->
                        if err
                            cb(err)
                            return

                        that._concurrent_queries ?= 0
                        that._concurrent_queries += 1

                        # choose a random connection
                        id = misc.random_choice(misc.keys(that._conn))
                        conn = that._conn[id]

                        warning_thresh = 15
                        warning = ->
                            # if a connection is slow, display a warning and do not re-use it again.
                            # (This is just a sad attempt to make things actually work for a while until database/drivers get better)
                            winston.debug("rethink: query '#{query_string}' is taking over #{warning_thresh}s! (#{that._concurrent_queries} concurrent)")
                            winston.debug("rethink: query -- delete existing connection so won't get re-used")
                            delete that._conn[id]
                            # make another one (adding to pool)
                            that._connect () =>
                                winston.debug("rethink: query -- made new connection due to connection being slow")

                        warning_timer = setTimeout(warning, warning_thresh*1000)

                        winston.debug("rethink: query -- (#{that._concurrent_queries} concurrent) -- '#{query_string}'")
                        g = (err, x) ->
                            that._concurrent_queries -= 1
                            clearTimeout(warning_timer)
                            report_time = ->
                                tm = new Date() - start
                                @_stats ?= {sum:0, n:0}
                                @_stats.sum += tm
                                @_stats.n += 1
                                winston.debug("rethink: query time using (#{id}) took #{tm}ms; average=#{Math.round(@_stats.sum/@_stats.n)}ms; #{that._concurrent_queries} concurrent -- '#{query_string}'")
                            if err
                                report_time()
                                if err.message.indexOf('is closed') != -1
                                    delete that._conn[id]  # delete existing connection so won't get re-used
                                    # make another one (adding to pool)
                                    that._connect () ->
                                        cb(true)
                                else
                                    # Success in that we did the call with a valid connection.
                                    # Now pass the error back to the code that called run.
                                    error = err
                                    cb()
                            else
                                if "#{x}" == "[object Cursor]"
                                    # It's a cursor, so we convert it to an array, which is more convenient to work with, and is OK
                                    # by default, given the size of our data (typically very small -- all one pickle to client usually).
                                    x.toArray (err, x) ->   # converting to an array gets result as callback
                                        if err
                                            # a normal error to report
                                            error = err
                                        else
                                            # it worked
                                            result = x
                                        report_time()
                                        cb()
                                else
                                    # Not a cursor -- just keep as is.  It will be either a single javascript object or a changefeed.
                                    result = x
                                    report_time()
                                    cb()
                        that2.run_native(conn, opts, g)

                # 'success' means that we got a connection to the database and made a query using it.
                # It could still have returned an error.
                misc.retry_until_success
                    f         : f
                    max_delay : 10000
                    factor    : 1.3
                    cb        : -> cb(error, result)

>>>>>>> a009eb58
    table: (name) =>
        @db.table(name, {readMode: 'outdated'})

    # Compute the sha1 hash (in hex) of the input arguments, which are
    # converted to strings (via json) if they are not strings, then concatenated.
    # This is used for computing compound primary keys in a way that is relatively
    # safe, and in situations where if there were a highly unlikely collision, it
    # wouldn't be the end of the world.  There is a similar client-only slower version
    # of this function (in schema.coffee), so don't change it willy nilly.
    sha1: (args...) ->
        v = (if typeof(x) == 'string' then x else JSON.stringify(x) for x in args)
        return misc_node.sha1(args.join(''))

    # This will change the database so that a random password is required.  It will
    # then write the random password to the given file.
    set_random_password: (opts={}) =>
        opts = defaults opts,
            bytes    : 32
            filename : undefined   # defaults to rethinkd_password_filename()
            cb       : undefined
        if not opts.filename
            opts.filename = rethinkdb_password_filename()
        dbg = @dbg("set_random_password")
        dbg("setting a random password from #{opts.bytes} bytes")
        require('mkdirp').mkdirp(misc.path_split(opts.filename).head, 0o700)
        password = require('crypto').randomBytes(opts.bytes).toString('hex')
        async.series([
            (cb) =>
                @r.db('rethinkdb').table('cluster_config').get('auth').update({auth_key: password}).run(cb)
            (cb) =>
                dbg("Writing password to '#{opts.filename}'.  You must copy this file to all clients!  Be sure to mkdir data/secrets; chmod 700 data/secrets;")
                fs.writeFile(opts.filename, password, cb)
            (cb) =>
                dbg("Setting permissions of '#{opts.filename}'. ")
                fs.chmod(opts.filename, 0o700, cb)
            ], (err) =>
                if err
                    winston.debug("error setting password -- #{to_json(err)}")
                else
                    @r.getPoolMaster().drain()
                    @_init(password)
                opts.cb?(err)
        )


    dbg: (f) =>
        if @_debug
            return (m) => winston.debug("RethinkDB.#{f}: #{m}")
        else
            return () ->

    update_schema: (opts={}) =>
        opts = defaults opts,
            replication : false  # update sharding/replication settings -- definitely don't do by default!  (e.g. doing when a node down would be a disaster)
            cb : undefined
        dbg = @dbg("update_schema"); dbg()
        num_nodes = undefined
        async.series([
            (cb) =>
                #dbg("get list of known db's")
                @r.dbList().run (err, x) =>
                    if err or @_database in x
                        cb(err)
                    else
                        dbg("create db")
                        @r.dbCreate(@_database).run(cb)
            (cb) =>
                @db.tableList().run (err, x) =>
                    if err
                        cb(err)
                    tables = (t for t,s of SCHEMA when t not in x and not s.virtual)
                    if tables.length > 0
                        dbg("creating #{tables.length} tables: #{tables.join(', ')}")
                    async.map(tables, ((table, cb) => @db.tableCreate(table, table_options(table)).run(cb)), cb)
            (cb) =>
                f = (name, cb) =>
                    indexes = misc.deep_copy(SCHEMA[name].indexes)  # sutff gets deleted out of indexes below!
                    if not indexes or SCHEMA[name].virtual
                        cb(); return
                    table = @table(name)
                    create_index = (n, cb) =>
                        w = (x for x in indexes[n])
                        for i in [0...w.length]
                            if typeof(w[i]) == 'string'
                                that = @
                                w[i] = eval(w[i])
                        table.indexCreate(n, w...).run (err) =>
                            if err
                                cb(err)
                            else
                                table.indexWait().run(cb)
                    delete_index = (n, cb) =>
                        table.indexDrop(n).run(cb)

                    table.indexList().run (err, known) =>
                        if err
                            cb(err)
                        else
                            to_delete = []
                            for n in known
                                if not indexes[n]?
                                    # index is NOT in schema, so will delete it.
                                    to_delete.push(n)
                                delete indexes[n]
                            x = misc.keys(indexes)
                            if x.length > 0
                                dbg("indexing #{name}: #{to_json(x)}")
                            async.map x, create_index, (err) =>
                                if err or to_delete.length == 0
                                    cb(err)
                                else
                                    # delete some indexes
                                    async.map(to_delete, delete_index, cb)

                async.map(misc.keys(SCHEMA), f, cb)
            (cb) =>
                if not opts.replication
                    cb(); return
                dbg("getting number of servers")
                @r.db('rethinkdb').table('server_config').count().run (err, x) =>
                    num_nodes = x; cb(err)
            (cb) =>
                if not opts.replication
                    cb(); return
                if num_nodes > 1
                    dbg("ensuring there are #{num_nodes} replicas and #{num_nodes} shard of every table")
                    @db.reconfigure(replicas:num_nodes, shards:num_nodes).run(cb)
                else
                    dbg("single-node server, so not changing replicas")
                    cb()
        ], (err) => opts.cb?(err))

    _confirm_delete: (opts) =>
        opts = defaults opts,
            confirm : 'no'
            cb      : required
        dbg = @dbg("confirm")
        if opts.confirm != 'yes'
            err = "Really delete all data? -- you must explicitly pass in confirm='yes' (but confirm:'#{opts.confirm}')"
            dbg(err)
            opts.cb(err)
            return false
        else
            return true

    # Deletes *everything*.
    delete_entire_database: (opts) =>
        if not @_confirm_delete(opts)
            return
        @r.dbList().run (err, x) =>
            if err or @_database not in x
                opts.cb(err); return
            else
                @r.dbDrop(@_database).run(opts.cb)

    # Deletes all the contents of the tables in the database.  It doesn't
    # delete indexes or or tables.
    delete_all: (opts) =>
        if not @_confirm_delete(opts)
            return
        @r.dbList().run (err, x) =>
            if err or @_database not in x
                opts.cb(err); return
            @db.tableList().run (err, tables) =>
                if err
                    opts.cb(err); return
                async.map(tables, ((name, cb) => @table(name).delete().run(cb)), opts.cb)

    # Go through every table in the schema with an index called "expire", and
    # delete every entry where expire is <= right now.  This saves disk space, etc.
    delete_expired: (opts) =>
        opts = defaults opts,
            cb  : required
        f = (table, cb) =>
            @table(table).between(new Date(0),new Date(), index:'expire').delete().run(cb)
        async.map((k for k, v of SCHEMA when v.indexes?.expire?), f, opts.cb)

    ###
    # Tables for loging things that happen
    ###
    log: (opts) =>
        opts = defaults opts,
            event : required    # string
            value : required    # object (will be JSON'd)
            cb    : undefined
        @table('central_log').insert({event:opts.event, value:opts.value, time:new Date()}).run((err)=>opts.cb?(err))

    _process_time_range: (opts) =>
        if opts.start? or opts.end?
            # impose an interval of time constraint
            if not opts.start?
                opts.start = new Date(0)
            if not opts.end?
                opts.end = new Date()

    get_log: (opts={}) =>
        opts = defaults opts,
            start : undefined     # if not given start at beginning of time
            end   : undefined     # if not given include everything until now
            event : undefined
            log   : 'central_log'
            cb    : required
        query = @table(opts.log)
        @_process_time_range(opts)
        if opts.start? or opts.end?
            query = query.between(opts.start, opts.end, {index:'time'})
        if opts.event?  # restrict to only the given event
            query = query.filter(@r.row("event").eq(opts.event))
        query.run(opts.cb)

    log_client_error: (opts) =>
        opts = defaults opts,
            event      : 'event'
            error      : 'error'
            account_id : undefined
            cb         : undefined
        x = {event:opts.event, error:opts.error, time:new Date()}
        if opts.account_id?
            x.account_id = opts.account_id
        @table('client_error_log').insert(x).run((err)=>opts.cb?(err))

    get_client_error_log: (opts={}) =>
        opts = defaults opts,
            start : undefined     # if not given start at beginning of time
            end   : undefined     # if not given include everything until now
            event : undefined
            cb    : required
        opts.log = 'client_error_log'
        @get_log(opts)

    ###
    # Server settings
    ###
    set_server_setting: (opts) =>
        opts = defaults opts,
            name  : required
            value : required
            cb    : required
        @table("server_settings").insert(
            {name:opts.name, value:opts.value}, conflict:"replace").run(opts.cb)

    get_server_setting: (opts) =>
        opts = defaults opts,
            name  : required
            cb    : required
        @table('server_settings').get(opts.name).run (err, x) =>
            opts.cb(err, if x then x.value)

    ###
    # Passport settings
    ###
    set_passport_settings: (opts) =>
        opts = defaults opts,
            strategy : required
            conf     : required
            cb       : required
        @table('passport_settings').insert({strategy:opts.strategy, conf:opts.conf}, conflict:'update').run(opts.cb)

    get_passport_settings: (opts) =>
        opts = defaults opts,
            strategy : required
            cb       : required
        @table('passport_settings').get(opts.strategy).run (err, x) =>
            opts.cb(err, if x then x.conf)

    ###
    # Account creation, deletion, existence
    ###
    create_account: (opts={}) ->
        opts = defaults opts,
            first_name        : required
            last_name         : required

            created_by        : undefined  #  ip address of computer creating this account

            email_address     : undefined
            password_hash     : undefined

            passport_strategy : undefined
            passport_id       : undefined
            passport_profile  : undefined
            cb                : required       # cb(err, account_id)

        dbg = @dbg("create_account(#{opts.first_name}, #{opts.last_name} #{opts.email_address}, #{opts.passport_strategy}, #{opts.passport_id})")
        dbg()

        if opts.email_address? # canonicalize the email address, if given
            opts.email_address = misc.lower_email_address(opts.email_address)

        if not opts.email_address? and not opts.passport_strategy?
            opts.cb("email_address or passport must be given")
            return

        account_id = undefined # will be generated by db

        async.series([
            (cb) =>
                # Verify in parallel that there's no account already with the
                # requested email or passport.  This should never fail, except
                # in case of some sort of rare bug or race condition where a
                # person tries to sign up several times at once.
                async.parallel([
                    (cb) =>
                        if not opts.email_address?
                            cb(); return
                        dbg("verify that no account with the given email (='#{opts.email_address}') already exists")
                        @account_exists
                            email_address : opts.email_address
                            cb : (err, account_id) =>
                                if err
                                    cb(err)
                                else if account_id
                                    cb("account with email address '#{opts.email_address}' already exists")
                                else
                                    cb()
                    (cb) =>
                        if not opts.passport_strategy?
                            cb(); return
                        dbg("verify that no account with passport strategy (='#{opts.passport_strategy}') already exists")
                        @passport_exists
                            strategy : opts.passport_strategy
                            id       : opts.passport_id
                            cb       : (err, account_id) ->
                                if err
                                    cb(err)
                                else if account_id
                                    cb("account with email passport strategy '#{opts.passport_strategy}' and id '#{opts.passport_id}' already exists")
                                else
                                    cb()
                ], cb)

            (cb) =>
                dbg("create the actual account")
                account =
<<<<<<< HEAD
                    first_name    : opts.first_name
                    last_name     : opts.last_name
                    created       : new Date()
                    created_by    : opts.created_by

=======
                    first_name    : opts.first_name ? ''
                    last_name     : opts.last_name ? ''
                    created       : new Date()
                if opts.created_by?
                    account.created_by = opts.created_by
>>>>>>> a009eb58
                if opts.password_hash?
                    account.password_hash = opts.password_hash
                if opts.email_address?
                    account.email_address = opts.email_address

                @table('accounts').insert(account).run (err, x) =>
                    if err
                        cb(err)
                    else
                        account_id = x.generated_keys[0]
                        cb()
            (cb) =>
                if opts.passport_strategy?
                    dbg("add passport authentication strategy")
                    @create_passport
                        account_id : account_id
                        strategy   : opts.passport_strategy
                        id         : opts.passport_id
                        profile    : opts.passport_profile
                        cb         : cb
                else
                    cb()
        ], (err) =>
            if err
                dbg("error creating account -- #{err}")
                opts.cb(err)
            else
                dbg("successfully created account")
                opts.cb(undefined, account_id)
        )

    count_accounts_created_by: (opts) =>
        opts = defaults opts,
            ip_address : required
            age_s      : required
            cb         : required
        @table('accounts').between(
            [opts.ip_address, new Date(new Date() - opts.age_s*1000)],
            [opts.ip_address, new Date()],
            {index:'created_by'}).count().run(opts.cb)

    delete_account: (opts) =>
        opts = defaults opts,
            account_id : required
            cb         : required
        if not @_validate_opts(opts) then return
        @table('accounts').get(opts.account_id).delete().run(opts.cb)

    account_exists: (opts) =>
        opts = defaults opts,
            email_address : required
            cb            : required   # cb(err, account_id or false) -- true if account exists; err = problem with db connection...
        @table('accounts').getAll(opts.email_address, {index:'email_address'}).count().run (err, n) =>
            opts.cb(err, n>0)

    account_creation_actions: (opts) =>
        opts = defaults opts,
            email_address : required
            action        : undefined # if given, adds this action
            ttl           : 60*60*24*14 # add action with this ttl in seconds (default: 2 weeks)
            cb            : required  # if ttl not given cb(err, [array of actions])
        t = @table('account_creation_actions')
        if opts.action?
            # add action
            t.insert({email_address:opts.email_address, action:opts.action, expire:expire_time(opts.ttl)}).run(opts.cb)
        else
            # query for actions
            t.between([opts.email_address, new Date()],
                      [opts.email_address, new Date(1e13)], index:'email_address'
                     ).pluck('action').run (err, x) =>
                opts.cb(err, if x then (y.action for y in x))

    account_creation_actions_success: (opts) =>
        opts = defaults opts,
            account_id : required
            cb         : required
        @table('accounts').get(opts.account_id).update(creation_actions_done:true).run(opts.cb)

    ###
    # Stripe support for accounts
    ###
    # Set the stripe id in our database of this user.
    set_stripe_customer_id: (opts) =>
        opts = defaults opts,
            account_id  : required
            customer_id : required
            cb          : required
        @table('accounts').get(opts.account_id).update(stripe_customer_id : opts.customer_id).run(opts.cb)

    # Get the stripe id in our database of this user.
    get_stripe_customer_id: (opts) =>
        opts = defaults opts,
            account_id  : required
            cb          : required
        @table('accounts').get(opts.account_id).pluck('stripe_customer_id').run (err, x) =>
            opts.cb(err, if x then x.stripe_customer_id)

    # Get all info about the given account from stripe and put it in our own local database.
    # Call it with force right after the user does some action that will change their
    # account info status.  This will never touch stripe if the user doesn't have
    # a stripe_customer_id.
    # Get connection to stripe as follows:
    #   db = require('rethink').rethinkdb(cb:->db.get_server_setting(name : 'stripe_secret_key', cb:(e,s)->global.stripe = require("stripe")(s)))
    #
    stripe_update_customer: (opts) =>
        opts = defaults opts,
            account_id  : required   # user's account_id
            stripe      : undefined  # api connection to stripe
            customer_id : undefined  # will be looked up computed if not known
            cb          : undefined
        customer = undefined
        dbg = @dbg("stripe_update_customer(account_id='#{opts.account_id}')")
        async.series([
            (cb) =>
                if opts.customer_id?
                    cb(); return
                dbg("get_stripe_customer_id")
                @get_stripe_customer_id
                    account_id : opts.account_id
                    cb         : (err, x) =>
                        dbg("their stripe id is #{x}")
                        opts.customer_id = x; cb(err)
            (cb) =>
                if opts.customer_id? and not opts.stripe?
                    @get_server_setting
                        name : 'stripe_secret_key'
                        cb   : (err, secret) =>
                            if err
                                cb(err)
                            else
                                opts.stripe = require("stripe")(secret)
                                cb()
                else
                    cb()
            (cb) =>
                if opts.customer_id?
                    opts.stripe.customers.retrieve opts.customer_id, (err, x) =>
                        dbg("got stripe info -- #{err}")
                        customer = x; cb(err)
                else
                    cb()
            (cb) =>
                if opts.customer_id?
                    @table('accounts').get(opts.account_id).update(stripe_customer : customer).run(cb)
                else
                    cb()
        ], opts.cb)


    ###
    # Querying for searchable information about accounts.
    ###

    account_ids_to_usernames: (opts) =>
        opts = defaults opts,
            account_ids : required
            cb          : required # (err, mapping {account_id:{first_name:?, last_name:?}})
        if not @_validate_opts(opts) then return
        if opts.account_ids.length == 0 # easy special case -- don't waste time on a db query
            opts.cb(false, [])
            return
        @table('accounts').getAll(opts.account_ids...).pluck("first_name", "last_name", "account_id").run (err, x) =>
            if err
                opts.cb?(err)
            else
                v = misc.dict(([r.account_id, {first_name:r.first_name, last_name:r.last_name}] for r in x))
                # fill in unknown users (should never be hit...)
                for id in opts.account_ids
                    if not v[id]
                        v[id] = {first_name:undefined, last_name:undefined}
                opts.cb(err, v)

    get_usernames: (opts) =>
        opts = defaults opts,
            account_ids  : required
            use_cache    : true
            cache_time_s : 60*60        # one hour
            cb           : required     # cb(err, map from account_id to object (user name))
        if not @_validate_opts(opts) then return
        usernames = {}
        for account_id in opts.account_ids
            usernames[account_id] = false
        if opts.use_cache
            if not @_account_username_cache?
                @_account_username_cache = {}
            for account_id, done of usernames
                if not done and @_account_username_cache[account_id]?
                    usernames[account_id] = @_account_username_cache[account_id]
        @account_ids_to_usernames
            account_ids : (account_id for account_id,done of usernames when not done)
            cb          : (err, results) =>
                if err
                    opts.cb(err)
                else
                    # use a closure so that the cache clear timeout below works
                    # with the correct account_id!
                    f = (account_id, username) =>
                        usernames[account_id] = username
                        @_account_username_cache[account_id] = username
                        setTimeout((()=>delete @_account_username_cache[account_id]),
                                   1000*opts.cache_time_s)
                    for account_id, username of results
                        f(account_id, username)
                    opts.cb(undefined, usernames)


    # all_users: cb(err, array of {first_name:?, last_name:?, account_id:?, search:'lower case names to search'})
    #
    # This is safe to call many times since it caches the result.  It dumps the database once, and
    # uses a changefeed to update itself after that.  It keeps the data sorted by last_name, then first_name.
    #
    all_users: (cb) =>
        if @_all_users?.length > 0
            cb(false, @_all_users); return
        if @_all_users_computing?
            @_all_users_computing.push(cb)
            return
        @_all_users_computing = [cb]
        f = (cb) =>
            process = (user) =>
                if not user.first_name?
                    user.first_name = ''
                if not user.last_name?
                    user.last_name = ''
                user.search = (user.last_name.slice(0,20) + ' ' + user.first_name.slice(0,20)).toLowerCase()
                return user
            sort = =>
                @_all_users.sort (a,b) -> misc.cmp(a.search, b.search)
            query = @table('accounts').pluck("first_name", "last_name", "account_id")
            query.run (err, v) =>
                if err
                    cb(err); return
                for user in v
                    process(user)
                @_all_users = v
                sort()
                query.changes().run (err, feed) =>
                    if err
                        # make array empty so next client call will requery and update change feed
                        @_all_users.splice(0, @_all_users.length)
                        cb(err)
                    else
                        feed.each (err, change) =>
                            if err
                                delete @_all_users
                            else
                                if change.old_val?
                                    # delete/replace a user
                                    account_id = change.old_val.account_id
                                    for user,i in @_all_users
                                        if user.account_id == account_id
                                            if change.new_val?
                                                # replace
                                                user.first_name = change.new_val.first_name
                                                user.last_name = change.new_val.last_name
                                                process(user)
                                                sort()
                                            else
                                                @_all_users.splice(i,1)  # delete entry
                                            break
                                else
                                    # add a new name
                                    process(change.new_val)
                                    @_all_users.push(change.new_val)
                                    sort()
                        cb()
        f (err) =>
            for cb in @_all_users_computing
                cb(err, @_all_users)
            delete @_all_users_computing

    # NOT used -- doesn't scale; not really a great idea.
    sync_table: (opts) =>
        opts = defaults opts,
            table  : required     # name of the table
            fields : undefined    # fields to include
            cb     : required     # cb(err, data)
        @_sync_table ?= {}
        if @_sync_table[opts.table]?
            # we already have the table, so return
            opts.cb(undefined, @_sync_table[opts.table])
            return
        @_sync_table_cbs ?= []
        if @_sync_table_cbs[opts.table]?
            # already computing the table
            @_sync_table_cbs[opts.table].push(opts.cb)
            return
        @_sync_table_cbs[opts.table] = [opts.cb]
        query = @table(opts.table)
        if opts.fields
            query = query.pluck(opts.fields...)
        primary_key = SCHEMA[opts.table].primary_key
        async.series([
            (cb) =>
                query.run (err, result) =>
                    if err
                        cb(err)
                    else
                        obj = @_sync_table[opts.table] = {}
                        for x in result
                            obj[x[primary_key]] = x
                        cb()
            (cb) =>
                query.changes().run (err, feed) =>
                    if err
                        cb(err)
                    else
                        feed.each (err, change) =>
                            if err
                                delete @_sync_table[opts.table]
                            else
                                T = @_sync_table[opts.table]
                                if change.old_val?
                                    delete T[change.old_val[primary_key]]
                                if change.new_val?
                                    T[change.new_val[primary_key]] = change.new_val
                        cb()
        ], (err) =>
            for cb in @_sync_table_cbs[opts.table]
                cb(err, @_sync_table?[opts.table])
            delete @_sync_table_cbs[opts.table]
        )

    user_search: (opts) =>
        opts = defaults opts,
            query : required     # comma separated list of email addresses or strings such as 'foo bar' (find everything where foo and bar are in the name)
            limit : undefined    # limit on string queries; email query always returns 0 or 1 result per email address
            cb    : required     # cb(err, list of {id:?, first_name:?, last_name:?, email_address:?}), where the
                                 # email_address *only* occurs in search queries that are by email_address -- we do not reveal
                                 # email addresses of users queried by name.
        {string_queries, email_queries} = misc.parse_user_search(opts.query)
        results = []
        dbg = @dbg("user_search")
        async.parallel([
            (cb) =>
                if email_queries.length == 0
                    cb(); return
                dbg("do email queries -- with exactly two targeted db queries (even if there are hundreds of addresses)")
                @table('accounts').getAll(email_queries..., {index:'email_address'}).pluck('account_id', 'first_name', 'last_name', 'email_address').run (err, r) =>
                    if err
                        cb(err)
                    else
                        results.push(r...)
                        cb()
            (cb) =>
                dbg("do all string queries")
                if string_queries.length == 0 or (opts.limit? and results.length >= opts.limit)
                    # nothing to do
                    cb(); return
                @all_users (err, users) =>
                    if err
                        cb(err); return
                    match = (search) ->
                        for query in string_queries
                            matches = true
                            for q in query
                                if search.indexOf(q) == -1
                                    matches = false
                                    break
                            if matches
                                return true
                        return false
                    # SCALABILITY WARNING: In the worst case, this is a non-indexed linear search through all
                    # names which completely locks the server.  That said, it would take about
                    # 500,000 users before this blocks the server for *1 second*...
                    # TODO: we should limit the number of search requests per user per minute, since this
                    # is a DOS vector.
                    # TODO: another approach might be to write everything to a file and use grep and a subprocess.
                    # Grep is crazy fast and that wouldn't block.
                    for x in users
                        if match(x.search)
                            results.push(misc.copy_without(x,'search'))
                            if opts.limit? and results.length >= opts.limit
                                break
                    cb()
            ], (err) => opts.cb(err, results))

    ###
    # Information about a specific account
    ###
    _account: (opts) =>
        query = @table('accounts')
        if opts.account_id?
            return query.getAll(opts.account_id)
        else if opts.email_address?
            return query.getAll(opts.email_address, {index:'email_address'})
        else
            throw Error("_account: opts must have account_id or email_address field")

    get_account: (opts={}) =>
        opts = defaults opts,
            cb            : required
            email_address : undefined     # provide either email or account_id (not both)
            account_id    : undefined
            columns       : ['account_id',
                             'password_hash',
                             'password_is_set',  # true or false, depending on whether a password is set (since don't send password_hash to user!)
                             'first_name', 'last_name',
                             'email_address',
                             'evaluate_key', 'autosave', 'terminal', 'editor_settings', 'other_settings',
                             'groups',
                             'passports'
                            ]
        if not @_validate_opts(opts) then return
        @_account(opts).pluck(opts.columns...).run (err, x) =>
            console.log(err, x)
            if err
                opts.cb(err)
            else if x.length == 0
                opts.cb("no such account")
            else
                if 'password_is_set' in opts.columns
                    x[0]['password_is_set'] = !!x[0].password_hash
                opts.cb(undefined, x[0])

    # check whether or not a user is banned
    is_banned_user: (opts) =>
        opts = defaults opts,
            email_address : undefined
            account_id    : undefined
            cb            : required    # cb(err, true if banned; false if not banned)
        if not @_validate_opts(opts) then return
        @_account(opts).pluck('banned').run (err, x) =>
            if err
                opts.cb(err)
            else
                opts.cb(undefined, x.length > 0 and !!x[0].banned)

    ban_user: (opts) =>
        opts = defaults opts,
            account_id    : undefined
            email_address : undefined
            cb            : required
        if not @_validate_opts(opts) then return
        @_account(opts).update(banned:true).run(opts.cb)

    unban_user: (opts) =>
        opts = defaults opts,
            account_id    : undefined
            email_address : undefined
            cb            : required
        if not @_validate_opts(opts) then return
        @_account(opts).update(banned:false).run(opts.cb)

    ###
    # Passports -- accounts linked to Google/Dropbox/Facebook/Github, etc.
    # The Schema is slightly redundant, but indexed properly:
    #    {passports:['google-id', 'facebook-id'],  passport_profiles:{'google-id':'...', 'facebook-id':'...'}}
    ###
    _passport_key: (opts) => "#{opts.strategy}-#{opts.id}"

    create_passport: (opts) =>
        opts= defaults opts,
            account_id : required
            strategy   : required
            id         : required
            profile    : required
            cb         : required   # cb(err)
        @_account(opts).update(passports:{"#{@_passport_key(opts)}": misc.map_without_undefined(opts.profile)}).run(opts.cb)

    delete_passport: (opts) =>
        opts= defaults opts,
            account_id : required
            strategy   : required
            id         : required
            cb         : required
        @_account(opts).replace(@r.row.without(passports:{"#{@_passport_key(opts)}":true})).run(opts.cb)

    passport_exists: (opts) =>
        opts = defaults opts,
            strategy : required
            id       : required
            cb       : required   # cb(err, account_id or undefined)
        @table('accounts').getAll(@_passport_key(opts), {index:'passports'}).pluck('account_id').run (err, x) =>
            opts.cb(err, if x.length > 0 then x[0].account_id)

    ###
    # Account settings
    ###
    update_account_settings: (opts={}) =>
        opts = defaults opts,
            account_id : required
            set        : required
            cb         : required
        if opts.set.email_address?
            email_address = opts.set.email_address
            delete opts.set.email_address
        if not @_validate_opts(opts) then return
        async.parallel([
            (cb) =>
                # treat email separately, since email must be globally unique.
                if email_address?
                    @change_email_address
                        account_id    : opts.account_id
                        email_address : email_address
                        cb            : cb
                else
                    cb()
            (cb) =>
                # make all the non-email changes
                @_account(opts).update(misc.map_replace_undefined_null(opts.set)).run(cb)
        ], opts.cb)

    # Indicate activity by a user, possibly on a specific project, and
    # then possibly on a specific path in that project.
    touch: (opts) =>
        opts = defaults opts,
            account_id : required
            project_id : undefined
            path       : undefined
            action     : 'edit'
            cb         : undefined
        async.parallel([
            (cb) =>
                # touch accounts table
                @table('accounts').get(opts.account_id).update(last_active:new Date()).run(cb)
            (cb) =>
                if not opts.project_id?
                    cb(); return
                # touch projects table
                @table('projects').get(opts.project_id).update(last_active:{"#{opts.account_id}":new Date()}).run(cb)
            (cb) =>
                if not opts.path? or not opts.project_id?
                    cb(); return
                # touch file_use table
                @record_file_use(project_id:opts.project_id, path:opts.path, account_id:opts.account_id, action:opts.action, cb:cb)
        ], (err)->opts.cb?(err))

    ###
    # Remember-me functions
    ###

    # Save remember me info in the database
    save_remember_me: (opts) =>
        opts = defaults opts,
            account_id : required
            hash       : required
            value      : required
            ttl        : required
            cb         : required
        if not @_validate_opts(opts) then return
        @table('remember_me').insert(hash:opts.hash.slice(0,127), value:opts.value, expire:expire_time(opts.ttl), account_id:opts.account_id).run(opts.cb)

    # Invalidate all outstanding remember me cookies for the given account by
    # deleting them from the remember_me key:value store.
    invalidate_all_remember_me: (opts) =>
        opts = defaults opts,
            account_id    : required
            cb            : required
        @table('remember_me').getAll(opts.account_id, {index:'account_id'}).delete().run(opts.cb)

    # Get remember me cookie with given hash.  If it has expired,
    # get back undefined instead.  (Actually deleting expired)
    get_remember_me: (opts) =>
        opts = defaults opts,
            hash       : required
            cb         : required   # cb(err, signed_in_message)
        @table('remember_me').get(opts.hash.slice(0,127)).run (err, x) =>
            if err or not x
                opts.cb(err); return
            if new Date() >= x.expire  # expired, so async delete
                x = undefined
                @delete_remember_me(hash:opts.hash)
            opts.cb(undefined, x.value)

    delete_remember_me: (opts) =>
        opts = defaults opts,
            hash : required
            cb   : undefined
        @table('remember_me').get(opts.hash.slice(0,127)).delete().run((err) => opts.cb?(err))


    ###
    # Changing password/email, etc. sensitive info about a user
    ###

    # Change the password for the given account.
    change_password: (opts={}) =>
        opts = defaults opts,
            account_id             : required
            password_hash          : required
            invalidate_remember_me : true
            cb                     : required
        if not @_validate_opts(opts) then return
        async.series([  # don't do in parallel -- don't kill remember_me if password failed!
            (cb) =>
                @_account(opts).update(password_hash:opts.password_hash).run(cb)
            (cb) =>
                if opts.invalidate_remember_me
                    @invalidate_all_remember_me
                        account_id : opts.account_id
                        cb         : cb
                else
                    cb()
        ], opts.cb)

    # Change the email address, unless the email_address we're changing to is already taken.
    change_email_address: (opts={}) =>
        opts = defaults opts,
            account_id    : required
            email_address : required
            cb            : required
        if not @_validate_opts(opts) then return
        @account_exists
            email_address : opts.email_address
            cb            : (err, exists) =>
                if err
                    opts.cb(err)
                else if exists
                    opts.cb("email_already_taken")
                else
                    @_account(account_id:opts.account_id).update(email_address:opts.email_address).run(opts.cb)

    ###
    # Password reset
    ###
    set_password_reset: (opts) =>
        opts = defaults opts,
            email_address : required
            ttl           : required
            cb            : required   # cb(err, uuid)
        @table('password_reset').insert({
            email_address:opts.email_address, expire:expire_time(opts.ttl)}).run (err, x) =>
            if err
                opts.cb(err)
            else
                opts.cb(undefined, x.generated_keys[0])

    get_password_reset: (opts) =>
        opts = defaults opts,
            id : required
            cb : required   # cb(err, true if allowed and false if not)
        @table('password_reset').get(opts.id).run (err, x) =>
            opts.cb(err, if x and x.expire > new Date() then x.email_address)

    delete_password_reset: (opts) =>
        opts = defaults opts,
            id : required
            cb : required   # cb(err, true if allowed and false if not)
        @table('password_reset').get(opts.id).delete().run(opts.cb)

    record_password_reset_attempt: (opts) =>
        opts = defaults opts,
            email_address : required
            ip_address    : required
            cb            : required   # cb(err)
        @table("password_reset_attempts").insert({
            email_address:opts.email_address, ip_address:opts.ip_address, time:new Date()
            }).run(opts.cb)

    count_password_reset_attempts: (opts) =>
        opts = defaults opts,
            email_address : undefined  # must give one of email_address or ip_address
            ip_address    : undefined
            age_s         : required
            cb            : required   # cb(err)
        query = @table('password_reset_attempts')
        start = new Date(new Date() - opts.age_s*1000); end = new Date()
        if opts.email_address?
            query = query.between([opts.email_address, start], [opts.email_address, end], {index:'email_address'})
        else if opts.ip_address?
            query = query.between([opts.ip_address, start], [opts.ip_address, end], {index:'ip_address'})
        else
            query = query.between(start, end, {index:'time'})
        query.count().run(opts.cb)

    #############
    # Tracking file access
    ############
    log_file_access: (opts) =>
        opts = defaults opts,
            project_id : required
            account_id : required
            filename   : required
            cb         : undefined
        if not @_validate_opts(opts) then return
        entry =
            project_id : opts.project_id
            account_id : opts.account_id
            filename   : opts.filename
            time       : new Date()
        @table('file_access_log').insert(entry).run((err)=>opts.cb?(err))

    # Get all files accessed in all projects in given time range
    get_file_access: (opts) =>
        opts = defaults opts,
            start  : undefined   # start time
            end    : undefined   # end time
            cb     : required
        query = @table('file_access_log')
        @_process_time_range(opts)
        if opts.start? or opts.end?
            query = query.between(opts.start, opts.end, {index:'time'})
        query.run(opts.cb)

    #############
    # Projects
    ############
    create_project: (opts) =>
        opts = defaults opts,
            account_id  : required    # initial owner
            title       : undefined
            description : undefined
            cb          : required    # cb(err, project_id)
        if not @_validate_opts(opts) then return
        project =
            title       : opts.title
            description : opts.description
            created     : new Date()
            last_edited : new Date()
            users       : {}
        project.users[opts.account_id] = {group:'owner'}
        @table('projects').insert(project).run (err, x) =>
            opts.cb(err, x?.generated_keys[0])

    get_project: (opts) =>
        opts = defaults opts,
            project_id : required   # an array of id's
            columns    : PROJECT_COLUMNS
            cb         : required
        if not @_validate_opts(opts) then return
        @table('projects').get(opts.project_id).pluck(opts.columns).run(opts.cb)

    update_project_data: (opts) =>
        opts = defaults opts,
            project_id : required
            data       : required
            cb         : required
        if not @_validate_opts(opts) then return
        @table('projects').get(opts.project_id).update(opts.data).run(opts.cb)

    get_project_data: (opts) =>
        opts = defaults opts,
            project_id  : required
            columns     : PROJECT_COLUMNS
            cb          : required
        if not @_validate_opts(opts) then return
        @table('projects').get(opts.project_id).pluck(opts.columns...).run(opts.cb)

    _validate_opts: (opts) =>
        for k, v of opts
            if k.slice(k.length-2) == 'id'
                if v? and not misc.is_valid_uuid_string(v)
                    opts.cb?("invalid #{k} -- #{v}")
                    return false
            if k.slice(k.length-3) == 'ids'
                for w in v
                    if not misc.is_valid_uuid_string(w)
                        opts.cb?("invalid uuid #{w} in #{k} -- #{to_json(v)}")
                        return false
            if k == 'group' and v not in misc.PROJECT_GROUPS
                opts.cb?("unknown project group '#{v}'"); return false
            if k == 'groups'
                for w in v
                    if w not in misc.PROJECT_GROUPS
                        opts.cb?("unknown project group '#{w}' in groups"); return false

        return true

    add_user_to_project: (opts) =>
        opts = defaults opts,
            project_id : required
            account_id : required
            group      : required  # see PROJECT_GROUPS above
            cb         : required  # cb(err)
        if not @_validate_opts(opts) then return
        @table('projects').get(opts.project_id).update(users:{"#{opts.account_id}":{group:opts.group}}).run(opts.cb)

    remove_collaborator_from_project: (opts) =>
        opts = defaults opts,
            project_id : required
            account_id : required
            cb         : required  # cb(err)
        if not @_validate_opts(opts) then return
        p = @table('projects').get(opts.project_id)
        p.pluck("users").run (err, x) =>
            if err
                opts.cb(err)
            else if not x.users[opts.account_id]?  # easy case -- not on project anymore anyways
                opts.cb()
            else if x.users[opts.account_id].group == 'owner'
                opts.cb("can't remove owner")
            else
                p.replace(@r.row.without(users:{"#{opts.account_id}":true})).run(opts.cb)

    get_collaborator_ids: (opts) =>
        opts = defaults opts,
            account_id : required
            cb         : required
        dbg = @dbg("get_collaborator_ids")
        collabs = {}
        @table('projects').getAll(opts.account_id, index:'users').run (err, x) =>
            if err
                opts.cb(err)
            else
                for project in x
                    for account_id, data of project.users ? {}
                        if data.group in ['collaborator', 'owner']
                            collabs[account_id] = true
                opts.cb(undefined, misc.keys(collabs))

    get_project_users: (opts) =>
        opts = defaults opts,
            project_id : required
            groups     : PROJECT_GROUPS
            cb         : required    # cb(err, {group:[{account_id:?,first_name:?,last_name:?}], ...})
        if not @_validate_opts(opts) then return
        groups = undefined
        async.series([
            (cb) =>
                # get account_id's of all users of the project
                @get_project_data
                    project_id : opts.project_id
                    columns    : ['users']
                    cb         : (err, x) =>
                        if err
                            cb(err)
                        else
                            users = x.users
                            groups = {}
                            for account_id, x of users
                                g = groups[x.group]
                                if not g?
                                    groups[x.group] = [account_id]
                                else
                                    g.push(account_id)
                            cb()
            (cb) =>
                # get names of users
                @account_ids_to_usernames
                    account_ids : underscore.flatten((v for k,v of groups))
                    cb          : (err, names) =>
                        for group, v of groups
                            for i in [0...v.length]
                                account_id = v[i]
                                x = names[account_id]
                                v[i] = {account_id:account_id, first_name:x.first_name, last_name:x.last_name}
                        cb(err)
        ], (err) => opts.cb(err, groups))

    # return list of paths that are public (and not disabled)
    get_public_paths: (opts) =>
        opts = defaults opts,
            project_id  : required
            cb          : required
        if not @_validate_opts(opts) then return
        # TODO: filter disabled on server not on client!
        query = @table('public_paths').getAll(opts.project_id, index:'project_id')
        query.filter(@r.row("disabled").eq(false).default(true)).pluck('path').run (err, v) =>
            if err
                opts.cb(err)
            else
                opts.cb(undefined, (x.path for x in v))

    has_public_path: (opts) =>
        opts = defaults opts,
            project_id  : required
            cb          : required    # cb(err, has_public_path)
        query = @table('public_paths').getAll(opts.project_id, index:'project_id')
        query.filter(@r.row("disabled").eq(false).default(true)).count().run (err, n) =>
            opts.cb(err, n>0)

    path_is_public: (opts) =>
        opts = defaults opts,
            project_id : required
            path       : required
            cb         : required
        # Get all public paths for the given project_id, then check if path is "in" one according
        # to the definition in misc.
        # TODO: implement caching + changefeeds so that we only do the get once.
        @get_public_paths
            project_id : opts.project_id
            cb         : (err, public_paths) =>
                if err
                    opts.cb(err)
                else
                    opts.cb(undefined, misc.path_is_in_public_paths(opts.path, public_paths))

    filter_public_paths: (opts) =>
        opts = defaults opts,
            project_id : required
            path       : required
            listing    : required   # files in path [{name:..., isdir:boolean, ....}, ...]
            cb         : required
        # Get all public paths for the given project_id, then check if path is "in" one according
        # to the definition in misc.
        # TODO: implement caching + changefeeds so that we only do the get once.
        @get_public_paths
            project_id : opts.project_id
            cb         : (err, public_paths) =>
                # winston.debug("filtering public paths: orig listing = #{to_json(opts.listing)}")
                if err
                    opts.cb(err)
                    return
                if misc.path_is_in_public_paths(opts.path, public_paths)
                    # nothing to do -- containing path is public
                    listing = opts.listing
                else
                    listing = misc.deep_copy(opts.listing) # don't mututate input on general principle
                    # some files in the listing might not be public, since the containing path isn't public, so we filter
                    # WARNING: this is kind of stupid since misc.path_is_in_public_paths is badly implemented, especially
                    # for this sort of iteration.  TODO: make this faster.  This could matter since is done on server.
                    listing.files = (x for x in listing.files when misc.path_is_in_public_paths(misc.path_to_file(opts.path, x.name), public_paths))
                # winston.debug("filtering public paths: new listing #{to_json(listing)}")
                opts.cb(undefined, listing)

    # Set last_edited for this project to right now, and possibly update its size.
    # It is safe and efficient to call this function very frequently since it will
    # actually hit the database at most once every 30s (per project).  In particular,
    # once called, it ignores subsequent calls for the same project for 30s.
    touch_project: (opts) =>
        opts = defaults opts,
            project_id : required
            cb         : undefined
        if not @_validate_opts(opts) then return
        if not @_touch_project_cache?
            @_touch_project_cache = {}
        tm = @_touch_project_cache[opts.project_id]
        if tm? and misc.walltime(tm) < 30
            opts.cb?()
            return
        @_touch_project_cache[opts.project_id] = misc.walltime()
        now = new Date()
        @table('projects').get(opts.project_id).update(last_edited:now).run((err) => opts.cb?(err))

    recently_modified_projects: (opts) =>
        opts = defaults opts,
            max_age_s : required
            cb        : required
        start = new Date(new Date() - opts.max_age_s*1000)
        @table('projects').between(start, new Date(), {index:'last_edited'}).pluck('project_id').run (err, x) =>
            opts.cb(err, if x? then (z.project_id for z in x))

    # cb(err, true if user is in one of the groups for the project)
    user_is_in_project_group: (opts) =>
        opts = defaults opts,
            project_id  : required
            account_id  : undefined
            groups      : required  # array of elts of PROJECT_GROUPS above
            cb          : required  # cb(err, true if in group)
        if not opts.account_id?
            # clearly user -- who isn't even signed in -- is not in the group
            opts.cb(undefined, false)
            return
        if not @_validate_opts(opts) then return
        @table('projects').get(opts.project_id)('users')(opts.account_id)('group').run (err, group) =>
            if err?
                if err.name == "RqlRuntimeError"
                    # indicates that there's no opts.account_id key in the table (or users key) -- error is different
                    # (i.e., RqlDriverError) when caused by connection being down.
                    # one more chance -- admin?
                    @is_admin(opts.account_id, opts.cb)
                else
                    opts.cb(err)
            else
                opts.cb(undefined, group in opts.groups)

    # all id's of projects having anything to do with the given account (ignores
    # hidden projects unless opts.hidden is true).
    get_project_ids_with_user: (opts) =>
        opts = defaults opts,
            account_id : required
            cb         : required      # opts.cb(err, [project_id, project_id, project_id, ...])
        if not @_validate_opts(opts) then return
        @table('projects').getAll(opts.account_id, index:'users').pluck('project_id').run (err, x) =>
            opts.cb(err, if x? then (y.project_id for y in x))

    # Gets all projects that the given account_id is a user on (owner,
    # collaborator, or viewer); gets columns data about them, not just id's
    get_projects_with_user: (opts) =>
        opts = defaults opts,
            account_id       : required
            columns          : PROJECT_COLUMNS
            hidden           : false      # if true, get *ONLY* hidden projects; if false, don't include hidden projects
            cb               : required
        if not @_validate_opts(opts) then return
        @table('projects').getAll(opts.account_id, index:'users').filter((project)=>
            project("users")(opts.account_id)('hide').default(false).eq(opts.hidden)).pluck(opts.columns).run(opts.cb)

    # Get all projects with the given id's.  Note that missing projects are
    # ignored (not an error).
    get_projects_with_ids: (opts) =>
        opts = defaults opts,
            ids     : required   # an array of id's
            columns : PROJECT_COLUMNS
            cb      : required
        if not @_validate_opts(opts) then return
        if opts.ids.length == 0
            opts.cb(undefined, [])
        else
            @table('projects').getAll(opts.ids...).pluck(opts.columns).run(opts.cb)

    # cb(err, array of account_id's of accounts in non-invited-only groups)
    # TODO: add something about invited users too and show them in UI!
    get_account_ids_using_project: (opts) ->
        opts = defaults opts,
            project_id : required
            cb         : required
        if not @_validate_opts(opts) then return
        @table('projects').get(opts.project_id).pluck('users').run (err, x) =>
            opts.cb(err, if x?.users? then (id for id,v of x.users when v.group?.indexOf('invite') == -1) else [])

    ###
    # Compute servers / projects
    ###
    # NOTE: here's how to watch for a project to move:
    #    db.table('projects').get('952ea92f-b12d-48f7-b65d-d12bb0c2fbf8').changes().filter(db.r.row('new_val')('host').ne(db.r.row('old_val')('host'))).run((e,c)->c.each(console.log))
    #
    set_project_host: (opts) =>
        opts = defaults opts,
            project_id : required
            host       : required
            cb         : required
        assigned = new Date()
        @table('projects').get(opts.project_id).update(
            host:{host:opts.host, assigned:assigned}).run((err)=>opts.cb(err, assigned))

    get_project_host: (opts) =>
        opts = defaults opts,
            project_id : required
            cb         : required
        @table('projects').get(opts.project_id).pluck('host').run (err, x) =>
            opts.cb(err, if x then x.host)

    # Returns the total quotas for the project, including any upgrades to the base settings.
    get_project_quotas: (opts) =>
        opts = defaults opts,
            project_id : required
            cb         : required
        settings = project_upgrades = undefined
        async.parallel([
            (cb) =>
                @get_project_settings
                    project_id : opts.project_id
                    cb         : (err, x) =>
                        settings = x; cb(err)
            (cb) =>
                @get_project_upgrades
                    project_id : opts.project_id
                    cb         : (err, x) =>
                        project_upgrades = x; cb(err)
        ], (err) =>
            if err
                opts.cb(err)
            else
                opts.cb(undefined, misc.map_sum(settings, project_upgrades))
        )

    # Return mapping from project_id to map listing the upgrades this particular user
    # applied to the given project.  This only includes project_id's of projects that
    # this user may have upgraded in some way.
    get_user_project_upgrades: (opts) =>
        opts = defaults opts,
            account_id : required
            cb         : required
        @table('projects').getAll(opts.account_id, index:'users').filter((project)=>project("users")(opts.account_id)('upgrades')).pluck('project_id', 'users').run (err, x) =>
            if err
                opts.cb(err)
            else
                ans = {}
                for p in x
                    ans[p.project_id] = p.users?[opts.account_id]?.upgrades
                opts.cb(undefined, ans)

    # Ensure that all upgrades applied by the given user to projects are consistent,
    # truncating any that exceed their allotment.  NOTE: Unless there is a bug,
    # the only way the quotas should ever exceed their allotment would be if the
    # user is trying to cheat.
    ensure_user_project_upgrades_are_valid: (opts) =>
        opts = defaults opts,
            account_id : required
            fix        : true       # if true, will fix projects in database whose quotas exceed the alloted amount; it is the caller's responsibility to say actually change them.
            cb         : required   # cb(err, excess)
        excess = stripe_data = project_upgrades = undefined
        async.series([
            (cb) =>
                async.parallel([
                    (cb) =>
                        @table('accounts').get(opts.account_id).pluck('stripe_customer').run (err, x) =>
                            stripe_data = x?.stripe_customer?.subscriptions?.data
                            cb(err)
                    (cb) =>
                        @get_user_project_upgrades
                            account_id : opts.account_id
                            cb         : (err, x) =>
                                project_upgrades = x
                                cb(err)
                ], cb)
            (cb) =>
                x = require('upgrades').available_upgrades(stripe_data, project_upgrades)
                excess = x.excess
                if opts.fix
                    fix = (project_id, cb) =>
                        @table('projects').get(project_id).pluck('users').run (err, x) =>
                            if err
                                cb(err)
                            else
                                # TODO: this is dangerous since if something else changed about a user
                                # between the read/write here, then we would have trouble.
                                # If I had more time I would code this properly using rethinkdb's api,
                                # which should allow doing arithmetic entirely in a single query.
                                current = x.users?[opts.account_id]?.upgrades
                                if current?
                                    for k, v of excess[project_id]
                                        current[k] -= v
                                    @table('projects').get(project_id).update(users:{"#{opts.account_id}":{upgrades:current}}).run(cb)
                                else
                                    cb()
                    async.map(misc.keys(excess), fix, cb)
                else
                    cb()
        ], (err) =>
            opts.cb(err, excess)
        )

    # Return the sum total of all user upgrades to a particular project
    get_project_upgrades: (opts) =>
        opts = defaults opts,
            project_id : required
            cb         : required
        @table('projects').get(opts.project_id).pluck('users').run (err, x) =>
            if err
                opts.cb(err); return
            upgrades = undefined
            for account_id, info of x.users
                upgrades = misc.map_sum(upgrades, info.upgrades)
            opts.cb(undefined, upgrades)

    get_project_settings: (opts) =>
        opts = defaults opts,
            project_id : required
            cb         : required
        @table('projects').get(opts.project_id).pluck('settings').run (err, x) =>
            if err
                opts.cb(err); return
            settings = misc.coerce_codomain_to_numbers(x.settings)
            if not settings?
                opts.cb(undefined, misc.copy(DEFAULT_QUOTAS))
            else
                quotas = {}
                for k, v of DEFAULT_QUOTAS
                    quotas[k] = if not settings[k]? then v else settings[k]
                opts.cb(undefined, quotas)

    set_project_settings: (opts) =>
        opts = defaults opts,
            project_id : required
            settings   : required   # can be any subset of the map
            cb         : required

        @table('projects').get(opts.project_id).update(settings:misc.map_without_undefined(opts.settings)).run(opts.cb)

    #############
    # File editing activity -- users modifying files in any way
    #   - one single table called file_activity with numerous indexes
    #   - table also records info about whether or not activity has been seen by users
    ############
    record_file_use: (opts) =>
        opts = defaults opts,
            project_id : required
            path       : required
            account_id : required
            action     : required  # 'edit', 'read', 'seen', 'chat', etc.?
            cb         : required
        now = new Date()
        entry =
            id         : @sha1(opts.project_id, opts.path)
            project_id : opts.project_id
            path       : opts.path
            users      : {"#{opts.account_id}": {"#{opts.action}": now}}
        if opts.action == 'edit' or opts.action == 'chat'
            entry.last_edited = now
        #winston.debug("record_file_use: #{to_json(entry)}")
        @table('file_use').insert(entry, conflict:'update').run(opts.cb)

    get_file_use: (opts) =>
        opts = defaults opts,
            max_age_s   : required
            project_id  : undefined    # don't specify both project_id and project_ids
            project_ids : undefined
            path        : undefined    # if given, project_id must be given
            cb          : required     # entry if path given; otherwise, an array
        cutoff = new Date(new Date() - opts.max_age_s*1000)
        if opts.path?
            if not opts.project_id?
                opts.cb("if path is given project_id must also be given")
                return
            @table('file_use').between([opts.project_id, opts.path, cutoff],
                               [opts.project_id, opts.path, new Date()], index:'project_id-path-last_edited').orderBy('last_edited').run((err,x)=>opts.cb(err, if x then x[0]))
        else if opts.project_id?
            @table('file_use').between([opts.project_id, cutoff],
                               [opts.project_id, new Date()], index:'project_id-last_edited').orderBy('last_edited').run(opts.cb)
        else if opts.project_ids?
            ans = []
            f = (project_id, cb) =>
                @get_file_use
                    max_age_s  : opts.max_age_s
                    project_id : project_id
                    cb         : (err, x) =>
                        cb(err, if not err then ans = ans.concat(x))
            async.map(opts.project_ids, f, (err)=>opts.cb(err,ans))
        else
            @table('file_use').between(cutoff, new Date(), index:'last_edited').orderBy('last_edited').run(opts.cb)

    ###
    # STATS
    ###

    # If there is a cached version of stats (which has given ttl) return that -- this could have
    # been computed by any of the hubs.  If there is no cached version, compute new one and store
    # in cache for ttl seconds.
    # CONCERN: This could take around 15 seconds, and numerous hubs could all initiate it
    # at once, which is a waste.
    num_recent_projects: (opts) =>
        opts = defaults opts,
            age_m : required
            cb    : required
        @table('projects').between(new Date(new Date() - opts.age_m*60*1000), new Date(),
                                      {index:'last_edited'}).count().run(opts.cb)

    get_stats: (opts) =>
        opts = defaults opts,
            ttl : 60  # how long cached version lives (in seconds)
            cb  : required
        stats = undefined
        async.series([
            (cb) =>
                @table('stats').between(new Date(new Date() - 1000*opts.ttl), new Date(),
                                           {index:'time'}).orderBy('time').run (err, x) =>
                    if x?.length then stats=x[x.length - 1]
                    cb(err)
            (cb) =>
                if stats?
                    cb(); return
                stats = {time:new Date()}
                async.parallel([
                    (cb) =>
                        @table('accounts').count().run((err, x) => stats.accounts = x; cb(err))
                    (cb) =>
                        @table('projects').count().run((err, x) => stats.projects = x; cb(err))
                    (cb) =>
                        @num_recent_projects(age_m : 5, cb : (err, x) => stats.active_projects = x; cb(err))
                    (cb) =>
                        @num_recent_projects(age_m : 60*24, cb : (err, x) => stats.last_day_projects = x; cb(err))
                    (cb) =>
                        @num_recent_projects(age_m : 60*24*7, cb : (err, x) => stats.last_week_projects = x; cb(err))
                    (cb) =>
                        @num_recent_projects(age_m : 60*24*30, cb : (err, x) => stats.last_month_projects = x; cb(err))
                    (cb) =>
                        @table("hub_servers").run (err, hub_servers) =>
                            if err
                                cb(err)
                            else
                                now = new Date()
                                stats.hub_servers = []
                                for x in hub_servers
                                    if x.expire > now
                                        delete x.expire
                                        stats.hub_servers.push(x)
                                cb()
                ], cb)
            (cb) =>
                @table('stats').insert(stats).run(cb)
        ], (err) => opts.cb(err, stats))

    ###
    # Hub servers
    ###
    register_hub: (opts) =>
        opts = defaults opts,
            host    : required
            port    : required
            clients : required
            ttl     : required
            cb      : required
        @table('hub_servers').insert({
            host:opts.host, port:opts.port, clients:opts.clients, expire:expire_time(opts.ttl)
            }, conflict:"replace").run(opts.cb)

    get_hub_servers: (opts) =>
        opts = defaults opts,
            cb   : required
        @table('hub_servers').run (err, v) =>
            if err
                opts.cb(err)
            else
                w = []
                to_delete = []
                for x in v
                    if x.expire and x.expire <= new Date()
                        to_delete.push(x.host)
                    else
                        w.push(x)
                if to_delete.length > 0
                    @table('hub_servers').getAll(to_delete...).delete().run (err) =>
                        if err
                            opts.cb(err)
                        else
                            opts.cb(undefined, w)
                else
                    opts.cb(undefined, w)
    ###
    # Compute servers
    ###
    save_compute_server: (opts) =>
        opts = defaults opts,
            host         : required
            dc           : required
            port         : required
            secret       : required
            experimental : false
            cb           : required
        x = misc.copy(opts); delete x['cb']
        @table('compute_servers').insert(x, conflict:'update').run(opts.cb)

    get_compute_server: (opts) =>
        opts = defaults opts,
            host         : required
            cb           : required
        @table('compute_servers').get(opts.host).run(opts.cb)

    get_all_compute_servers: (opts) =>
        opts = defaults opts,
            cb           : required
        @table('compute_servers').run(opts.cb)

    get_projects_on_compute_server: (opts) =>
        opts = defaults opts,
            compute_server : required    # hostname of the compute server
            columns        : ['project_id']
            cb             : required
        @table('projects').getAll(opts.compute_server, index:'compute_server').pluck(opts.columns).run(opts.cb)

    set_project_compute_server: (opts) =>
        opts = defaults opts,
            project_id     : required
            compute_server : required   # hostname of the compute server
            cb             : required
        @table('projects').get(opts.project_id).update(
            compute_server:opts.compute_server).run(opts.cb)

    ###
    # BLOB store.  Fields:
    #     id     = uuid from sha1(blob)
    #     blob   = the actual blob
    #     expire = time when object expires
    ###
    save_blob: (opts) =>
        opts = defaults opts,
            uuid       : required  # uuid=sha1-based uuid coming from blob
            blob       : required  # we assume misc_node.uuidsha1(opts.blob) == opts.uuid; blob should be a string or Buffer
            ttl        : 0         # object in blobstore will have *at least* this ttl in seconds;
                                   # if there is already something in blobstore with longer ttl, we leave it;
                                   # infinite ttl = 0 or undefined.
            project_id : required  # the id of the project that is saving the blob
            cb         : required  # cb(err, ttl actually used in seconds); ttl=0 for infinite ttl
        @table('blobs').get(opts.uuid).pluck('expire').run (err, x) =>
            if err
                if err.name == 'RqlRuntimeError'
                    # get RqlRuntimeError if the blob not already saved, due to trying to pluck from nothing
                    x =
                        id         : opts.uuid
                        blob       : opts.blob
                        expire     : expire_time(opts.ttl)
                        project_id : opts.project_id
                        count      : 0
                        size       : opts.blob.length
                        created    : new Date()
                    @table('blobs').insert(x).run (err) =>
                        opts.cb(err, opts.ttl)
                else
                    # some other error
                    opts.cb(err)
            else
                # the blob was already saved
                new_expire = undefined
                if not x.expire
                    # ttl already infinite -- nothing to do
                    ttl = 0
                else
                    if opts.ttl
                        # saved ttl is finite as is requested one; change in db if requested is longer
                        z = expire_time(opts.ttl)
                        if z > x.expire
                            new_expire = z
                            ttl = opts.ttl
                        else
                            ttl = (x.expire - new Date())/1000.0
                    else
                        # saved ttl is finite but requested one is infinite
                        ttl = 0
                        new_expire = 0
                if new_expire?
                    query = @table('blobs').get(opts.uuid)
                    if new_expire == 0
                        query = query.replace(@r.row.without(expire:true))
                    else
                        query = query.update(expire:new_expire)
                    query.run((err) => opts.cb(err, ttl))
                else
                    opts.cb(undefined, ttl)

    get_blob: (opts) =>
        opts = defaults opts,
            uuid : required
            cb   : required
        @table('blobs').get(opts.uuid).run (err, x) =>
            if err
                opts.cb(err)
            else
                if not x
                    opts.cb(undefined, undefined)
                else if x.expire and x.expire <= new Date()
                    opts.cb(undefined, undefined)   # no such blob anymore
                    @table('blobs').get(opts.uuid).delete().run()   # delete it
                else
                    opts.cb(undefined, x.blob)
                    # We now also update the access counter/times for the blob, but of course
                    # don't block on opts.cb above to do this.
                    @touch_blob(uuid : opts.uuid)

    touch_blob: (opts) =>
        opts = defaults opts,
            uuid : required
            cb   : undefined
        x =
            count       : @r.row('count').add(1)
            last_active : new Date()
        @table('blobs').get(opts.uuid).update(x).run((err) => opts.cb?(err))

    remove_blob_ttls: (opts) =>
        opts = defaults opts,
            uuids : required   # uuid=sha1-based from blob
            cb    : required   # cb(err)
        @table('blobs').getAll(opts.uuids...).replace(
            @r.row.without(expire:true)).run(opts.cb)

    user_query_cancel_changefeed: (opts) =>
        winston.debug("user_query_cancel_changefeed: opts=#{to_json(opts)}")
        opts = defaults opts,
            id : required
            cb : undefined
        x = @_change_feeds?[opts.id]
        if x?
            delete @_change_feeds[opts.id]
            winston.debug("user_query_cancel_changefeed: #{opts.id} (num_feeds=#{misc.len(@_change_feeds)})")
            async.map(x, ((y,cb)->y.close(cb)), ((err)->opts.cb?(err)))
        else
            opts.cb?()

    user_query: (opts) =>
        opts = defaults opts,
            account_id : undefined
            query      : required
            options    : []         # used for initial query; **IGNORED** by changefeed!
            changes    : undefined  # id of change feed
            cb         : required   # cb(err, result)  # WARNING -- this *will* get called multiple times when changes is true!
        if misc.is_array(opts.query)
            if opts.changes and opts.query.length > 1
                opts.cb("changefeeds only implemented for single table")
                return
            # array of queries
            result = []
            f = (query, cb) =>
                @user_query
                    account_id : opts.account_id
                    query      : query
                    options    : opts.options
                    cb         : (err, x) =>
                        result.push(x); cb(err)
            async.mapSeries(opts.query, f, (err) => opts.cb(err, result))
            return

        subs =
            '{account_id}' : opts.account_id
            '{now}' : new Date()

        if opts.changes?
            changes =
                id : opts.changes
                cb : opts.cb

        # individual query
        v = misc.keys(opts.query)
        if v.length > 1
            opts.cb?('must specify exactly one key in the query')
            return
        table = v[0]
        query = opts.query[table]
        if misc.is_array(query)
            if query.length > 1
                opts.cb("array of length > 1 not yet implemented")
                return
            multi = true
            query = query[0]
        else
            multi = false
        if typeof(query) == "object"
            query = misc.deep_copy(query)
            obj_key_subs(query, subs)
            if has_null_leaf(query)
                if changes and not multi
                    opts.cb("changefeeds only implemented for multi-document queries")
                    return
                @user_get_query
                    account_id : opts.account_id
                    table      : table
                    query      : query
                    options    : opts.options
                    multi      : multi
                    changes    : changes
                    cb         : (err, x) => opts.cb(err, {"#{table}":x})
            else
                if changes
                    opts.cb("changefeeds only for read queries")
                    return
                if not opts.account_id?
                    opts.cb("user must be signed in to do a set query")
                    return
                @user_set_query
                    account_id : opts.account_id
                    table      : table
                    query      : query
                    cb         : (err, x) => opts.cb(err, {"#{table}":x})
        else
            opts.cb("invalid user_query of '#{table}' -- query must be an object")

    _query_is_cmp: (obj) =>
        for k, _ of obj
            if k in ['==', '!=', '>=', '<=', '>', '<']
                return true
        return false

    _query_cmp: (filter, x, q) =>
        for op, val of q
            switch op
                when '=='
                    x = x.eq(val)
                when '!='
                    x = x.ne(val)
                when '>='
                    x = x.ge(val)
                when '>'
                    x = x.gt(val)
                when '<'
                    x = x.lt(val)
                when '<='
                    x = x.le(val)
            if filter?
                filter = filter.and(x)
            else
                filter = x
        return filter

    _query_descend: (filter, x, q) =>
        for k, v of q
            if v != null
                if typeof(v) != 'object'
                    v = {'==':v}
                if misc.len(v) == 0
                    continue
                row = x(k)
                if @_query_is_cmp(v)
                    filter = @_query_cmp(filter, row, v)
                else
                    filter = @_query_descend(filter, row, v)
        return filter

    _query_to_filter: (query, primary_key) =>
        filter = undefined
        for k, v of query
            if primary_key? and k == primary_key
                continue
            if v != null
                if typeof(v) != 'object'
                    v = {'==':v}
                if misc.len(v) == 0
                    continue
                row = @r.row(k)
                if @_query_is_cmp(v)
                    filter = @_query_cmp(filter, row, v)
                else
                    filter = @_query_descend(filter, row, v)

        return filter

    _query_to_field_selector: (query, primary_key) =>
        selector = {}
        for k, v of query
            if k == primary_key or v == null or typeof(v) != 'object'
                selector[k] = true
            else
                sub = true
                for a, _ of v
                    if a in ['==', '!=', '>=', '>', '<', '<=']
                        selector[k] = true
                        sub = false
                        break
                if sub
                    selector[k] = @_query_to_field_selector(v, primary_key)
        return selector

    _query_get: (table, query, account_id) =>
        x = {}
        keys = misc.keys(query)
        if keys.length == 0
            x.err = "must specify at least one field"
            return x

        t = SCHEMA[table]
        if not t?
            x.err = "unknown table '#{table}'"
            return x

        for k in keys
            if t.user_set?[k]? or t.user_get?[k]?
                continue
            if t.admin_get?[k]?
                x.require_admin = true
                continue
            x.err = "reading #{table}.#{k} not allowed"
            return x

        if not t.user_get_all?
            x.err = "filtering all from #{table} not allowed"
            return x

        if t.user_get_all == 'all_projects_read' and query.project_id?
            {get_all, err} = @_primary_key_query('project_id', query)
            if err
                x.err = err
                return x
            else
                x.get_all = get_all
                x.require_project_read_access = get_all
        if not x.get_all?
            x.get_all = t.user_get_all
        return x

    is_admin: (account_id, cb) =>
        @table('accounts').get(account_id).pluck('groups').run (err, x) =>
            if err
                cb(err)
            else
                cb(undefined, x?.groups? and 'admin' in x.groups)

    _require_is_admin: (account_id, cb) =>
        @is_admin account_id, (err, is_admin) =>
            if err
                cb(err)
            else if not is_admin
                cb("user must be an admin")
            else
                cb()

    # Ensure that each project_id in project_ids is such that the account is in one of the given
    # groups for the project, or that the account is an admin.  If not, cb(err).
    _require_project_ids_in_groups: (account_id, project_ids, groups, cb) =>
        s = {"#{account_id}": true}
        require_admin = false
        @table('projects').getAll(project_ids...).pluck(project_id:true, users:s).run (err, x) =>
            if err
                cb(err)
            else
                known_project_ids = {}  # we use this to ensure that each of the given project_ids exists.
                for p in x
                    known_project_ids[p.project_id] = true
                    if p.users[account_id]?.group not in groups
                        require_admin = true
                # If any of the project_ids don't exist, reject the query.
                for project_id in project_ids
                    if not known_project_ids[project_id]
                        cb("unknown project_id '#{misc.trunc(project_id,100)}'")
                        return
                if require_admin
                    @_require_is_admin(account_id, cb)
                else
                    cb()

    _query_parse_options: (db_query, options) =>
        limit = err = undefined
        for x in options
            for name, value of x
                switch name
                    when 'limit'
                        db_query = db_query.limit(value)
                        limit = value
                    when 'slice'
                        db_query = db_query.slice(value...)
                    when 'order_by'
                        if value[0] == '-'
                            value = @r.desc(value.slice(1))
                        # TODO: could optimize with an index
                        db_query = db_query.orderBy(value)
                    else
                        err:"unknown option '#{name}'"
        return {db_query:db_query, err:err, limit:limit}

    _primary_key_query: (primary_key, query) =>
        if query[primary_key]? and query[primary_key] != null
            # primary key query
            x = query[primary_key]
            if misc.is_array(x)
                get_all = x
            else
                if typeof(x) != 'object'
                    x = {'==':x}
                for k, v of x
                    if k == '=='
                        get_all = [v]
                        break
                    else
                        return {err:"invalid primary key query: '#{k}'"}
        return {get_all:get_all}


    user_set_query: (opts) =>
        opts = defaults opts,
            account_id : required
            table      : required
            query      : required
            cb         : required   # cb(err)
        dbg = @dbg("user_set_query(account_id='#{opts.account_id}', table='#{opts.table}')")
        dbg(to_json(opts.query))

        query = misc.copy(opts.query)
        table = opts.table
        account_id = opts.account_id

        s = SCHEMA[table]
        user_query = s?.user_query
        if not user_query?.set?.fields?
            opts.cb("user set queries not allowed for table '#{opts.table}'")
            return

        # verify all requested fields may be set by users, and also fill in generated values
        for field in misc.keys(user_query.set.fields)
            if user_query.set.fields[field] == undefined
                opts.cb("user set query not allowed for #{opts.table}.#{field}")
                return
            switch user_query.set.fields[field]
                when 'account_id'
                    query[field] = account_id
                when 'time_id'
                    query[field] = uuid.v1()
                    #console.log("time_id -- query['#{field}']='#{query[field]}'")
                when 'project_write'
                    if not query[field]?
                        opts.cb("must specify #{opts.table}.#{field}")
                        return
                    require_project_ids_write_access = [query[field]]

        # call any set functions (after doing the above)
        for field in misc.keys(query)
            f = user_query.set.fields?[field]
            if typeof(f) == 'function'
                try
                    query[field] = f(query, @, opts.account_id)
                catch err
                    opts.cb("error setting '#{field}' -- #{err}")
                    return

        if user_query.set.admin
            require_admin = true

        primary_key = s.primary_key
        if not primary_key?
            primary_key = 'id'
        for k, v of query
            if primary_key == k
                continue
            if s.user_query?.set?.fields?[k] != undefined
                continue
            if s.admin_query?.set?.fields?[k] != undefined
                require_admin = true
                continue
            opts.cb("changing #{table}.#{k} not allowed")
            return

        # If set, the on_change_hook is called with (database, old_val, new_val, account_id, cb) after
        # everything else is done.
        before_change_hook = user_query.set.before_change
        on_change_hook = user_query.set.on_change
        old_val = undefined
        dbg("on_change_hook=#{on_change_hook?}, #{to_json(misc.keys(user_query.set))}")

        async.series([
            (cb) =>
                async.parallel([
                    (cb) =>
                        if require_admin
                            @_require_is_admin(account_id, cb)
                        else
                            cb()
                    (cb) =>
                        if require_project_ids_write_access?
                            @_require_project_ids_in_groups(account_id, require_project_ids_write_access,\
                                             ['owner', 'collaborator'], cb)
                        else
                            cb()
                ], cb)
            (cb) =>
                if on_change_hook? or before_change_hook?
                    # get the old value before changing it
                    @table(table).get(query[primary_key]).run (err, x) =>
                        old_val = x; cb(err)
                else
                    cb()
            (cb) =>
                if before_change_hook?
                    before_change_hook(@, old_val, query, account_id, cb)
                else
                    cb()
            (cb) =>
                @table(table).insert(query, conflict:'update').run(cb)
            (cb) =>
                if on_change_hook?
                    dbg("calling on_change_hook")
                    on_change_hook(@, old_val, query, account_id, cb)
                else
                    cb()
        ], opts.cb)

    # fill in the default values for obj in the given table
    _query_set_defaults: (obj, table, fields) =>
        if not misc.is_array(obj)
            obj = [obj]
        else if obj.length == 0
            return
        s = SCHEMA[table]?.user_query?.get?.fields ? {}
        for k in fields
            v = s[k]
            if v?
                # k is a field for which a default value (=v) is provided in the schema
                for x in obj
                    # For each obj pulled from the database that is defined...
                    if x?
                        # We check to see if the field k was set on that object.
                        y = x[k]
                        if not y?
                            # It was NOT set, so we deep copy the default value for the field k.
                            x[k] = misc.deep_copy(v)
                        else if typeof(v) == 'object' and typeof(y) == 'object' and not misc.is_array(v)
                            # y *is* defined and is an object, so we merge in the provided defaults.
                            for k0, v0 of v
                                if not y[k0]?
                                    y[k0] = v0

    _user_set_query_project_users: (obj, account_id) =>
        winston.debug("_user_set_query_project_users: #{misc.to_json(obj)}")
        # TODO:  disabling the real checks for now !!!!
        #   - ensures all keys of users are valid uuid's (though not that they are valid users).
        #   - and format is:
        #          {group:'owner' or 'collaborator', hide:bool, upgrades:{a map}}
        #     with valid upgrade fields.
        upgrade_fields = PROJECT_UPGRADES.params
        users = {}
        for id, x of obj.users
            if misc.is_valid_uuid_string(id)
                for key in misc.keys(x)
                    if key not in ['group', 'hide', 'upgrades']
                        throw Error("unknown field '#{key}")
                if x.group? and (x.group not in ['owner', 'collaborator'])
                    throw Error("invalid value for field 'group'")
                if x.hide? and typeof(x.hide) != 'boolean'
                    throw Error("invalid type for field 'hide'")
                if x.upgrades?
                    if typeof(x.upgrades) != 'object'
                        throw Error("invalid type for field 'upgrades'")
                    for k,_ of x.upgrades
                        if not upgrade_fields[k]
                            throw Error("invalid upgrades field '#{k}'")
                users[id] = x
        return users

    # This hook is called *before* the user commits a change to a project in the database
    # via a user set query.
    # TODO: Add a pre-check here as well that total upgrade isn't going to be exceeded.
    # This will avoid a possible subtle edge case if user is cheating and always somehow
    # crashes server...?
    _user_set_query_project_change_before: (old_val, new_val, account_id, cb) =>
        dbg = @dbg("_user_set_query_project_change_before #{account_id}, #{to_json(old_val)} --> #{to_json(new_val)}")
        dbg()
        old_val = old_val.users
        new_val = new_val.users
        for id in misc.keys(old_val.users).concat(new_val.users)
            if account_id != id
                # make sure user doesn't change anybody else's allocation
                if not underscore.isEqual(old_val?[id]?.upgrades, new_val?[id]?.upgrades)
                    err = "user '#{account_id}' tried to change user '#{id}' allocation toward a project"
                    dbg(err)
                    cb(err)
                    return
        cb()

    # This hook is called *after* the user commits a change to a project in the database
    # via a user set query.  It could undo changes the user isn't allowed to make, which
    # might require doing various async calls, or take actions (e.g., setting quotas,
    # starting projects, etc.).
    _user_set_query_project_change_after: (old_val, new_val, account_id, cb) =>
        dbg = @dbg("_user_set_query_project_change_after #{account_id}, #{to_json(old_val)} --> #{to_json(new_val)}")
        dbg()
        if not underscore.isEqual(old_val.users?[account_id]?.upgrades, new_val.users?[account_id]?.upgrades)
            dbg("upgrades changed!")
            project = undefined
            async.series([
                (cb) =>
                    @ensure_user_project_upgrades_are_valid
                        account_id : account_id
                        cb         : cb
                (cb) =>
                    if not @compute_server?
                        cb()
                    else
                        dbg("get project")
                        @compute_server.project
                            project_id : new_val.project_id
                            cb         : (err, p) =>
                                project = p; cb(err)
                (cb) =>
                    if not project?
                        cb()
                    else
                        dbg("determine total quotas and apply")
                        project.set_all_quotas(cb:cb)
            ], cb)
        else
            cb()

    user_get_query: (opts) =>
        opts = defaults opts,
            account_id : undefined
            table      : required
            query      : required
            multi      : required
            options    : required   # used for initial query; **IGNORED** by changefeed!
            changes    : undefined  # {id:?, cb:?}
            cb         : required   # cb(err, result)
        ###
        # User queries are of the form

            .table(table).getAll(get_all).filter(filter).pluck(pluck)[limit|slice options]

        Using the whitelist rules specified in SCHEMA, we
        determine each of get_all, filter, pluck, and options,
        then run the query.

        If no error in query, and changes is a given uuid, then sets up a change
        feed that calls opts.cb on changes as well.
        ###
        dbg = @dbg("user_get_query(account_id=#{opts.account_id}, table=#{opts.table})")

        ##opts.changes = undefined

        if opts.changes?
            if not opts.changes.id?
                opts.cb("user_get_query -- must specifiy opts.changes.id"); return
            if not opts.changes.cb?
                opts.cb("user_get_query -- must specifiy opts.changes.cb"); return

        # get data about user queries on this table
        user_query = SCHEMA[opts.table]?.user_query
        if not user_query?.get?
            opts.cb("user get queries not allowed for table '#{opts.table}'")
            return

        if not opts.account_id? and not SCHEMA[opts.table].anonymous
            opts.cb("anonymous get queries not allowed for table '#{opts.table}'")
            return

        # verify all requested fields may be read by users
        for field in misc.keys(opts.query)
            if user_query.get.fields?[field] == undefined
                opts.cb("user get query not allowed for #{opts.table}.#{field}")
                return

        # get the query that gets only things in this table that this user
        # is allowed to see.
        if not user_query.get.all?.args?
            opts.cb("user get query not allowed for #{opts.table} (no getAll filter)")
            return

        result = undefined
        db_query = @table(SCHEMA[opts.table].virtual ? opts.table)
        opts.this = @

        # The killfeed below is only used when changes is true in case of tricky queries that depend
        # looking up a varying collection of things in the index.   Any activity on this feed results
        # in an error that recreates this feed.  This is a "brutal" approach, but the resulting error
        # will cause the client to reconnect and reset properly, so it's clean.  It's of course less
        # efficient, and should only be used in situations where it will rarely happen.  E.g.,
        # the collaborators of a user don't change constantly.
        killfeed = undefined
        require_admin = false
        async.series([
            (cb) =>
                dbg("initial selection of records from table")
                # Get the spec
                {cmd, args} = user_query.get.all
                if not cmd?
                    cmd = 'getAll'
                if typeof(args) == 'function'
                    args = args(opts.query, @)
                else
                    args = (x for x in args) # important to copy!
                v = []
                f = (x, cb) =>
                    if x == 'account_id'
                        v.push(opts.account_id)
                        cb()
                    else if x == 'project_id-public'
                        if not opts.query.project_id
                            cb("must specify project_id")
                        else
                            if SCHEMA[opts.table].anonymous
                                @has_public_path
                                    project_id : opts.query.project_id
                                    cb         : (err, has_public_path) =>
                                        if err
                                            cb(err)
                                        else if not has_public_path
                                            cb("project does not have any public paths")
                                        else
                                            v.push(opts.query.project_id)
                                            cb()
                    else if x == 'project_id'
                        if not opts.query.project_id
                            cb("must specify project_id")
                        else
                            if SCHEMA[opts.table].anonymous
                                v.push(opts.query.project_id)
                                cb()
                            else
                                @user_is_in_project_group
                                    account_id : opts.account_id
                                    project_id : opts.query.project_id
                                    groups     : ['owner', 'collaborator']
                                    cb         : (err, in_group) =>
                                        if err
                                            cb(err)
                                        else if in_group
                                            v.push(opts.query.project_id)
                                            cb()
                                        else
                                            cb("you do not have read access to this project")
                    else if x == 'all_projects_read'
                        @get_project_ids_with_user
                            account_id : opts.account_id
                            cb         : (err, y) =>
                                if err
                                    cb(err)
                                else
                                    if y.length == 0
                                        # Annoying edge case -- RethinkDB doesn't allow things like getAll with no arguments;
                                        # We want to interpret them as the empty result.
                                        # TODO: They plan to fix this -- see https://github.com/rethinkdb/rethinkdb/issues/2588
                                        y = ['this-is-not-a-valid-project-id']
                                    v = v.concat(y)
                                    if opts.changes?
                                        # See comment below in 'collaborators' case.  The query here is exactly the same as
                                        # in collaborators below, since we need to reset whenever the collabs change on any project.
                                        # I think that plucking only the project_id should work, but it actually doesn't
                                        # (I don't understand why yet).
                                        # Changeeds are tricky!
                                        @table('projects').getAll(opts.account_id, index:'users').pluck('users').changes(includeStates: false).run((err, feed) => killfeed = feed; cb(err))
                                    else
                                        cb()
                    else if x == "collaborators"
                        @get_collaborator_ids
                            account_id : opts.account_id
                            cb         : (err, y) =>
                                if err
                                    cb(err)
                                else
                                    v = v.concat(y)
                                    if opts.changes?
                                        # Create the feed that tracks the users on the projects that account_id uses.
                                        # Whenever there is some change in the users of those projects, this
                                        # will emit a record, causing the client to reset the changefeed, which
                                        # will eventually result in a new changefeed with the correct collaborators.
                                        # We *could* be more clever and check that the exact collaborators really changed,
                                        # or try to be even more clever in various ways.  However, all approaches along
                                        # those lines involve manipulating complicated data structures in the server
                                        # that could take too much cpu time or memory.  So we go with this simple solution.
                                        @table('projects').getAll(opts.account_id, index:'users').pluck('users').changes(includeStates: false).run((err, feed) =>killfeed = feed; cb(err))
                                    else
                                        cb()
                    else if typeof(x) == 'function'
                        # things like r.maxval are functions
                        v.push(x)
                        cb()
                    else
                        v.push(x)
                        cb()

                # First this function g parses each array in the args.  These are used for
                # multi-indexes.  This whole block of code g and the map below does *nothing*
                # unless the args spec for this schema has a single-level nested array in it.
                g = (i, cb) =>
                    arg = args[i]
                    if not misc.is_array(arg)
                        #console.log(arg, " is not an array")
                        cb()
                    else
                        v = [] # we reuse the global variable f for parsing each array, hence use mapSeries below!
                        async.mapSeries arg, f, (err) =>
                            if err
                                cb(err)
                            else
                                # succeeded in parsing array; replace args[i] by it.
                                #console.log('parsed something and got ', v)
                                args[i] = v
                                cb()
                # The first mapSeries parses any arrays in args (usually there are none)
                async.mapSeries [0...args.length], g, (err) =>
                    if err
                        cb(err)
                    else
                        # Next reset v and parse everything in args that is left.
                        # Each call to f does argument substitutions, possibly checks
                        # permissions, etc.
                        v = []
                        async.mapSeries args, f, (err) =>
                            if err
                                cb(err)
                            else
                                if v.length == 0
                                    # Annoying edge case -- RethinkDB doesn't allow things like getAll with no arguments;
                                    # We want to interpret them as the empty result.
                                    # TODO: They plan to fix this -- see https://github.com/rethinkdb/rethinkdb/issues/2588
                                    v = ['this-is-not-a-valid-project-id']
                                #console.log("cmd=#{cmd}")
                                #try
                                #    console.log("v=#{to_json(v)}")
                                #catch
                                #    console.log("error showing v")
                                db_query = db_query[cmd](v...)
                                cb()
            (cb) =>
                dbg("filter the query")
                # Parse the filter part of the query
                query = misc.copy(opts.query)
                filter  = @_query_to_filter(query)
                if filter?
                    db_query = db_query.filter(filter)

                # Parse the pluck part of the query
                pluck   = @_query_to_field_selector(query)
                db_query = db_query.pluck(pluck)

                # If not multi, limit to one result
                if not opts.multi
                    db_query = db_query.limit(1)

                # Parse option part of the query
                db_query_no_opts = db_query
                {db_query, limit, err} = @_query_parse_options(db_query, opts.options)
                if err
                    cb(err); return

                dbg("run the query -- #{to_json(opts.query)}")
                time_start = misc.walltime()
                db_query.run (err, x) =>
                    if err
                        dbg("query (time=#{misc.walltime(time_start)}s): #{to_json(opts.query)} ERROR -- #{to_json(err)}")
                        cb(err)
                    else
                        dbg("query (time=#{misc.walltime(time_start)}s): #{to_json(opts.query)} got -- #{x.length} results")
                        if not opts.multi
                            x = x[0]
                        result = x
                        @_query_set_defaults(result, opts.table, misc.keys(opts.query))
                        cb()
                        if opts.changes?
                            # no errors -- setup changefeed now
                            changefeed_id = opts.changes.id
                            changefeed_cb = opts.changes.cb
                            winston.debug("FEED -- setting up a feed with id #{changefeed_id}")
                            do_feed = (err, feed) =>
                                if err
                                    winston.debug("FEED -- error setting up #{to_json(err)}")
                                    cb(err)
                                else
                                    if not @_change_feeds?
                                        @_change_feeds = {}
                                    @_change_feeds[changefeed_id] = [feed]
                                    winston.debug("FEED -- there are now num_feeds=#{misc.len(@_change_feeds)} changefeeds")
                                    changefeed_state = 'initializing'
                                    feed.each (err, x) =>
<<<<<<< HEAD
=======
                                        #if x?.state?
                                        #    changefeed_state = x.state
                                        #if not err and changefeed_state != 'ready'
                                        #    # still producing initial documents (happens with some queries)
                                        #    return
                                        # winston.debug("FEED #{changefeed_id} -- saw a change! #{to_json([err,x])}")
>>>>>>> a009eb58
                                        if not err
                                            @_query_set_defaults(x.new_val, opts.table, misc.keys(opts.query))
                                        else
                                            # feed is broken
                                            winston.debug("FEED #{changefeed_id} is broken, so canceling -- #{to_json(err)}")
                                            @user_query_cancel_changefeed(id:changefeed_id)
                                        changefeed_cb(err, x)
                                    if killfeed?
                                        winston.debug("killfeed(table=#{opts.table}, account_id=#{opts.account_id}, changes.id=#{changefeed_id}) -- watching")
                                        # Setup the killfeed, which if it sees any activity results in the
                                        # feed sending out an error and also being killed.
                                        @_change_feeds[changefeed_id].push(killfeed)  # make sure this feed is also closed
                                        killfeed_state = 'initializing'  # killfeeds should have {includeStates: false}
                                        killfeed.each (err, val) =>
                                            #if not err and val?.state?
                                            #    # info about the state of the changefeed -- may be producing initial docs or new ones
                                            #    killfeed_state = val.state
                                            #    return
                                            #if not err and killfeed_state != 'ready'
                                            #    # still producing initial docs
                                            #    return
                                            # TODO: an optimization for some kinds of killfeeds would be to track what we really care about,
                                            # e.g., the list of project_id's, and only if that changes actually force reset below.
                                            # Send an error via the callback; the client *should* take this as a sign
                                            # to start over, which is entirely their responsibility.
                                            winston.debug("killfeed(table=#{opts.table}, account_id=#{opts.account_id}, changes.id=#{changefeed_id}) -- canceling changed using killfeed!")
                                            changefeed_cb("killfeed")
                                            # Saw activity -- cancel the feeds (both the main one and the killfeed)
                                            @user_query_cancel_changefeed(id: changefeed_id)
                            db_query_no_opts.changes(includeStates: false).run(do_feed)
        ], (err) =>
            #if err
            #    dbg("error: #{to_json(err)}")
            opts.cb(err, result)
        )

    # Stress testing

    stress0: (opts) =>
        opts = defaults opts,
            account_id : required
            changes    : undefined
            cb         : undefined
        dbg = (m) => winston.debug("stress0(#{opts.account_id}): #{m}")
        t0 = misc.walltime()
        dbg("get collabs")
        @user_query
            account_id : opts.account_id
            query      : {collaborators:[{account_id:null, first_name:null, last_name:null}]}
            changes    : opts.changes
            cb         : (err, result) =>
                dbg("total time=#{misc.walltime(t0)}; got #{result.length} collaborators with output having length #{JSON.stringify(result).length}")
                opts.cb?(err)

    stress0b: (opts) =>
        opts = defaults opts,
            account_id : required
            changes    : undefined
            cb         : undefined
        dbg = (m) => winston.debug("stress0(#{opts.account_id}): #{m}")
        t0 = misc.walltime()
        ids = undefined
        async.series([
            (cb) =>
                dbg("get project ids")
                @table('projects').getAll(opts.account_id, index:'users').run (err, x) =>
                    dbg("got users")
                    if err
                        cb(err)
                    else
                        collabs = {}
                        for project in x
                            for account_id, data of project.users ? {}
                                if data.group in ['collaborator', 'owner']
                                    collabs[account_id] = true
                        ids = misc.keys(collabs)
                        dbg("got #{ids.length} collaborators")
                        cb()
            (cb) =>
                dbg("get info about collaborators")
                @table('accounts').getAll(ids...).pluck('account_id', 'first_name', 'last_name').run (err, x) =>
                    dbg("got user info about #{x?.length} users -- #{to_json(err)}")
                    cb(err)
        ], (err) =>
            opts.cb?(err)
        )

    stress1: (opts) =>
        opts = defaults opts,
            account_id : required
            cb         : undefined
        collaborators = undefined
        changefeeds = []
        dbg = (m) => winston.debug("stress1(#{opts.account_id}): #{m}")
        t_start = misc.walltime()
        async.series([
            (cb) =>
                dbg("get collabs")
                t = misc.mswalltime()
                @user_query
                    account_id : opts.account_id
                    query      : {collaborators:[{account_id:null, first_name:null, last_name:null}]}
                    cb         : (err, x) =>
                        collaborators = x?.collaborators
                        dbg("got #{collaborators?.length}, time=#{misc.mswalltime(t)}")
                        cb(err)
            (cb) =>
                t = misc.mswalltime()
                n = 0
                f = (user, cb) =>
                    id = misc.uuid()
                    changefeeds.push(id)
                    @user_query
                        account_id : user.account_id
                        query      : {collaborators:[{first_name:null,last_name:null,last_active:null,account_id:null}]}
                        changes    : id
                        cb         : (err, x) =>
                            if cb?
                                n += 1
                                if n%50 == 0
                                    dbg("did #{n} queries")
                                cb?(err)
                                cb = undefined  # so don't call again due to changefeed
                            else
                                dbg("change: #{user.first_name} #{user.last_name} #{x?.collaborators?.length}")
                dbg("getting changefeeds for all #{collaborators.length}'s collaborators in parallel")
                async.map collaborators, f, (err) =>
                    dbg("done, time=#{misc.mswalltime(t)}")
                    cb(err)
            #(cb) =>
            #    t = misc.mswalltime()
            #    dbg("canceling all changefeeds")
            #    f = (id, cb) =>
            #        @user_query_cancel_changefeed(id:id)
            #    async.map changefeeds, f, (err) =>
            #        dbg("done, time=#{misc.mswalltime(t)}")
            #        cb(err)
        ], (err) =>
            winston.debug("STRESS1 done: #{misc.walltime(t_start)}s")
            opts.cb?(err)
        )


    stress2: (opts) =>
        opts = defaults opts,
            account_id : required
            changes    : undefined
            cb         : undefined
        dbg = (m) => winston.debug("stress2(#{opts.account_id}): #{m}")
        t0 = misc.walltime()
        dbg("get projects")
        @user_query
            account_id : opts.account_id
            query      : {projects:[{project_id:null, title:null, description:null, users:null}]}
            changes    : opts.changes
            cb         : (err, result) =>
                dbg("total time=#{misc.walltime(t0)}; got #{result.projects.length} projects with output having length #{JSON.stringify(result).length}")
                opts.cb?(err)

    stress3: (opts) =>
        opts = defaults opts,
            account_id : required
            changes    : undefined
            cb         : undefined
        dbg = (m) => winston.debug("stress3(#{opts.account_id}): #{m}")
        t0 = misc.walltime()
        dbg("get file_use")
        @user_query
            account_id : opts.account_id
            query      : {file_use:[{project_id:null, path:null, users:null, last_edited:null}]}
            changes    : opts.changes
            cb         : (err, result) =>
                dbg("total time=#{misc.walltime(t0)}; got #{result.file_use.length} last_use info with output having length #{JSON.stringify(result).length}")
                opts.cb?(err)

    stress3b: (opts) =>
        opts = defaults opts,
            account_id : required
            changes    : undefined
            cb         : undefined
        dbg = (m) => winston.debug("stress3b(#{opts.account_id}): #{m}")
        t0 = misc.walltime()
        ids = undefined
        async.series([
            (cb) =>
                dbg("get project ids")
                @table('projects').getAll(opts.account_id, index:'users').pluck('project_id').run (err, x) =>
                    dbg("got projects")
                    if err
                        cb(err)
                    else
                        ids = (y.project_id for y in x)
                        dbg("got #{ids.length} project_ids")
                        cb()
            (cb) =>
                dbg("get info about file use for these projects")
                @table('file_use').getAll(ids..., index:'project_id').pluck('project_id', 'path', 'users', 'last_edited').changes().run (err, x) =>
                    dbg("got file_use info; #{x?.length}  -- #{to_json(err)}")
                    cb(err)
        ], (err) =>
            opts.cb?(err)
        )

    stress3c: (opts) =>
        opts = defaults opts,
            account_id : required
            cb         : undefined
        query = @table('projects').getAll(opts.account_id, index:'users').pluck('project_id')
        query = query.merge (project) =>
            {file_use: @table('file_use').getAll(project('project_id'), index:'project_id').coerceTo('array')}
        query.run (err, x) =>
            opts.cb?(err, x)

    stress3d: (opts) =>
        opts = defaults opts,
            account_id : required
            cb         : undefined
        query = @table('projects').getAll(opts.account_id, index:'users').pluck('project_id')
        query = query.innerJoin @table('file_use'), (project, file_use) =>
            project('project_id').eq(file_use('project_id'))
        query.run (err, x) =>
            opts.cb?(err, x)

    stress3e: (opts) =>
        opts = defaults opts,
            account_id : required
            cb         : undefined
        query = @table('projects').getAll(opts.account_id, index:'users').pluck('project_id')
        query = query.eqJoin('project_id', @table('file_use'), index:'project_id')
        query.run (err, x) =>
            opts.cb?(err, x)
<<<<<<< HEAD

    stress4: (opts) =>
        opts = defaults opts,
            project_id : required
            account_id : required
            cb         : undefined
        dbg = (m) => winston.debug("stress4(#{opts.project_id}): #{m}")
        t0 = misc.walltime()
        dbg("get project_log")
        @user_query
            account_id : opts.account_id
            query      : {project_log:[{id:null, project_id:opts.project_id, time:null, account_id:null, event:null}]}
            cb         : (err, result) =>
                dbg("total time=#{misc.walltime(t0)}; ")
                opts.cb?(err, result)

=======

    stress4: (opts) =>
        opts = defaults opts,
            project_id : required
            account_id : required
            cb         : undefined
        dbg = (m) => winston.debug("stress4(#{opts.project_id}): #{m}")
        t0 = misc.walltime()
        dbg("get project_log")
        @user_query
            account_id : opts.account_id
            query      : {project_log:[{id:null, project_id:opts.project_id, time:null, account_id:null, event:null}]}
            cb         : (err, result) =>
                dbg("total time=#{misc.walltime(t0)}; ")
                opts.cb?(err, result)

>>>>>>> a009eb58
    stress5: (opts) =>
        opts = defaults opts,
            account_id : required
            changes    : undefined
            cb         : undefined
        dbg = (m) => winston.debug("stress5(#{opts.account_id}): #{m}")
        t0 = misc.walltime()
        dbg("get projects")
        q = {}
        for k,_ of SCHEMA.projects.user_query.get.fields
            q[k] = null
        @user_query
            account_id : opts.account_id
            query      : {projects:[q]}
            changes    : opts.changes
            cb         : (err, result) =>
                dbg("total time=#{misc.walltime(t0)}; got #{result.projects.length} ")
                opts.cb?(err, result.projects)

has_null_leaf = (obj) ->
    for k, v of obj
        if v == null or (typeof(v) == 'object' and has_null_leaf(v))
            return true
    return false

# modify obj in place substituting keys as given.
obj_key_subs = (obj, subs) ->
    for k, v of obj
        s = subs[k]
        if s?
            delete obj[k]
            obj[s] = v
        if typeof(v) == 'object'
            obj_key_subs(v, subs)
        else if typeof(v) == 'string'
            s = subs[v]
            if s?
                obj[k] = s


exports.rethinkdb = (opts) -> new RethinkDB(opts)<|MERGE_RESOLUTION|>--- conflicted
+++ resolved
@@ -180,8 +180,6 @@
                 if not @_conn
                     first_conn = true
                     @_conn = {}  # initialize if not defined
-<<<<<<< HEAD
-
                 @_conn[misc.uuid()] = conn  # save connection
                 if not first_conn
                     cb(); return
@@ -263,15 +261,22 @@
                         that._concurrent_queries ?= 0
                         that._concurrent_queries += 1
 
-                        warning_thresh = 15
-                        warning = ->
-                            winston.debug("rethink: query '#{query_string}' is taking over #{warning_thresh}s! (#{that._concurrent_queries} concurrent)")
-                        warning_timer = setTimeout(warning, warning_thresh*1000)
-
-
                         # choose a random connection
                         id = misc.random_choice(misc.keys(that._conn))
                         conn = that._conn[id]
+
+                        warning_thresh = 15
+                        warning = ->
+                            # if a connection is slow, display a warning and do not re-use it again.
+                            # (This is just a sad attempt to make things actually work for a while until database/drivers get better)
+                            winston.debug("rethink: query '#{query_string}' is taking over #{warning_thresh}s! (#{that._concurrent_queries} concurrent)")
+                            winston.debug("rethink: query -- delete existing connection so won't get re-used")
+                            delete that._conn[id]
+                            # make another one (adding to pool)
+                            that._connect () =>
+                                winston.debug("rethink: query -- made new connection due to connection being slow")
+
+                        warning_timer = setTimeout(warning, warning_thresh*1000)
 
                         winston.debug("rethink: query -- (#{that._concurrent_queries} concurrent) -- '#{query_string}'")
                         g = (err, x) ->
@@ -323,157 +328,6 @@
                     factor    : 1.3
                     cb        : -> cb(error, result)
 
-=======
-
-                @_conn[misc.uuid()] = conn  # save connection
-                if not first_conn
-                    cb(); return
-
-                # first connection, so we query for server_status to know all connected servers (in case not given in hosts option)
-                @r.db('rethinkdb').table('server_status').run_native conn, (err, servers) =>
-                    if not err
-                        servers.toArray (err, s) =>
-                            if not err
-                                for server in s
-                                    @_hosts[server.network.hostname] = true
-                                #dbg("got complete server list from server_status table: #{to_json(misc.keys(@_hosts))}")
-                                cb()
-                            else
-                                #dbg("error converting server list to array")
-                                cb() # non fatal  -- just means we don't know all hosts
-                    else
-                        #dbg("error getting complete server list -- #{to_json(err)}")
-                        cb()  # non fatal -- just means we don't know all hosts
-
-    _init_native: (cb) =>
-        @r = require('rethinkdb')
-        @_monkey_patch_run()
-        winston.debug("creating #{@_num_connections} connections")
-        g = (i, cb) =>
-            if i%50 == 0
-                winston.debug("created #{i} connections so far")
-            misc.retry_until_success
-                f : @_connect
-                cb : cb
-        # first connect once (to get topology), then many more times in parallel
-        g 0, () =>
-            async.map misc.range(@_num_connections-1), g, (err) =>
-                winston.debug("finished creating #{@_num_connections}")
-                cb(err)
-
-    _update_pool: (cb) =>
-        # 1. remove any connections from the pool that aren't opened
-        for id, conn of @_conn
-            if not conn.isOpen()
-                delete @_conn[id]
-
-        # 2. ensure that the pool is full
-        n = misc.len(@_conn)
-        if n >= @_num_connections
-            cb()
-        else
-             # fill the pool
-            async.map(misc.range(@_num_connections - n), ((n,cb)=>@_connect(cb)), cb)
-
-    _monkey_patch_run: () =>
-        # We monkey patch run to have similar semantics to rethinkdbdash, so that we don't have to change
-        # any of our code to switch between the drivers (and rethinkdbdash has nice semantics).
-        # See http://stackoverflow.com/questions/26287983/javascript-monkey-patch-the-rethinkdb-run
-        # for how to monkey patch run.
-        that = @ # needed to reconnect if connection dies
-        TermBase = @r.expr(1).constructor.__super__.constructor.__super__
-        if not TermBase.run_native?  # only do this once!
-            TermBase.run_native = TermBase.run
-            TermBase.run = (opts, cb) ->
-                if not cb?
-                    cb = opts
-                    opts = {}
-                if not opts?
-                    opts = {}
-                opts.includeInitialVals = false  # accidentally in rethinkdb 2.1.1 and breaks badly
-                that2 = @  # needed to call run_native properly on the object below.
-                query_string = "#{that2}"
-                if query_string.length > 200
-                    query_string = misc.trunc_middle(query_string, 200) + " (#{query_string.length} chars)"
-                error = result = undefined
-                f = (cb) ->
-                    start = new Date()
-                    that._update_pool (err) ->
-                        if err
-                            cb(err)
-                            return
-
-                        that._concurrent_queries ?= 0
-                        that._concurrent_queries += 1
-
-                        # choose a random connection
-                        id = misc.random_choice(misc.keys(that._conn))
-                        conn = that._conn[id]
-
-                        warning_thresh = 15
-                        warning = ->
-                            # if a connection is slow, display a warning and do not re-use it again.
-                            # (This is just a sad attempt to make things actually work for a while until database/drivers get better)
-                            winston.debug("rethink: query '#{query_string}' is taking over #{warning_thresh}s! (#{that._concurrent_queries} concurrent)")
-                            winston.debug("rethink: query -- delete existing connection so won't get re-used")
-                            delete that._conn[id]
-                            # make another one (adding to pool)
-                            that._connect () =>
-                                winston.debug("rethink: query -- made new connection due to connection being slow")
-
-                        warning_timer = setTimeout(warning, warning_thresh*1000)
-
-                        winston.debug("rethink: query -- (#{that._concurrent_queries} concurrent) -- '#{query_string}'")
-                        g = (err, x) ->
-                            that._concurrent_queries -= 1
-                            clearTimeout(warning_timer)
-                            report_time = ->
-                                tm = new Date() - start
-                                @_stats ?= {sum:0, n:0}
-                                @_stats.sum += tm
-                                @_stats.n += 1
-                                winston.debug("rethink: query time using (#{id}) took #{tm}ms; average=#{Math.round(@_stats.sum/@_stats.n)}ms; #{that._concurrent_queries} concurrent -- '#{query_string}'")
-                            if err
-                                report_time()
-                                if err.message.indexOf('is closed') != -1
-                                    delete that._conn[id]  # delete existing connection so won't get re-used
-                                    # make another one (adding to pool)
-                                    that._connect () ->
-                                        cb(true)
-                                else
-                                    # Success in that we did the call with a valid connection.
-                                    # Now pass the error back to the code that called run.
-                                    error = err
-                                    cb()
-                            else
-                                if "#{x}" == "[object Cursor]"
-                                    # It's a cursor, so we convert it to an array, which is more convenient to work with, and is OK
-                                    # by default, given the size of our data (typically very small -- all one pickle to client usually).
-                                    x.toArray (err, x) ->   # converting to an array gets result as callback
-                                        if err
-                                            # a normal error to report
-                                            error = err
-                                        else
-                                            # it worked
-                                            result = x
-                                        report_time()
-                                        cb()
-                                else
-                                    # Not a cursor -- just keep as is.  It will be either a single javascript object or a changefeed.
-                                    result = x
-                                    report_time()
-                                    cb()
-                        that2.run_native(conn, opts, g)
-
-                # 'success' means that we got a connection to the database and made a query using it.
-                # It could still have returned an error.
-                misc.retry_until_success
-                    f         : f
-                    max_delay : 10000
-                    factor    : 1.3
-                    cb        : -> cb(error, result)
-
->>>>>>> a009eb58
     table: (name) =>
         @db.table(name, {readMode: 'outdated'})
 
@@ -808,19 +662,11 @@
             (cb) =>
                 dbg("create the actual account")
                 account =
-<<<<<<< HEAD
-                    first_name    : opts.first_name
-                    last_name     : opts.last_name
-                    created       : new Date()
-                    created_by    : opts.created_by
-
-=======
                     first_name    : opts.first_name ? ''
                     last_name     : opts.last_name ? ''
                     created       : new Date()
                 if opts.created_by?
                     account.created_by = opts.created_by
->>>>>>> a009eb58
                 if opts.password_hash?
                     account.password_hash = opts.password_hash
                 if opts.email_address?
@@ -3010,15 +2856,6 @@
                                     winston.debug("FEED -- there are now num_feeds=#{misc.len(@_change_feeds)} changefeeds")
                                     changefeed_state = 'initializing'
                                     feed.each (err, x) =>
-<<<<<<< HEAD
-=======
-                                        #if x?.state?
-                                        #    changefeed_state = x.state
-                                        #if not err and changefeed_state != 'ready'
-                                        #    # still producing initial documents (happens with some queries)
-                                        #    return
-                                        # winston.debug("FEED #{changefeed_id} -- saw a change! #{to_json([err,x])}")
->>>>>>> a009eb58
                                         if not err
                                             @_query_set_defaults(x.new_val, opts.table, misc.keys(opts.query))
                                         else
@@ -3250,7 +3087,6 @@
         query = query.eqJoin('project_id', @table('file_use'), index:'project_id')
         query.run (err, x) =>
             opts.cb?(err, x)
-<<<<<<< HEAD
 
     stress4: (opts) =>
         opts = defaults opts,
@@ -3266,25 +3102,6 @@
             cb         : (err, result) =>
                 dbg("total time=#{misc.walltime(t0)}; ")
                 opts.cb?(err, result)
-
-=======
-
-    stress4: (opts) =>
-        opts = defaults opts,
-            project_id : required
-            account_id : required
-            cb         : undefined
-        dbg = (m) => winston.debug("stress4(#{opts.project_id}): #{m}")
-        t0 = misc.walltime()
-        dbg("get project_log")
-        @user_query
-            account_id : opts.account_id
-            query      : {project_log:[{id:null, project_id:opts.project_id, time:null, account_id:null, event:null}]}
-            cb         : (err, result) =>
-                dbg("total time=#{misc.walltime(t0)}; ")
-                opts.cb?(err, result)
-
->>>>>>> a009eb58
     stress5: (opts) =>
         opts = defaults opts,
             account_id : required
